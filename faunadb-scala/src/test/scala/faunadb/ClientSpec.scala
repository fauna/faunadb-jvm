package faunadb

import faunadb.errors._
import faunadb.query.{ TimeUnit, _ }
import faunadb.values._
import java.time.temporal.ChronoUnit
import java.time.{ Instant, LocalDate }
import org.scalatest.concurrent.{ IntegrationPatience, ScalaFutures }
import org.scalatest.{ BeforeAndAfterAll, FlatSpec, Matchers }
import scala.concurrent.ExecutionContext.Implicits.global
import scala.concurrent.duration._
import scala.util.Random

class ClientSpec
    extends FlatSpec
    with Matchers
    with BeforeAndAfterAll
    with ScalaFutures
    with IntegrationPatience {

  val config = {
    val rootKey = Option(System.getenv("FAUNA_ROOT_KEY")) getOrElse {
      throw new RuntimeException("FAUNA_ROOT_KEY must defined to run tests")
    }
    val domain = Option(System.getenv("FAUNA_DOMAIN")) getOrElse { "db.fauna.com" }
    val scheme = Option(System.getenv("FAUNA_SCHEME")) getOrElse { "https" }
    val port = Option(System.getenv("FAUNA_PORT")) getOrElse { "443" }

    collection.Map("root_token" -> rootKey, "root_url" -> s"${scheme}://${domain}:${port}")
  }

  val rootClient = FaunaClient(endpoint = config("root_url"), secret = config("root_token"))

  val testDbName = {
    val now = Instant.now()
    val timeSuffix = now.truncatedTo(ChronoUnit.SECONDS).toString.replace(":", ".")
    val randomSuffix = aRandomString(10)
    s"faunadb-scala-test-$timeSuffix-$randomSuffix"
  }
  var client: FaunaClient = null
  var adminClient: FaunaClient = null

  // Helper fields

  val RefField = Field("ref").to[RefV]
  val TsField = Field("ts").to[Long]
  val SecretField = Field("secret").to[String]
  val DataField = Field("data")

  // Page helpers
  case class Ev(ref: RefV, ts: Long, action: String)

  val EventField = Field.zip(
    Field("document").to[RefV],
    Field("ts").to[Long],
    Field("action").to[String]
  ) map { case (r, ts, a) => Ev(r, ts, a) }

  val PageEvents = DataField.collect(EventField)
  val PageRefs = DataField.to[Seq[RefV]]

  def aRandomString: String = aRandomString(size = 8)
  def aRandomString(size: Int): String = Random.alphanumeric.take(size).mkString

  def dropDB(): Unit =
    rootClient.query(Delete(Database(testDbName))).futureValue

  // tests

  override protected def beforeAll(): Unit = {
    val db = rootClient.query(CreateDatabase(Obj("name" -> testDbName))).futureValue
    val dbRef = db(RefField).get
    val serverKey = rootClient.query(CreateKey(Obj("database" -> dbRef, "role" -> "server"))).futureValue
    val adminKey = rootClient.query(CreateKey(Obj("database" -> dbRef, "role" -> "admin"))).futureValue

    client = FaunaClient(endpoint = config("root_url"), secret = serverKey(SecretField).get)
    adminClient = FaunaClient(endpoint = config("root_url"), secret = adminKey(SecretField).get)

    client.query(CreateCollection(Obj("name" -> "spells"))).futureValue

    client.query(CreateIndex(Obj(
      "name" -> "spells_by_element",
      "source" -> Collection("spells"),
      "terms" -> Arr(Obj("field" -> Arr("data", "element"))),
      "active" -> true))).futureValue
  }

  override protected def afterAll(): Unit = {
    dropDB()
    client.close()
    adminClient.close()
    rootClient.close()
  }

  it should "parse nested sets" in {
    val collName = aRandomString
    val indexName = aRandomString
    client.query(CreateCollection(Obj("name" -> collName))).futureValue
    client.query(CreateIndex(Obj("name" -> indexName, "source" -> Collection(collName), "active" -> true))).futureValue

    val result = client.query(
      Map(
        Arr(
          Match(Index(indexName))
        ),
        Lambda(
          "x",
          Obj( "value" -> Var("x"), "IsSet" -> IsSet(Var("x")))
        )
      )
    ).futureValue

    result shouldBe ArrayV(ObjectV("value" -> SetRefV(ObjectV("match" -> RefV(indexName, Native.Indexes))), "IsSet" -> TrueV))
  }

  "Fauna Client" should "should not find an instance" in {
    client.query(Get(RefV("1234", RefV("spells", Native.Collections)))).failed.futureValue shouldBe a[NotFoundException]
  }

  it should "abort the execution" in {
    client.query(Abort("a message")).failed.futureValue shouldBe a[BadRequestException]
  }

  it should "echo values" in {
    client.query(ObjectV("foo" -> StringV("bar"))).futureValue should equal (ObjectV("foo" -> StringV("bar")))
    client.query("qux").futureValue should equal (StringV("qux"))
  }

  it should "fail with timeout error" in {
    val timeout = Duration.Zero
    val thrown = client.query("echo", timeout).failed.futureValue
    thrown shouldBe an[UnavailableException]
    thrown.getMessage should include ("time out: Read timed out.")
  }

  it should "fail with permission denied" in {
    val key = rootClient.query(CreateKey(Obj("database" -> Database(testDbName), "role" -> "client"))).futureValue
    val client = FaunaClient(endpoint = config("root_url"), secret = key(SecretField).get)

    client.query(Paginate(Native.Databases)).failed.futureValue shouldBe a[PermissionDeniedException]
  }

  it should "fail with unauthorized" in {
    val badClient = FaunaClient(endpoint = config("root_url"), secret = "notavalidsecret")
    badClient.query(Get(RefV("12345", RefV("spells", Native.Collections)))).failed.futureValue shouldBe an[UnauthorizedException]
  }

  it should "receive a Null value properly" in {
    client.query(NullV).futureValue shouldBe NullV
  }

  it should "create a new instance" in {
    val inst = client.query(
      Create(Collection("spells"),
        Obj("data" -> Obj("testField" -> "testValue")))).futureValue

    inst(RefField).get.collection should equal (Some(RefV("spells", Native.Collections)))
    inst(RefField).get.database should be (None)
    inst("data", "testField").to[String].get should equal ("testValue")

    client.query(Exists(inst(RefField))).futureValue should equal (TrueV)

    val inst2 = client.query(Create(Collection("spells"),
      Obj("data" -> Obj(
        "testData" -> Obj(
          "array" -> Arr(1, "2", 3.4),
          "bool" -> true,
          "num" -> 1234,
          "string" -> "sup",
          "float" -> 1.234,
          "null" -> NullV))))).futureValue

    val testData = inst2("data", "testData")

    testData.isDefined shouldBe true
    testData("array", 0).to[Long].get shouldBe 1
    testData("array", 1).to[String].get shouldBe "2"
    testData("array", 2).to[Double].get shouldBe 3.4
    testData("string").to[String].get shouldBe "sup"
    testData( "num").to[Long].get shouldBe 1234
  }

  it should "issue a batched query" in {
    val randomText1 = aRandomString
    val randomText2 = aRandomString
    val collectionRef = Collection("spells")
    val expr1 = Create(collectionRef, Obj("data" -> Obj("queryTest1" -> randomText1)))
    val expr2 = Create(collectionRef, Obj("data" -> Obj("queryTest1" -> randomText2)))

    val results = client.query(Seq(expr1, expr2)).futureValue

    results.length shouldBe 2
    results(0)("data", "queryTest1").to[String].get shouldBe randomText1
    results(1)("data", "queryTest1").to[String].get shouldBe randomText2
  }

  it should "get at timestamp" in {
    val randomCollectionName = aRandomString
    val randomCollection = client.query(CreateCollection(Obj("name" -> randomCollectionName))).futureValue

    val data = client.query(Create(randomCollection(RefField).get, Obj("data" -> Obj("x" -> 1)))).futureValue
    val dataRef = data(RefField).get

    val ts1 = data(TsField).get
    val ts2 = (client.query(Update(dataRef, Obj("data" -> Obj("x" -> 2)))).futureValue).apply(TsField).get
    val ts3 = (client.query(Update(dataRef, Obj("data" -> Obj("x" -> 3)))).futureValue).apply(TsField).get

    val xField = Field("data", "x").to[Long]

    (client.query(At(ts1, Get(dataRef))).futureValue).apply(xField).get should equal(1)
    (client.query(At(ts2, Get(dataRef))).futureValue).apply(xField).get should equal(2)
    (client.query(At(ts3, Get(dataRef))).futureValue).apply(xField).get should equal(3)
  }

  it should "issue a paginated query" in {
    val randomCollectionName = aRandomString
    val randomCollection = client.query(CreateCollection(Obj("name" -> randomCollectionName))).futureValue
    val collectionRef = randomCollection(RefField)

    val randomCollectionIndexResult = client.query(CreateIndex(Obj(
      "name" -> (randomCollectionName + "_collection_index"),
      "source" -> collectionRef,
      "active" -> true,
      "unique" -> false
    ))).futureValue

    val indexCreate = client.query(CreateIndex(Obj(
      "name" -> (randomCollectionName + "_test_index"),
      "source" -> collectionRef,
      "terms" -> Arr(Obj("field" -> Arr("data", "queryTest1"))),
      "active" -> true,
      "unique" -> false
    ))).futureValue

    val randomCollectionIndex = randomCollectionIndexResult(RefField).get
    val testIndex = indexCreate(RefField).get

    val randomText1 = aRandomString
    val randomText2 = aRandomString
    val randomText3 = aRandomString

    val create1 = client.query(Create(collectionRef, Obj("data" -> Obj("queryTest1" -> randomText1)))).futureValue
    val create2 = client.query(Create(collectionRef, Obj("data" -> Obj("queryTest1" -> randomText2)))).futureValue
    val create3 = client.query(Create(collectionRef, Obj("data" -> Obj("queryTest1" -> randomText3)))).futureValue

    val queryMatch = client.query(Paginate(Match(testIndex, randomText1))).futureValue

    queryMatch(PageRefs).get shouldBe Seq(create1(RefField).get)

    val resp = client.query(Paginate(Match(randomCollectionIndex), size = 1)).futureValue

    resp("data").to[ArrayV].get.elems.size shouldBe 1
    resp("after").isDefined should equal (true)
    resp("before").isDefined should equal (false)

    val resp2 = client.query(Paginate(Match(randomCollectionIndex), After(resp("after")), size = 1)).futureValue

    resp2("data").to[Seq[Value]].get.size shouldBe 1
    resp2("after").isDefined should equal (true)
    resp2("before").isDefined should equal (true)
  }

  it should "paginate with cursor object" in {
    val collection =
      client.query(
        CreateCollection(Obj(
          "name" -> aRandomString
        ))).futureValue

    val index =
      client.query(
        CreateIndex(Obj(
          "name" -> Concat(collection("name"), "_collection_index"),
          "source" -> collection("ref"),
          "active" -> true
        ))).futureValue

    client.query(
      Arr(0 until 10 map { _ =>
        Create(collection("ref"), Obj(
          "name" -> aRandomString
        ))
      }: _*)
    ).futureValue

    def page(cursor: Expr): Value =
      client.query(
        Paginate(
          Match(index("ref")),
          cursor = cursor,
          size = 4,
        )).futureValue

    val first = page(Null())
    val second = page(Obj("after" -> first("after")))
    val third = page(Obj("before" -> second("before")))

    first("data").to[Seq[Value]].get should have size 4
    first("data") shouldNot equal(second("data"))
    first("data") shouldBe third("data")
  }

  it should "handle a constraint violation" in {
    val randomCollectionName = aRandomString
    val randomCollection = client.query(CreateCollection(Obj("name" -> randomCollectionName))).futureValue
    val collectionRef = randomCollection(RefField).get

    client.query(CreateIndex(Obj(
      "name" -> (randomCollectionName+"_by_unique_test"),
      "source" -> collectionRef,
      "terms" -> Arr(Obj("field" -> Arr("data", "uniqueTest1"))),
      "unique" -> true, "active" -> true))).futureValue

    val randomText = aRandomString
    client.query(Create(collectionRef, Obj("data" -> Obj("uniqueTest1" -> randomText)))).futureValue
<<<<<<< HEAD

    val result = client.query(Create(collectionRef, Obj("data" -> Obj("uniqueTest1" -> randomText)))).failed.futureValue

=======

    val result = client.query(Create(collectionRef, Obj("data" -> Obj("uniqueTest1" -> randomText)))).failed.futureValue

>>>>>>> 8b04bc08
    result shouldBe a[BadRequestException]
    result.getMessage() should include("instance not unique")
  }

  it should "test types" in {
    val set = client.query(Match(Index("spells_by_element"), "arcane")).futureValue.to[SetRefV].get
    set.parameters("match").to[RefV].get shouldBe RefV("spells_by_element", Native.Indexes)
    set.parameters("terms").to[String].get shouldBe "arcane"

    client.query(Array[Byte](0x1, 0x2, 0x3, 0x4)).futureValue should equal (BytesV(0x1, 0x2, 0x3, 0x4))
  }

  it should "test basic forms" in {
    val letR = client.query(Let { val x = 1; val y = Add(x, 2); y }).futureValue
    letR.to[Long].get shouldBe 3

    val ifR = client.query(If(true, "was true", "was false")).futureValue
    ifR.to[String].get shouldBe "was true"

    val randomNum = Math.abs(Random.nextLong() % 250000L) + 250000L
    val randomRef = RefV(randomNum.toString, RefV("spells", Native.Collections))
    val doR = client.query(Do(
      Create(randomRef, Obj("data" -> Obj("name" -> "Magic Missile"))),
      Get(randomRef)
    )).futureValue
    doR(RefField).get shouldBe randomRef

    val objectR = client.query(Obj("name" -> "Hen Wen", "age" -> 123)).futureValue
    objectR("name").to[String].get shouldBe "Hen Wen"
    objectR("age").to[Long].get shouldBe 123

  }

  it should "test collections" in {
    val mapR = client.query(Map(Arr(1L, 2L, 3L), Lambda(i => Add(i, 1L)))).futureValue
    mapR.to[Seq[Long]].get shouldBe Seq(2, 3, 4)

    val foreachR = client.query(Foreach(Arr("Fireball Level 1", "Fireball Level 2"), Lambda(spell => Create(Collection("spells"), Obj("data" -> Obj("name" -> spell)))))).futureValue
    foreachR.to[Seq[String]].get shouldBe Seq("Fireball Level 1", "Fireball Level 2")

    val filterR = client.query(Filter(Arr(1, 2, 3, 4), Lambda(i => If(Equals(Modulo(i, 2), 0), true, false)))).futureValue
    filterR.to[Seq[Long]].get shouldBe Seq(2, 4)

    val takeR = client.query(Take(2, Arr(1, 2, 3, 4))).futureValue
    takeR.to[Seq[Long]].get shouldBe Seq(1, 2)

    val dropR = client.query(Drop(2, Arr(1, 2, 3, 4))).futureValue
    dropR.to[Seq[Long]].get shouldBe Seq(3, 4)

    val prependR = client.query(Prepend(Arr(1, 2, 3), Arr(4, 5, 6))).futureValue
    prependR.to[Seq[Long]].get shouldBe Seq(1, 2, 3, 4, 5, 6)

    val appendR = client.query(Append(Arr(1, 2, 3), Arr(4, 5, 6))).futureValue
    appendR.to[Seq[Long]].get shouldBe Seq(4, 5, 6, 1, 2, 3)

    val randomElement = aRandomString
    client.query(Create(Collection("spells"), Obj("data" -> Obj("name" -> "predicate test", "element" -> randomElement)))).futureValue

    //arrays
    client.query(IsEmpty(Arr(1, 2, 3))).futureValue.to[Boolean].get shouldBe false
    client.query(IsEmpty(Arr())).futureValue.to[Boolean].get shouldBe true

    client.query(IsNonEmpty(Arr(1, 2, 3))).futureValue.to[Boolean].get shouldBe true
    client.query(IsNonEmpty(Arr())).futureValue.to[Boolean].get shouldBe false

    //pages
    client.query(IsEmpty(Paginate(Match(Index("spells_by_element"), randomElement)))).futureValue.to[Boolean].get shouldBe false
    client.query(IsEmpty(Paginate(Match(Index("spells_by_element"), "an invalid element")))).futureValue.to[Boolean].get shouldBe true

    client.query(IsNonEmpty(Paginate(Match(Index("spells_by_element"), randomElement)))).futureValue.to[Boolean].get shouldBe true
    client.query(IsNonEmpty(Paginate(Match(Index("spells_by_element"), "an invalid element")))).futureValue.to[Boolean].get shouldBe false
  }

  it should "test resource modification" in {
    val createR = client.query(Create(Collection("spells"), Obj("data" -> Obj("name" -> "Magic Missile", "element" -> "arcane", "cost" -> 10L)))).futureValue
    createR(RefField).get.collection shouldBe Some(RefV("spells", Native.Collections))
    createR(RefField).get.database shouldBe None
    createR("data", "name").to[String].get shouldBe "Magic Missile"
    createR("data", "element").to[String].get shouldBe "arcane"
    createR("data", "cost").to[Long].get shouldBe 10L

    val updateR = client.query(Update(createR(RefField), Obj("data" -> Obj("name" -> "Faerie Fire", "cost" -> NullV)))).futureValue
    updateR(RefField).get shouldBe createR(RefField).get
    updateR("data", "name").to[String].get shouldBe "Faerie Fire"
    updateR("data", "element").to[String].get shouldBe "arcane"
    updateR("data", "cost").isDefined should equal (false)

    val replaceR = client.query(Replace(createR("ref"), Obj("data" -> Obj("name" -> "Volcano", "element" -> Arr("fire", "earth"), "cost" -> 10L)))).futureValue
    replaceR("ref").get shouldBe createR("ref").get
    replaceR("data", "name").to[String].get shouldBe "Volcano"
    replaceR("data", "element").to[Seq[String]].get shouldBe Seq("fire", "earth")
    replaceR("data", "cost").to[Long].get shouldBe 10L

    val insertR = client.query(Insert(createR("ref"), 1L, Action.Create, Obj("data" -> Obj("cooldown" -> 5L)))).futureValue
    insertR("document").get shouldBe createR("ref").get

    val removeR = client.query(Remove(createR("ref"), 2L, Action.Delete)).futureValue
    removeR shouldBe NullV

    client.query(Delete(createR("ref"))).futureValue
    val getR = client.query(Get(createR("ref"))).failed.futureValue
    getR shouldBe a[NotFoundException]
  }

  it should "test sets" in {
    val create1R = client.query(Create(Collection("spells"),
      Obj("data" -> Obj("name" -> "Magic Missile", "element" -> "arcane", "cost" -> 10L)))).futureValue
    val create2R = client.query(Create(Collection("spells"),
      Obj("data" -> Obj("name" -> "Fireball", "element" -> "fire", "cost" -> 10L)))).futureValue
    val create3R = client.query(Create(Collection("spells"),
      Obj("data" -> Obj("name" -> "Faerie Fire", "element" -> Arr("arcane", "nature"), "cost" -> 10L)))).futureValue
    val create4R = client.query(Create(Collection("spells"),
      Obj("data" -> Obj("name" -> "Summon Animal Companion", "element" -> "nature", "cost" -> 10L)))).futureValue

    val matchR = client.query(Paginate(Match(Index("spells_by_element"), "arcane"))).futureValue
    matchR("data").to[Seq[RefV]].get should contain (create1R("ref").get)

    val matchEventsR = client.query(Paginate(Match(Index("spells_by_element"), "arcane"), events = true)).futureValue
    matchEventsR(PageEvents).get map { _.ref } should contain (create1R("ref").to[RefV].get)

    val unionR = client.query(Paginate(Union(
      Match(Index("spells_by_element"), "arcane"),
      Match(Index("spells_by_element"), "fire")))).futureValue
    unionR(PageRefs).get should (contain (create1R(RefField).get) and contain (create2R(RefField).get))

    val unionEventsR = client.query(Paginate(Union(
      Match(Index("spells_by_element"), "arcane"),
      Match(Index("spells_by_element"), "fire")), events = true)).futureValue

    unionEventsR(PageEvents).get collect { case e if e.action == "add" => e.ref } should (
      contain (create1R(RefField).get) and contain (create2R(RefField).get))

    val intersectionR = client.query(Paginate(Intersection(
      Match(Index("spells_by_element"), "arcane"),
      Match(Index("spells_by_element"), "nature")))).futureValue
    intersectionR(PageRefs).get should contain (create3R(RefField).get)

    val differenceR = client.query(Paginate(Difference(
      Match(Index("spells_by_element"), "nature"),
      Match(Index("spells_by_element"), "arcane")))).futureValue

    differenceR(PageRefs).get should contain (create4R(RefField).get)
  }

  it should "test events api" in {
    val randomCollectionName = aRandomString
    val randomCollection = client.query(CreateCollection(Obj("name" -> randomCollectionName))).futureValue

    val data = client.query(Create(randomCollection(RefField).get, Obj("data" -> Obj("x" -> 1)))).futureValue
    val dataRef = data(RefField).get

    client.query(Update(dataRef, Obj("data" -> Obj("x" -> 2)))).futureValue
    client.query(Delete(dataRef)).futureValue

    case class Event(action: String, document: RefV)

    implicit val eventCodec = Codec.Record[Event]

    // Events
    val events = (client.query(Paginate(Events(dataRef))).futureValue).apply(DataField.to[List[Event]]).get

    events.length shouldBe 3
    events(0).action shouldBe "create"
    events(0).document shouldBe dataRef

    events(1).action shouldBe "update"
    events(1).document shouldBe dataRef

    events(2).action shouldBe "delete"
    events(2).document shouldBe dataRef

    // Singleton
    val singletonsR = client.query(Paginate(Events(Singleton(dataRef)))).futureValue
    val singletons = singletonsR(DataField.to[List[Event]]).get

    singletons.length shouldBe 2
    singletons(0).action shouldBe "add"
    singletons(0).document shouldBe dataRef

    singletons(1).action shouldBe "remove"
    singletons(1).document shouldBe dataRef
  }

  it should "test string functions" in {
    (client.query(ContainsStr("ABCDEF","CDE")).futureValue).to[Boolean].get shouldBe true
    (client.query(ContainsStr("ABCDEF","GHI")).futureValue).to[Boolean].get shouldBe false

    (client.query(ContainsStrRegex("ABCDEF","[A-Z]")).futureValue).to[Boolean].get shouldBe true
    (client.query(ContainsStrRegex("123456","[A-Z]")).futureValue).to[Boolean].get shouldBe false

    (client.query(EndsWith("ABCDEF","DEF")).futureValue).to[Boolean].get shouldBe true
    (client.query(EndsWith("ABCDEF","ABC")).futureValue).to[Boolean].get shouldBe false

    (client.query(FindStr("heLLo world","world")).futureValue).to[Long].get shouldBe 6L
    (client.query(Length("heLLo world")).futureValue).to[Long].get shouldBe 11L
    (client.query(LowerCase("hEllO wORLd")).futureValue).to[String].get shouldBe "hello world"
    (client.query(LTrim("   hello world")).futureValue).to[String].get shouldBe "hello world"
    (client.query(RegexEscape("ABCDEF")).futureValue).to[String].get shouldBe """\QABCDEF\E"""
    (client.query(ReplaceStrRegex("hello world","hello","bye")).futureValue).to[String].get shouldBe "bye world"
    (client.query(Repeat("bye ")).futureValue).to[String].get shouldBe "bye bye "
    (client.query(Repeat("bye ",3)).futureValue).to[String].get shouldBe "bye bye bye "
    (client.query(ReplaceStr("hello world","hello","bye")).futureValue).to[String].get shouldBe "bye world"
    (client.query(RTrim("hello world    ")).futureValue).to[String].get shouldBe "hello world"
    (client.query(Space(4)).futureValue).to[String].get shouldBe "    "

    (client.query(StartsWith("ABCDEF","ABC")).futureValue).to[Boolean].get shouldBe true
    (client.query(StartsWith("ABCDEF","DEF")).futureValue).to[Boolean].get shouldBe false

    (client.query(SubString("heLLo world", 6)).futureValue).to[String].get shouldBe "world"
    (client.query(Trim("    hello world    ")).futureValue).to[String].get shouldBe "hello world"
    (client.query(TitleCase("heLLo worlD")).futureValue).to[String].get shouldBe "Hello World"
    (client.query(UpperCase("hello world")).futureValue).to[String].get shouldBe "HELLO WORLD"

    (client.query(Casefold("Hen Wen")).futureValue).to[String].get shouldBe "hen wen"

    // https://unicode.org/reports/tr15/
    (client.query(Casefold("\u212B", Normalizer.NFD)).futureValue).to[String].get shouldBe "A\u030A"
    (client.query(Casefold("\u212B", Normalizer.NFC)).futureValue).to[String].get shouldBe "\u00C5"
    (client.query(Casefold("\u1E9B\u0323", Normalizer.NFKD)).futureValue).to[String].get shouldBe "\u0073\u0323\u0307"
    (client.query(Casefold("\u1E9B\u0323", Normalizer.NFKC)).futureValue).to[String].get shouldBe "\u1E69"
    (client.query(Casefold("\u212B", Normalizer.NFKCCaseFold)).futureValue).to[String].get shouldBe "\u00E5"

    (client.query(NGram("what")).futureValue).to[Seq[String]].get shouldBe Seq("w", "wh", "h", "ha", "a", "at", "t")
    (client.query(NGram("what", 2, 3)).futureValue).to[Seq[String]].get shouldBe Seq("wh", "wha", "ha", "hat", "at")

    (client.query(NGram(Arr("john", "doe"))).futureValue).to[Seq[String]].get shouldBe Seq("j", "jo", "o", "oh", "h", "hn", "n", "d", "do", "o", "oe", "e")
    (client.query(NGram(Arr("john", "doe"), 3, 4)).futureValue).to[Seq[String]].get shouldBe Seq("joh", "john", "ohn", "doe")

    (client.query(Format("%3$s%1$s %2$s", "DB", "rocks", "Fauna")).futureValue).to[String].get shouldBe "FaunaDB rocks"
  }

  it should "test math functions" in {

    val absR = client.query(Abs(-100L)).futureValue
    absR.to[Long].get shouldBe 100L

    val acosR = client.query(Trunc(Acos(0.5D), 2)).futureValue
    acosR.to[Double].get shouldBe 1.04D

    val addR = client.query(Add(100L, 10L)).futureValue
    addR.to[Long].get shouldBe 110L

    val asinR = client.query(Trunc(Asin(0.5D), 2)).futureValue
    asinR.to[Double].get shouldBe 0.52D

    val atanR = client.query(Trunc(Atan(0.5D), 2)).futureValue
    atanR.to[Double].get shouldBe 0.46D

    val bitandR = client.query(BitAnd(15L, 7L, 3L)).futureValue
    bitandR.to[Long].get shouldBe 3L

    val bitnotR = client.query(BitNot(3L)).futureValue
    bitnotR.to[Long].get shouldBe -4L

    val bitorR = client.query(BitOr(15L, 7L, 3L)).futureValue
    bitorR.to[Long].get shouldBe 15L

    val bitxorR = client.query(BitXor(2L, 1L)).futureValue
    bitxorR.to[Long].get shouldBe 3L

    val ceilR = client.query(Ceil(1.01D)).futureValue
    ceilR.to[Double].get shouldBe 2.0D

    val cosR = client.query(Trunc(Cos(0.5D), 2)).futureValue
    cosR.to[Double].get shouldBe 0.87D

    val coshR = client.query(Trunc(Cosh(2L),2)).futureValue
    coshR.to[Double].get shouldBe 3.76D

    val degreesR = client.query(Trunc(Degrees(2.0D),2)).futureValue
    degreesR.to[Double].get shouldBe 114.59D

    val divideR = client.query(Divide(100L, 10L)).futureValue
    divideR.to[Long].get shouldBe 10L

    val expR = client.query(Trunc(Exp(2L), 2)).futureValue
    expR.to[Double].get shouldBe 7.38D

    val floorR = client.query(Floor(1.91D)).futureValue
    floorR.to[Double].get shouldBe 1.0D

    val hypotR = client.query(Hypot(3D, 4D)).futureValue
    hypotR.to[Double].get shouldBe 5.0D

    val lnR = client.query(Trunc(Ln(2L),2)).futureValue
    lnR.to[Double].get shouldBe 0.69D

    val logR = client.query(Trunc(Log(2L),2)).futureValue
    logR.to[Double].get shouldBe 0.30D

    val maxR = client.query(Max(101L, 10L, 1L)).futureValue
    maxR.to[Long].get shouldBe 101L

    val minR = client.query(Min(101L, 10L)).futureValue
    minR.to[Long].get shouldBe 10L

    val moduloR = client.query(Modulo(101L, 10L)).futureValue
    moduloR.to[Long].get shouldBe 1L

    val multiplyR = client.query(Multiply(100L, 10L)).futureValue
    multiplyR.to[Long].get shouldBe 1000L

    val radiansR = client.query(Trunc(Radians(500), 2)).futureValue
    radiansR.to[Double].get shouldBe 8.72D

    val roundR = client.query(Round(12345.6789)).futureValue
    roundR.to[Double].get shouldBe 12345.68D

    val signR = client.query(Sign(3L)).futureValue
    signR.to[Long].get shouldBe 1L

    val sinR = client.query(Trunc(Sin(0.5D), 2)).futureValue
    sinR.to[Double].get shouldBe 0.47D

    val sinhR = client.query(Trunc(Sinh(0.5D), 2)).futureValue
    sinhR.to[Double].get shouldBe 0.52D

    val sqrtR = client.query(Sqrt(16L)).futureValue
    sqrtR.to[Double].get shouldBe 4L

    val subtractR = client.query(Subtract(100L, 10L)).futureValue
    subtractR.to[Long].get shouldBe 90L

    val tanR = client.query(Trunc(Tan(0.5D), 2)).futureValue
    tanR.to[Double].get shouldBe 0.54D

    val tanhR = client.query(Trunc(Tanh(0.5D), 2)).futureValue
    tanhR.to[Double].get shouldBe 0.46D

    val truncR = client.query(Trunc(123.456D, 2L)).futureValue
    truncR.to[Double].get shouldBe 123.45D

  }

  it should "test miscellaneous functions" in {
<<<<<<< HEAD
    val newIdR = client.query(NewId()).futureValue
    newIdR.to[String].get should not be null

    val equalsR = client.query(Equals("fire", "fire")).futureValue
    equalsR.to[Boolean].get shouldBe true

=======
    // NewId
    val newIdR = client.query(NewId()).futureValue
    newIdR.to[String].get should not be null

    // Equals
    val equalsR = client.query(Equals("fire", "fire")).futureValue
    equalsR.to[Boolean].get shouldBe true

    // Concat
>>>>>>> 8b04bc08
    val concatR = client.query(Concat(Arr("Magic", "Missile"))).futureValue
    concatR.to[String].get shouldBe "MagicMissile"

    val concat2R = client.query(Concat(Arr("Magic", "Missile"), " ")).futureValue
    concat2R.to[String].get shouldBe "Magic Missile"

<<<<<<< HEAD
=======
    // Contains
>>>>>>> 8b04bc08
    val containsR = client.query(Contains("favorites" / "foods", Obj("favorites" -> Obj("foods" -> Arr("crunchings", "munchings"))))).futureValue
    containsR.to[Boolean].get shouldBe true

    client.query(Contains("field", Obj("field" -> "value"))).futureValue shouldBe TrueV
    client.query(Contains(1, Arr("value0", "value1", "value2"))).futureValue shouldBe TrueV

<<<<<<< HEAD
    val selectR = client.query(Select("favorites" / "foods" / 1, Obj("favorites" -> Obj("foods" -> Arr("crunchings", "munchings", "lunchings"))))).futureValue
    selectR.to[String].get shouldBe "munchings"

    client.query(Select("field", Obj("field" -> "value"))).futureValue shouldBe StringV("value")
    client.query(Select("non-existent-field", Obj("field" -> "value"), "a default value")).futureValue shouldBe StringV("a default value")

    client.query(Select(1, Arr("value0", "value1", "value2"))).futureValue shouldBe StringV("value1")
    client.query(Select(100, Arr("value0", "value1", "value2"), "a default value")).futureValue shouldBe StringV("a default value")

    client.query(Contains("a" / "nested" / 0 / "path", Obj("a" -> Obj("nested" -> Arr(Obj("path" -> "value")))))).futureValue shouldBe TrueV
    client.query(Select("a" / "nested" / 0 / "path", Obj("a" -> Obj("nested" -> Arr(Obj("path" -> "value")))))).futureValue shouldBe StringV("value")

    client.query(SelectAll("foo", Arr(Obj("foo" -> "bar"), Obj("foo" -> "baz"), Obj("a" -> "b")))).futureValue shouldBe ArrayV("bar", "baz")
    client.query(SelectAll("foo" / "bar", Arr(Obj("foo" -> Obj("bar" -> 1)), Obj("foo" -> Obj("bar" -> 2))))).futureValue shouldBe ArrayV(1, 2)
    client.query(SelectAll("foo" / 0, Arr(Obj("foo" -> Arr(0, 1)), Obj("foo" -> Arr(2, 3))))).futureValue shouldBe ArrayV(0, 2)

    client.query(SelectAsIndex("foo", Arr(Obj("foo" -> "bar"), Obj("foo" -> "baz"), Obj("a" -> "b")))).futureValue shouldBe ArrayV("bar", "baz")
    client.query(SelectAsIndex("foo" / "bar", Arr(Obj("foo" -> Obj("bar" -> 1)), Obj("foo" -> Obj("bar" -> 2))))).futureValue shouldBe ArrayV(1, 2)
    client.query(SelectAsIndex("foo" / 0, Arr(Obj("foo" -> Arr(0, 1)), Obj("foo" -> Arr(2, 3))))).futureValue shouldBe ArrayV(0, 2)

    val andR = client.query(And(true, false)).futureValue
    andR.to[Boolean].get shouldBe false

    val orR = client.query(Or(true, false)).futureValue
    orR.to[Boolean].get shouldBe true

=======
    client.query(Contains("a" / "nested" / 0 / "path", Obj("a" -> Obj("nested" -> Arr(Obj("path" -> "value")))))).futureValue shouldBe TrueV

    // ContainsField
    client.query(ContainsField("foo", Obj("foo" -> "bar"))).futureValue shouldBe TrueV
    client.query(ContainsField("foo", Obj())).futureValue shouldBe FalseV

    // ContainsPath
    val containsPath = client.query(ContainsPath("favorites" / "foods", Obj("favorites" -> Obj("foods" -> Arr("crunchings", "munchings"))))).futureValue
    containsPath.to[Boolean].get shouldBe true

    client.query(ContainsPath("field", Obj("field" -> "value"))).futureValue shouldBe TrueV
    client.query(ContainsPath(1, Arr("value0", "value1", "value2"))).futureValue shouldBe TrueV

    client.query(ContainsPath("a" / "nested" / 0 / "path", Obj("a" -> Obj("nested" -> Arr(Obj("path" -> "value")))))).futureValue shouldBe TrueV

    // ContainsValue
    val collectionName = aRandomString
    client.query(CreateCollection(Obj("name" -> collectionName))).futureValue

    val document = client.query(Create(Collection(collectionName), Obj())).futureValue
    val ref = document("ref").to[RefV].get
    client.query(ContainsValue(ref.id, ref)).futureValue shouldBe TrueV

    client.query(ContainsValue("1", Arr("1", "2", "3"))).futureValue shouldBe TrueV

    client.query(ContainsValue("bar", Obj("foo" -> "bar"))).futureValue shouldBe TrueV

    val indexName = aRandomString
    client.query(
      CreateIndex(Obj(
        "name" -> indexName,
          "source" -> Collection(collectionName),
          "terms" -> Arr(Obj("field" -> Arr("data", "value"))),
          "values" -> Arr(Obj("field" -> Arr("data", "value")))
        ))).futureValue

    client.query(Create(Collection(collectionName), Obj("data" -> Obj("value" -> "foo")))).futureValue
    client.query(ContainsValue("foo", Match(Index(indexName), "foo"))).futureValue shouldBe TrueV

    // Select
    val selectR = client.query(Select("favorites" / "foods" / 1, Obj("favorites" -> Obj("foods" -> Arr("crunchings", "munchings", "lunchings"))))).futureValue
    selectR.to[String].get shouldBe "munchings"

    client.query(Select("field", Obj("field" -> "value"))).futureValue shouldBe StringV("value")
    client.query(Select("non-existent-field", Obj("field" -> "value"), "a default value")).futureValue shouldBe StringV("a default value")

    client.query(Select(1, Arr("value0", "value1", "value2"))).futureValue shouldBe StringV("value1")
    client.query(Select(100, Arr("value0", "value1", "value2"), "a default value")).futureValue shouldBe StringV("a default value")

    client.query(Select("a" / "nested" / 0 / "path", Obj("a" -> Obj("nested" -> Arr(Obj("path" -> "value")))))).futureValue shouldBe StringV("value")

    // SelectAll
    client.query(SelectAll("foo", Arr(Obj("foo" -> "bar"), Obj("foo" -> "baz"), Obj("a" -> "b")))).futureValue shouldBe ArrayV("bar", "baz")
    client.query(SelectAll("foo" / "bar", Arr(Obj("foo" -> Obj("bar" -> 1)), Obj("foo" -> Obj("bar" -> 2))))).futureValue shouldBe ArrayV(1, 2)
    client.query(SelectAll("foo" / 0, Arr(Obj("foo" -> Arr(0, 1)), Obj("foo" -> Arr(2, 3))))).futureValue shouldBe ArrayV(0, 2)

    // SelectAsIndex
    client.query(SelectAsIndex("foo", Arr(Obj("foo" -> "bar"), Obj("foo" -> "baz"), Obj("a" -> "b")))).futureValue shouldBe ArrayV("bar", "baz")
    client.query(SelectAsIndex("foo" / "bar", Arr(Obj("foo" -> Obj("bar" -> 1)), Obj("foo" -> Obj("bar" -> 2))))).futureValue shouldBe ArrayV(1, 2)
    client.query(SelectAsIndex("foo" / 0, Arr(Obj("foo" -> Arr(0, 1)), Obj("foo" -> Arr(2, 3))))).futureValue shouldBe ArrayV(0, 2)

    // And
    val andR = client.query(And(true, false)).futureValue
    andR.to[Boolean].get shouldBe false

    // Or
    val orR = client.query(Or(true, false)).futureValue
    orR.to[Boolean].get shouldBe true

    // Not
>>>>>>> 8b04bc08
    val notR = client.query(Not(false)).futureValue
    notR.to[Boolean].get shouldBe true
  }

  it should "test conversion functions" in {
    val strR = client.query(ToString(100L)).futureValue
    strR.to[String].get should equal ("100")

    val numR = client.query(ToNumber("100")).futureValue
    numR.to[Long].get should equal (100L)

    (client.query(
      Arr(ToDouble(3.14d), ToDouble(10L), ToDouble("3.14"))
    ).futureValue).to[List[Double]].get shouldBe List(3.14D, 10D, 3.14D)

    val doubleErr = client.query(ToDouble(Now())).failed.futureValue
    doubleErr shouldBe a[BadRequestException]
    doubleErr.getMessage should include ("invalid argument: Cannot cast Time to Double.")

    (client.query(
      Arr(ToInteger(10D), ToInteger(10L), ToInteger("10"))
    ).futureValue).to[List[Long]].get shouldBe List(10L, 10L, 10L)

    val integerErr = client.query(ToInteger(Now())).failed.futureValue
    integerErr shouldBe a[BadRequestException]
    integerErr.getMessage should include ("invalid argument: Cannot cast Time to Integer.")
  }

  it should "test time functions" in {
    import java.util.Calendar._

    val timeR = client.query(ToTime("1970-01-01T00:00:00Z")).futureValue
    timeR.to[TimeV].get.toInstant should equal (Instant.ofEpochMilli(0))

    val dateR = client.query(ToDate("1970-01-01")).futureValue
    dateR.to[DateV].get.localDate should equal (LocalDate.ofEpochDay(0))

    val cal = java.util.Calendar.getInstance()
    val nowStr = Time(cal.toInstant.toString)

    val secondsR = client.query(ToSeconds(Epoch(0, TimeUnit.Second))).futureValue
    secondsR.to[Long].get should equal (0)

    val toMillisR = client.query(ToMillis(nowStr)).futureValue
    toMillisR.to[Long].get should equal (cal.getTimeInMillis)

    val toMicrosR = client.query(ToMicros(Epoch(1552733214259L, TimeUnit.Second))).futureValue
    toMicrosR.to[Long].get should equal (1552733214259000000L)

    val dayOfYearR = client.query(DayOfYear(nowStr)).futureValue
    dayOfYearR.to[Long].get should equal (cal.get(DAY_OF_YEAR))

    val dayOfMonthR = client.query(DayOfMonth(nowStr)).futureValue
    dayOfMonthR.to[Long].get should equal (cal.get(DAY_OF_MONTH))

    val dayOfWeekR = client.query(DayOfWeek(nowStr)).futureValue
    dayOfWeekR.to[Long].get should equal (cal.get(DAY_OF_WEEK)-1)

    val yearR = client.query(Year(nowStr)).futureValue
    yearR.to[Long].get should equal (cal.get(YEAR))

    val monthR = client.query(Month(nowStr)).futureValue
    monthR.to[Long].get should equal (cal.get(MONTH)+1)

    val hourR = client.query(Hour(Epoch(0, TimeUnit.Second))).futureValue
    hourR.to[Long].get should equal (0)

    val minuteR = client.query(Minute(nowStr)).futureValue
    minuteR.to[Long].get should equal (cal.get(MINUTE))

    val secondR = client.query(query.Second(nowStr)).futureValue
    secondR.to[Long].get should equal (cal.get(SECOND))
  }

  it should "test date and time functions" in {
    val timeR = client.query(Time("1970-01-01T00:00:00-04:00")).futureValue
    timeR.to[TimeV].get.toInstant shouldBe Instant.ofEpochMilli(0).plus(4, ChronoUnit.HOURS)
    timeR.to[Instant].get shouldBe Instant.ofEpochMilli(0).plus(4, ChronoUnit.HOURS)

    val epochR = client.query(Arr(
      Epoch(2, TimeUnit.Day),
      Epoch(1, TimeUnit.HalfDay),
      Epoch(12, TimeUnit.Hour),
      Epoch(30, TimeUnit.Minute),
      Epoch(30, TimeUnit.Second),
      Epoch(10, TimeUnit.Millisecond),
      Epoch(42, TimeUnit.Nanosecond),
      Epoch(40, TimeUnit.Microsecond)
    )).futureValue

    epochR.collect(Field.to[Instant]).get.sorted shouldBe Seq(
      Instant.ofEpochMilli(0).plus(42, ChronoUnit.NANOS),
      Instant.ofEpochMilli(0).plus(40, ChronoUnit.MICROS),
      Instant.ofEpochMilli(0).plus(10, ChronoUnit.MILLIS),
      Instant.ofEpochMilli(0).plus(30, ChronoUnit.SECONDS),
      Instant.ofEpochMilli(0).plus(30, ChronoUnit.MINUTES),
      Instant.ofEpochMilli(0).plus(12, ChronoUnit.HOURS),
      Instant.ofEpochMilli(0).plus(1, ChronoUnit.HALF_DAYS),
      Instant.ofEpochMilli(0).plus(2, ChronoUnit.DAYS)
    )

    epochR(0).to[TimeV].get.toInstant shouldBe Instant.ofEpochMilli(0).plus(2, ChronoUnit.DAYS)
    epochR(0).to[Instant].get shouldBe Instant.ofEpochMilli(0).plus(2, ChronoUnit.DAYS)

    val dateR = client.query(query.Date("1970-01-02")).futureValue
    dateR.to[DateV].get.localDate shouldBe LocalDate.ofEpochDay(1)
    dateR.to[LocalDate].get shouldBe LocalDate.ofEpochDay(1)
  }

  it should "test date and time match functions" in {
    val addTimeR = client.query(TimeAdd(Epoch(0, TimeUnit.Second), 1, TimeUnit.Day)).futureValue
    addTimeR.to[Instant].get shouldBe Instant.ofEpochMilli(0).plus(1, ChronoUnit.DAYS)

    val addDateR = client.query(TimeAdd(Date("1970-01-01"), 1, TimeUnit.Day)).futureValue
    addDateR.to[LocalDate].get shouldBe LocalDate.ofEpochDay(1)

    val subTimeR = client.query(TimeSubtract(Epoch(0, TimeUnit.Second), 1, TimeUnit.Day)).futureValue
    subTimeR.to[Instant].get shouldBe Instant.ofEpochMilli(0).minus(1, ChronoUnit.DAYS)

    val subDateR = client.query(TimeSubtract(Date("1970-01-01"), 1, TimeUnit.Day)).futureValue
    subDateR.to[LocalDate].get shouldBe LocalDate.ofEpochDay(-1)

    val diffTimeR = client.query(TimeDiff(Epoch(0, TimeUnit.Second), Epoch(1, TimeUnit.Second), TimeUnit.Second)).futureValue
    diffTimeR.to[Long].get should equal (1)

    val diffDateR = client.query(TimeDiff(Date("1970-01-01"), Date("1970-01-02"), TimeUnit.Day)).futureValue
    diffDateR.to[Long].get should equal (1)
  }

  it should "test now function" in {
    client.query(Equals(Now(), Time("now"))).futureValue shouldBe TrueV

    val t1 = client.query(Now()).futureValue
    val t2 = client.query(Now()).futureValue
    client.query(LTE(t1, t2, Now())).futureValue shouldBe TrueV
  }

   it should "test authentication functions" in {
      val createR = client.query(Create(Collection("spells"), Obj("credentials" -> Obj("password" -> "abcdefg")))).futureValue

      // Login
      val loginR = client.query(Login(createR(RefField), Obj("password" -> "abcdefg"))).futureValue
      val secret = loginR(SecretField).get

      // HasIdentity
      val hasIdentity = client.sessionWith(secret)(_.query(HasIdentity())).futureValue
      hasIdentity.to[Boolean].get shouldBe true

      // Identity
      val identity = client.sessionWith(secret)(_.query(Identity())).futureValue
      identity.to[RefV].get shouldBe createR(RefField).get

      // Logout
      val loggedOut = client.sessionWith(secret)(_.query(Logout(false))).futureValue
      loggedOut.to[Boolean].get shouldBe true

      // Identify
      val identifyR = client.query(Identify(createR(RefField), "abcdefg")).futureValue
      identifyR.to[Boolean].get shouldBe true
      }

  it should "create session client" in {
    val otherClient = client.sessionClient(config("root_token"))

    try
      otherClient.query("echo string").futureValue.to[String].get shouldBe "echo string"
    finally
      otherClient.close()
  }

  it should "should not create session clients on a closed client" in {
    val newClient = FaunaClient(endpoint = config("root_url"), secret = config("root_token"))

    newClient.close()

    a[IllegalStateException] should be thrownBy newClient.sessionClient("sekret")
  }

  it should "find key by secret" in {
    val key = rootClient.query(CreateKey(Obj("database" -> Database(testDbName), "role" -> "admin"))).futureValue

    rootClient.query(KeyFromSecret(key(SecretField).get)).futureValue should equal (rootClient.query(Get(key(RefField).get)).futureValue)
  }

  it should "create a function" in {
    val query = Query((a, b) => Concat(Arr(a, b), "/"))

    client.query(CreateFunction(Obj("name" -> "a_function", "body" -> query))).futureValue

    (client.query(Exists(Function("a_function"))).futureValue).to[Boolean].get shouldBe true
  }

  it should "call a function" in  {
    val query = Query((a, b) => Concat(Arr(a, b), "/"))

    client.query(CreateFunction(Obj("name" -> "concat_with_slash", "body" -> query))).futureValue

    (client.query(Call(Function("concat_with_slash"), "a", "b")).futureValue).to[String].get shouldBe "a/b"
  }

  it should "parse function errors" in {
    client.query(
      CreateFunction(Obj(
        "name" -> "function_with_abort",
        "body" -> Query(Lambda("_", Abort("this function failed")))
      ))
    ).futureValue

    val err = client.query(Call(Function("function_with_abort"))).failed.futureValue

    err shouldBe a[BadRequestException]
    err.getMessage should include(
      "call error: Calling the function resulted in an error.")

    val cause = err.asInstanceOf[BadRequestException].errors.head.cause.head
    cause.code shouldEqual "transaction aborted"
    cause.description shouldEqual "this function failed"
  }

  it should "create a role" in {
    val name = s"a_role_${aRandomString}"

    rootClient.query(CreateRole(Obj(
      "name" -> name,
      "privileges" -> Obj(
        "resource" -> Collections(),
        "actions" -> Obj("read" -> true)
      )
    ))).futureValue

    (rootClient.query(Exists(Role(name))).futureValue).to[Boolean].get shouldBe true
  }

  it should "read a role from a nested database" in {
    val childCli = createNewDatabase(adminClient, "db-for-roles")

    childCli.query(CreateRole(Obj(
      "name" -> "a_role",
      "privileges" -> Obj(
        "resource" -> Collections(),
        "actions" -> Obj("read" -> true)
      )
    ))).futureValue

    (childCli.query(Paginate(Roles())).futureValue).apply(PageRefs).get shouldBe Seq(RefV("a_role", Native.Roles))
    (adminClient.query(Paginate(Roles(Database("db-for-roles")))).futureValue).apply(PageRefs).get shouldBe
      Seq(RefV("a_role", Native.Roles, RefV("db-for-roles", Native.Databases)))
  }

  it should "move database" in {
    val db1Name = aRandomString(size = 10)
    val db2Name = aRandomString(size = 10)
    val clsName = aRandomString(size = 10)

    val db1 = createNewDatabase(adminClient, db1Name)
    val db2 = createNewDatabase(adminClient, db2Name)
    db2.query(CreateCollection(Obj("name" -> clsName))).futureValue

    (db1.query(Paginate(Databases())).futureValue).apply(PageRefs).get shouldBe empty

    adminClient.query(MoveDatabase(Database(db2Name), Database(db1Name))).futureValue

    (db1.query(Paginate(Databases())).futureValue).apply(PageRefs).get shouldBe List(RefV(db2Name, Native.Databases))
    (db1.query(Paginate(Collections(Database(db2Name)))).futureValue).apply(PageRefs).get shouldBe List(RefV(clsName, Native.Collections, RefV(db2Name, Native.Databases)))
  }

  case class Spell(name: String, element: Either[String, Seq[String]], cost: Option[Long])

  implicit val spellCodec: Codec[Spell] = Codec.caseClass[Spell]

  it should "encode/decode user classes" in {
    val masterSummon = Spell("Master Summon", Left("wind"), None)
    val magicMissile = Spell("Magic Missile", Left("arcane"), Some(10))
    val faerieFire = Spell("Faerie Fire", Right(Seq("arcane", "nature")), Some(10))

    val masterSummonCreated = client.query(Create(Collection("spells"), Obj("data" -> masterSummon))).futureValue
    masterSummonCreated("data").to[Spell].get shouldBe masterSummon

    val spells = client.query(Map(Paginate(Match(Index("spells_by_element"), "arcane")), Lambda(x => Select("data", Get(x))))).futureValue
    spells("data").get.to[Set[Spell]].get shouldBe Set(magicMissile, faerieFire)
  }

  it should "create collection in a nested database" in {
    val client1 = createNewDatabase(adminClient, "parent-database")
    createNewDatabase(client1, "child-database")

    val key = client1.query(CreateKey(Obj("database" -> Database("child-database"), "role" -> "server"))).futureValue

    val client2 = FaunaClient(secret = key(SecretField).get, endpoint = config("root_url"))

    client2.query(CreateCollection(Obj("name" -> "a_collection"))).futureValue

    val nestedDatabase = Database("child-database", Database("parent-database"))

    (client.query(Exists(Collection("a_collection", nestedDatabase))).futureValue).to[Boolean].get shouldBe true

    val allCollections = client.query(Paginate(Collections(nestedDatabase))).futureValue
    allCollections("data").to[List[RefV]].get shouldBe List(RefV("a_collection", Native.Collections, RefV("child-database", Native.Databases, RefV("parent-database", Native.Databases))))
  }

  it should "test for keys in nested database" in {
    val client = createNewDatabase(adminClient, "db-for-keys")

    client.query(CreateDatabase(Obj("name" -> "db-test"))).futureValue

    val serverKey = (client.query(CreateKey(Obj("database" -> Database("db-test"), "role" -> "server"))).futureValue).apply("ref").get
    val adminKey = (client.query(CreateKey(Obj("database" -> Database("db-test"), "role" -> "admin"))).futureValue).apply("ref").get

    (client.query(Paginate(Keys())).futureValue).apply("data").to[List[Value]].get shouldBe List(serverKey, adminKey)

    (adminClient.query(Paginate(Keys(Database("db-for-keys")))).futureValue).apply("data").to[List[Value]].get shouldBe List(serverKey, adminKey)
  }

  it should "create recursive refs from string" in {
    client.query(Ref("collections/widget/123")).futureValue shouldBe RefV("123", RefV("widget", Native.Collections))
  }

  it should "not break do with one element" in {
    (client.query(Do(1)).futureValue).to[Long].get shouldBe 1
    (client.query(Do(1, 2)).futureValue).to[Long].get shouldBe 2
    (client.query(Do(Arr(1, 2))).futureValue).to[Array[Long]].get shouldBe Array(1L, 2L)
  }

  it should "parse complex index" in {
    client.query(CreateCollection(Obj("name" -> "reservations"))).futureValue

    val index = client.query(CreateIndex(Obj(
      "name" -> "reservations_by_lastName",
      "source" -> Obj(
        "class" -> Class("reservations"),
        "fields" -> Obj(
          "cfLastName" -> Query(Lambda(x => Casefold(Select(Path("data", "guestInfo", "lastName"), x)))),
          "fActive" -> Query(Lambda(x => Select(Path("data", "active"), x)))
        )
      ),
      "terms" -> Arr(Obj("binding" -> "cfLastName"), Obj("binding" -> "fActive")),
      "values" -> Arr(
        Obj("field" -> Arr("data", "checkIn")),
        Obj("field" -> Arr("data", "checkOut")),
        Obj("field" -> Arr("ref"))
      ),
      "active" -> true
    ))).futureValue

    index("name").get shouldBe StringV("reservations_by_lastName")
  }

  it should "merge objects" in {
    //empty object
    client.query(
      Merge(
        Obj(),
        Obj("x" -> 10, "y" -> 20)
      )
    ).futureValue shouldBe ObjectV("x" -> 10, "y" -> 20)

    //adds field
    client.query(
      Merge(
        Obj("x" -> 10, "y" -> 20),
        Obj("z" -> 30)
      )
    ).futureValue shouldBe ObjectV("x" -> 10, "y" -> 20, "z" -> 30)

    //replace field
    client.query(
      Merge(
        Obj("x" -> 10, "y" -> 20, "z" -> -1),
        Obj("z" -> 30)
      )
    ).futureValue shouldBe ObjectV("x" -> 10, "y" -> 20, "z" -> 30)

    //remove field
    client.query(
      Merge(
        Obj("x" -> 10, "y" -> 20, "z" -> -1),
        Obj("z" -> Null())
      )
    ).futureValue shouldBe ObjectV("x" -> 10, "y" -> 20)

    //merge multiple objects
    client.query(
      Merge(
        Obj(),
        Arr(
          Obj("x" -> 10),
          Obj("y" -> 20),
          Obj("z" -> 30)
        )
      )
    ).futureValue shouldBe ObjectV("x" -> 10, "y" -> 20, "z" -> 30)

    //ignore left value
    client.query(
      Merge(
        Obj("x" -> 10, "y" -> 20),
        Obj("x" -> 100, "y" -> 200),
        Lambda((key, left, right) => right)
      )
    ).futureValue shouldBe ObjectV("x" -> 100, "y" -> 200)

    //ignore right value
    client.query(
      Merge(
        Obj("x" -> 10, "y" -> 20),
        Obj("x" -> 100, "y" -> 200),
        Lambda((key, left, right) => left)
      )
    ).futureValue shouldBe ObjectV("x" -> 10, "y" -> 20)

    //lambda 1-arity -> return [key, leftValue, rightValue]
    client.query(
      Merge(
        Obj("x" -> 10, "y" -> 20),
        Obj("x" -> 100, "y" -> 200),
        Lambda(value => value)
      )
    ).futureValue shouldBe ObjectV("x" -> ArrayV("x", 10, 100), "y" -> ArrayV("y", 20, 200))
  }

  it should "to_object" in {
    client.query(ToObject(Seq(("k0", 10), ("k1", 20)))).futureValue shouldBe ObjectV("k0" -> 10, "k1" -> 20)

    val collName = aRandomString
    val indexName = aRandomString
    client.query(CreateCollection(Obj("name" -> collName))).futureValue
    client.query(CreateIndex(Obj(
      "name" -> indexName,
      "source" -> Collection(collName),
      "active" -> true,
      "values" -> Arr(
        Obj("field" -> Arr("data", "key")),
        Obj("field" -> Arr("data", "value"))
      )
    ))).futureValue

    client.query(Do(
      Create(Collection(collName), Obj("data" -> Obj("key" -> "k0", "value" -> 10))),
      Create(Collection(collName), Obj("data" -> Obj("key" -> "k1", "value" -> 20)))
    )).futureValue

    client.query(ToObject(Select("data", Paginate(Match(Index(indexName)))))).futureValue shouldBe ObjectV("k0" -> 10, "k1" -> 20)
  }

  it should "to_array" in {
    client.query(ToArray(Obj("k0" -> 10, "k1" -> 20))).futureValue shouldBe ArrayV(("k0", 10), ("k1", 20))
  }

  it should "to_object/to_array" in {
    val obj = ObjectV("k0" -> 10, "k1" -> 20)

    client.query(ToObject(ToArray(obj))).futureValue shouldBe obj
  }

  it should "reduce collections" in {
    val collName = aRandomString
    val indexName = aRandomString

    val values = Arr((1 to 100).map(i => i: Expr): _*)

    client.query(CreateCollection(Obj("name" -> collName))).futureValue
    client.query(CreateIndex(Obj(
      "name" -> indexName,
      "source" -> Collection(collName),
      "active" -> true,
       "values" -> Arr(
         Obj("field" -> Arr("data", "value")),
         Obj("field" -> Arr("data", "foo"))
       )
    ))).futureValue

    client.query(
      Foreach(
        values,
        Lambda(i => Create(Collection(collName), Obj(
          "data" -> Obj("value" -> i, "foo" -> "bar")
        )))
      )
    ).futureValue

    //array
    (client.query(
      Reduce(
        Lambda((acc, i) => Add(acc, i)),
        10,
        values
      )
    ).futureValue).to[Long].get shouldBe 5060L

    //page
    (client.query(
      Reduce(
        Lambda((acc, i) => Add(acc, Select(0, i))),
        10,
        Paginate(Match(Index(indexName)), size = 100)
      )
    ).futureValue).apply("data").to[Seq[Long]].get shouldBe Seq(5060L)

    //set
    (client.query(
      Reduce(
        Lambda((acc, i) => Add(acc, Select(0, i))),
        10,
        Match(Index(indexName))
      )
    ).futureValue).to[Long].get shouldBe 5060L
  }

  it should "count/sum/mean collections" in {
    val collName = aRandomString
    val indexName = aRandomString

    val values = Arr((1 to 100).map(i => i: Expr): _*)

    client.query(CreateCollection(Obj("name" -> collName))).futureValue
    client.query(CreateIndex(Obj(
      "name" -> indexName,
      "source" -> Collection(collName),
      "active" -> true,
      "values" -> Arr(
        Obj("field" -> Arr("data", "value"))
      )
    ))).futureValue

    client.query(
      Foreach(
        values,
        Lambda(i => Create(Collection(collName), Obj(
          "data" -> Obj("value" -> i)
        )))
      )
    ).futureValue

    //array
    client.query(
      Arr(
        Sum(values),
        Count(values),
        Mean(values)
      )
    ).futureValue shouldBe ArrayV(5050L, 100L, 50.5d)

    //sets
    client.query(
      Arr(
        Sum(Match(Index(indexName))),
        Count(Match(Index(indexName))),
        Mean(Match(Index(indexName)))
      )
    ).futureValue shouldBe ArrayV(5050L, 100L, 50.5d)

    //pages
    client.query(
      Arr(
        Select(Path("data", 0), Sum(Paginate(Match(Index(indexName)), size = 100))),
        Select(Path("data", 0), Count(Paginate(Match(Index(indexName)), size = 100))),
        Select(Path("data", 0), Mean(Paginate(Match(Index(indexName)), size = 100)))
      )
    ).futureValue shouldBe ArrayV(5050L, 100L, 50.5d)
  }

  it should "all/any" in {
    val coll = client.query(CreateCollection(Obj("name" -> aRandomString))).futureValue
    val index = client.query(CreateIndex(Obj(
      "name" -> aRandomString,
      "source" -> coll("ref"),
      "active" -> true,
      "terms" -> Arr(Obj("field" -> Arr("data", "foo"))),
      "values" -> Arr(Obj("field" -> Arr("data", "value")))
    ))).futureValue

    client.query(Do(
      Create(coll("ref"), Obj("data" -> Obj("foo" -> "true", "value" -> true))),
      Create(coll("ref"), Obj("data" -> Obj("foo" -> "true", "value" -> true))),
      Create(coll("ref"), Obj("data" -> Obj("foo" -> "true", "value" -> true))),

      Create(coll("ref"), Obj("data" -> Obj("foo" -> "false", "value" -> false))),
      Create(coll("ref"), Obj("data" -> Obj("foo" -> "false", "value" -> false))),
      Create(coll("ref"), Obj("data" -> Obj("foo" -> "false", "value" -> false))),

      Create(coll("ref"), Obj("data" -> Obj("foo" -> "mixed", "value" -> true))),
      Create(coll("ref"), Obj("data" -> Obj("foo" -> "mixed", "value" -> false))),
      Create(coll("ref"), Obj("data" -> Obj("foo" -> "mixed", "value" -> true))),
      Create(coll("ref"), Obj("data" -> Obj("foo" -> "mixed", "value" -> false)))
    )).futureValue

    //all: array
    client.query(All(Arr(true, true, true))).futureValue shouldBe TrueV
    client.query(All(Arr(true, false, true))).futureValue shouldBe FalseV

    //all: page
    client.query(All(Paginate(Match(index("ref"), "true")))).futureValue shouldBe ObjectV("data" -> ArrayV(TrueV))
    client.query(All(Paginate(Match(index("ref"), "false")))).futureValue shouldBe ObjectV("data" -> ArrayV(FalseV))
    client.query(All(Paginate(Match(index("ref"), "mixed")))).futureValue shouldBe ObjectV("data" -> ArrayV(FalseV))

    //all: set
    client.query(All(Match(index("ref"), "true"))).futureValue shouldBe TrueV
    client.query(All(Match(index("ref"), "false"))).futureValue shouldBe FalseV
    client.query(All(Match(index("ref"), "mixed"))).futureValue shouldBe FalseV

    //any: array
    client.query(Any(Arr(false, false, false))).futureValue shouldBe FalseV
    client.query(Any(Arr(true, false, true))).futureValue shouldBe TrueV

    //any: page
    client.query(Any(Paginate(Match(index("ref"), "true")))).futureValue shouldBe ObjectV("data" -> ArrayV(TrueV))
    client.query(Any(Paginate(Match(index("ref"), "false")))).futureValue shouldBe ObjectV("data" -> ArrayV(FalseV))
    client.query(Any(Paginate(Match(index("ref"), "mixed")))).futureValue shouldBe ObjectV("data" -> ArrayV(TrueV))

    //any: set
    client.query(Any(Match(index("ref"), "true"))).futureValue shouldBe TrueV
    client.query(Any(Match(index("ref"), "false"))).futureValue shouldBe FalseV
    client.query(Any(Match(index("ref"), "mixed"))).futureValue shouldBe TrueV
  }

  it should "range" in {
    val col = client.query(CreateCollection(Obj("name" -> aRandomString(size = 10)))).futureValue

    val index = client.query(CreateIndex(Obj(
      "name" -> aRandomString(size = 10),
      "source" -> col("ref").get,
      "values" -> Arr(
        Obj("field" -> Arr("data", "value")),
        Obj("field" -> "ref"),
      ),
      "active" -> true
    ))).futureValue

    client.query(Foreach(
      (1 to 20).toList,
      Lambda(i =>
        Create(
          col("ref").get,
          Obj("data" -> Obj("value" -> i))
        )
      )
    )).futureValue

    def query(set: Expr) =
      (client.query(Select("data",
        Map(Paginate(set), Lambda((value, ref) => value))
      )).futureValue).to[List[Int]].get

    val m = Match(index("ref").get)
    query(Range(m, 3, 7)) shouldBe (3 to 7).toList
    query(Union(Range(m, 1, 10), Range(m, 11, 20))) shouldBe (1 to 20).toList
    query(Difference(Range(m, 1, 20), Range(m, 11, 20))) shouldBe (1 to 10).toList
    query(Intersection(Range(m, 1, 20), Range(m, 5, 15))) shouldBe (5 to 15).toList
  }

  it should "type check" in {
    val coll = (client.query(CreateCollection(Obj("name" -> aRandomString))).futureValue).apply("ref").get
    val index = (client.query(CreateIndex(Obj("name" -> aRandomString, "source" -> coll, "active" -> true))).futureValue).apply("ref").get
    val doc = (client.query(Create(coll, Obj("credentials" -> Obj("password" -> "sekret")))).futureValue).apply("ref").get
    val db = (adminClient.query(CreateDatabase(Obj("name" -> aRandomString))).futureValue).apply("ref").get
    val fn = (client.query(CreateFunction(Obj("name" -> aRandomString, "body" -> Query(x => x)))).futureValue).apply("ref").get
    val key = (adminClient.query(CreateKey(Obj("database" -> db, "role" -> "admin"))).futureValue).apply("ref").get
    val tok = client.query(Login(doc, Obj("password" -> "sekret"))).futureValue
    val role = (adminClient.query(CreateRole(Obj("name" -> aRandomString, "membership" -> Arr(), "privileges" -> Arr()))).futureValue).apply("ref").get
    val cred = (client.sessionWith(tok(SecretField).get) { c => c.query(Get(Ref("credentials/self"))) }.futureValue).apply("ref").get
    val token = tok("ref").get

    val trueExprs = Seq(
      IsNumber(3.14),
      IsNumber(10L),
      IsDouble(3.14),
      IsInteger(10L),
      IsBoolean(true),
      IsBoolean(false),
      IsNull(Null()),
      IsBytes(BytesV(0x1, 0x2, 0x3, 0x4)),
      IsTimestamp(Now()),
      IsTimestamp(Epoch(1, TimeUnit.Second)),
      IsTimestamp(Time("1970-01-01T00:00:00Z")),
      IsDate(ToDate(Now())),
      IsDate(Date("1970-01-01")),
      IsString("string"),
      IsArray(Seq(10)),
      IsObject(Obj("x" -> 10)),
      IsObject(Paginate(Collections())),
      IsObject(Get(doc)),
      IsRef(coll),
      IsSet(Collections()),
      IsSet(Match(index)),
      IsSet(Union(Match(index))),
      IsDoc(doc),
      IsDoc(Get(doc)),
      IsLambda(Query(x => x)),
      IsCollection(coll),
      IsCollection(Get(coll)),
      IsDatabase(db),
      IsDatabase(Get(db)),
      IsIndex(index),
      IsIndex(Get(index)),
      IsFunction(fn),
      IsFunction(Get(fn)),
      IsKey(key),
      IsKey(Get(key)),
      IsToken(token),
      IsToken(Get(token)),
      IsCredentials(cred),
      IsCredentials(Get(cred)),
      IsRole(role),
      IsRole(Get(role))
    )

    adminClient.query(trueExprs).futureValue shouldBe Seq.fill(trueExprs.size)(TrueV)

    val falseExprs = Seq(
      IsNumber("string"),
      IsNumber(Arr()),
      IsDouble(10L),
      IsInteger(3.14),
      IsBoolean("string"),
      IsBoolean(10),
      IsNull("string"),
      IsBytes(Arr(0x1, 0x2, 0x3, 0x4)),
      IsTimestamp(ToDate(Now())),
      IsTimestamp(10),
      IsDate(Now()),
      IsString(Arr()),
      IsString(10),
      IsArray(Obj("x" -> 10)),
      IsObject(Arr(10)),
      IsRef(Match(index)),
      IsRef(10),
      IsSet("string"),
      IsDoc(Obj()),
      IsLambda(fn),
      IsLambda(Get(fn)),
      IsCollection(db),
      IsCollection(Get(db)),
      IsDatabase(coll),
      IsDatabase(Get(coll)),
      IsIndex(coll),
      IsIndex(Get(db)),
      IsFunction(index),
      IsFunction(Get(coll)),
      IsKey(db),
      IsKey(Get(index)),
      IsToken(index),
      IsToken(Get(cred)),
      IsCredentials(token),
      IsCredentials(Get(role)),
      IsRole(coll),
      IsRole(Get(index))
    )

    adminClient.query(falseExprs).futureValue shouldBe Seq.fill(falseExprs.size)(FalseV)
  }

  it should "retrieve documents from a collection" in {
    val coll = (client.query(CreateCollection(Obj("name" -> aRandomString))).futureValue).apply("ref").get
    for (i <- 1 to 10) client.query(Create(coll, Obj())).futureValue
    val docs = client.query(Paginate(Documents(coll))).futureValue
    docs("data").to[Seq[Value]].get should have size 10
  }

  it should "reverse an array" in {
    // Run
    val values = (1 to 10).toArray
    val result = client.query(Reverse(values)).futureValue

    // Verify
    val expectedValues = values.map(LongV(_)).reverse
    result.to[ArrayV].get.elems should contain theSameElementsInOrderAs expectedValues
  }

  it should "reverse a set" in {
    // Set up
    val collectionName = aRandomString
    client.query(CreateCollection(Obj("name" -> collectionName))).futureValue

    val indexName = aRandomString
    client.query(CreateIndex(Obj("name" -> indexName, "source" -> Collection(collectionName)))).futureValue

    client.query(Create(Collection(collectionName), Obj())).futureValue
    client.query(Create(Collection(collectionName), Obj())).futureValue

    // Run
    val result = client.query(Paginate(Reverse(Match(Index(indexName))))).futureValue

    // Verify
    val expected = {
      val result = client.query(Paginate(Match(Index(indexName)))).futureValue
      result("data").to[Seq[Value]].get.reverse
    }

    result("data").to[Seq[Value]].get should contain theSameElementsInOrderAs expected
  }

  it should "reverse a page" in {
    // Set up
    val collectionName = aRandomString
    client.query(CreateCollection(Obj("name" -> collectionName))).futureValue

    val indexName = aRandomString
    client.query(CreateIndex(Obj("name" -> indexName, "source" -> Collection(collectionName)))).futureValue

    client.query(Create(Collection(collectionName), Obj())).futureValue
    client.query(Create(Collection(collectionName), Obj())).futureValue

    // Run
    val result = client.query(Reverse(Paginate(Match(Index(indexName))))).futureValue

    // Verify
    val expected = {
      val result = client.query(Paginate(Match(Index(indexName)))).futureValue
      result("data").to[Seq[Value]].get.reverse
    }

    result("data").to[Seq[Value]].get should contain theSameElementsInOrderAs expected
  }

  def createNewDatabase(client: FaunaClient, name: String): FaunaClient = {
    client.query(CreateDatabase(Obj("name" -> name))).futureValue
    val key = client.query(CreateKey(Obj("database" -> Database(name), "role" -> "admin"))).futureValue
    FaunaClient(secret = key(SecretField).get, endpoint = config("root_url"))
  }
}<|MERGE_RESOLUTION|>--- conflicted
+++ resolved
@@ -313,15 +313,9 @@
 
     val randomText = aRandomString
     client.query(Create(collectionRef, Obj("data" -> Obj("uniqueTest1" -> randomText)))).futureValue
-<<<<<<< HEAD
 
     val result = client.query(Create(collectionRef, Obj("data" -> Obj("uniqueTest1" -> randomText)))).failed.futureValue
 
-=======
-
-    val result = client.query(Create(collectionRef, Obj("data" -> Obj("uniqueTest1" -> randomText)))).failed.futureValue
-
->>>>>>> 8b04bc08
     result shouldBe a[BadRequestException]
     result.getMessage() should include("instance not unique")
   }
@@ -657,14 +651,6 @@
   }
 
   it should "test miscellaneous functions" in {
-<<<<<<< HEAD
-    val newIdR = client.query(NewId()).futureValue
-    newIdR.to[String].get should not be null
-
-    val equalsR = client.query(Equals("fire", "fire")).futureValue
-    equalsR.to[Boolean].get shouldBe true
-
-=======
     // NewId
     val newIdR = client.query(NewId()).futureValue
     newIdR.to[String].get should not be null
@@ -674,51 +660,19 @@
     equalsR.to[Boolean].get shouldBe true
 
     // Concat
->>>>>>> 8b04bc08
     val concatR = client.query(Concat(Arr("Magic", "Missile"))).futureValue
     concatR.to[String].get shouldBe "MagicMissile"
 
     val concat2R = client.query(Concat(Arr("Magic", "Missile"), " ")).futureValue
     concat2R.to[String].get shouldBe "Magic Missile"
 
-<<<<<<< HEAD
-=======
     // Contains
->>>>>>> 8b04bc08
     val containsR = client.query(Contains("favorites" / "foods", Obj("favorites" -> Obj("foods" -> Arr("crunchings", "munchings"))))).futureValue
     containsR.to[Boolean].get shouldBe true
 
     client.query(Contains("field", Obj("field" -> "value"))).futureValue shouldBe TrueV
     client.query(Contains(1, Arr("value0", "value1", "value2"))).futureValue shouldBe TrueV
 
-<<<<<<< HEAD
-    val selectR = client.query(Select("favorites" / "foods" / 1, Obj("favorites" -> Obj("foods" -> Arr("crunchings", "munchings", "lunchings"))))).futureValue
-    selectR.to[String].get shouldBe "munchings"
-
-    client.query(Select("field", Obj("field" -> "value"))).futureValue shouldBe StringV("value")
-    client.query(Select("non-existent-field", Obj("field" -> "value"), "a default value")).futureValue shouldBe StringV("a default value")
-
-    client.query(Select(1, Arr("value0", "value1", "value2"))).futureValue shouldBe StringV("value1")
-    client.query(Select(100, Arr("value0", "value1", "value2"), "a default value")).futureValue shouldBe StringV("a default value")
-
-    client.query(Contains("a" / "nested" / 0 / "path", Obj("a" -> Obj("nested" -> Arr(Obj("path" -> "value")))))).futureValue shouldBe TrueV
-    client.query(Select("a" / "nested" / 0 / "path", Obj("a" -> Obj("nested" -> Arr(Obj("path" -> "value")))))).futureValue shouldBe StringV("value")
-
-    client.query(SelectAll("foo", Arr(Obj("foo" -> "bar"), Obj("foo" -> "baz"), Obj("a" -> "b")))).futureValue shouldBe ArrayV("bar", "baz")
-    client.query(SelectAll("foo" / "bar", Arr(Obj("foo" -> Obj("bar" -> 1)), Obj("foo" -> Obj("bar" -> 2))))).futureValue shouldBe ArrayV(1, 2)
-    client.query(SelectAll("foo" / 0, Arr(Obj("foo" -> Arr(0, 1)), Obj("foo" -> Arr(2, 3))))).futureValue shouldBe ArrayV(0, 2)
-
-    client.query(SelectAsIndex("foo", Arr(Obj("foo" -> "bar"), Obj("foo" -> "baz"), Obj("a" -> "b")))).futureValue shouldBe ArrayV("bar", "baz")
-    client.query(SelectAsIndex("foo" / "bar", Arr(Obj("foo" -> Obj("bar" -> 1)), Obj("foo" -> Obj("bar" -> 2))))).futureValue shouldBe ArrayV(1, 2)
-    client.query(SelectAsIndex("foo" / 0, Arr(Obj("foo" -> Arr(0, 1)), Obj("foo" -> Arr(2, 3))))).futureValue shouldBe ArrayV(0, 2)
-
-    val andR = client.query(And(true, false)).futureValue
-    andR.to[Boolean].get shouldBe false
-
-    val orR = client.query(Or(true, false)).futureValue
-    orR.to[Boolean].get shouldBe true
-
-=======
     client.query(Contains("a" / "nested" / 0 / "path", Obj("a" -> Obj("nested" -> Arr(Obj("path" -> "value")))))).futureValue shouldBe TrueV
 
     // ContainsField
@@ -789,7 +743,6 @@
     orR.to[Boolean].get shouldBe true
 
     // Not
->>>>>>> 8b04bc08
     val notR = client.query(Not(false)).futureValue
     notR.to[Boolean].get shouldBe true
   }
