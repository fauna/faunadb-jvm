package faunadb

import faunadb.errors._
import faunadb.query.{ TimeUnit, _ }
import faunadb.values._
import java.time.temporal.ChronoUnit
import java.time.{ Instant, LocalDate }
import org.scalatest.concurrent.{ IntegrationPatience, ScalaFutures }
import org.scalatest.BeforeAndAfterAll
import org.scalatest.flatspec.AnyFlatSpec
import org.scalatest.matchers.should.Matchers
import scala.concurrent.ExecutionContext.Implicits.global
import scala.concurrent.duration._
import scala.util.Random

class ClientSpec
    extends AnyFlatSpec
    with Matchers
    with BeforeAndAfterAll
    with ScalaFutures
    with IntegrationPatience {

  val config = {
    val rootKey = Option(System.getenv("FAUNA_ROOT_KEY")) getOrElse {
      throw new RuntimeException("FAUNA_ROOT_KEY must defined to run tests")
    }
    val domain = Option(System.getenv("FAUNA_DOMAIN")) getOrElse { "db.fauna.com" }
    val scheme = Option(System.getenv("FAUNA_SCHEME")) getOrElse { "https" }
    val port = Option(System.getenv("FAUNA_PORT")) getOrElse { "443" }

    collection.Map("root_token" -> rootKey, "root_url" -> s"$scheme://$domain:$port")
  }

  val rootClient = FaunaClient(endpoint = config("root_url"), secret = config("root_token"))

  val testDbName = {
    val now = Instant.now()
    val timeSuffix = now.truncatedTo(ChronoUnit.SECONDS).toString.replace(":", ".")
    val randomSuffix = aRandomString(10)
    s"faunadb-scala-test-$timeSuffix-$randomSuffix"
  }
  var client: FaunaClient = null
  var adminClient: FaunaClient = null

  // Helper fields

  val RefField = Field("ref").to[RefV]
  val TsField = Field("ts").to[Long]
  val SecretField = Field("secret").to[String]
  val DataField = Field("data")

  // Page helpers
  case class Ev(ref: RefV, ts: Long, action: String)

  val EventField = Field.zip(
    Field("document").to[RefV],
    Field("ts").to[Long],
    Field("action").to[String]
  ) map { case (r, ts, a) => Ev(r, ts, a) }

  val PageEvents = DataField.collect(EventField)
  val PageRefs = DataField.to[Seq[RefV]]

  def aRandomString: String = aRandomString(size = 8)
  def aRandomString(size: Int): String = Random.alphanumeric.take(size).mkString

  def dropDB(): Unit =
    rootClient.query(Delete(Database(testDbName))).futureValue

  // tests

  override protected def beforeAll(): Unit = {
    val db = rootClient.query(CreateDatabase(Obj("name" -> testDbName))).futureValue
    val dbRef = db(RefField).get
    val serverKey = rootClient.query(CreateKey(Obj("database" -> dbRef, "role" -> "server"))).futureValue
    val adminKey = rootClient.query(CreateKey(Obj("database" -> dbRef, "role" -> "admin"))).futureValue

    client = FaunaClient(endpoint = config("root_url"), secret = serverKey(SecretField).get)
    adminClient = FaunaClient(endpoint = config("root_url"), secret = adminKey(SecretField).get)

    client.query(CreateCollection(Obj("name" -> "spells"))).futureValue

    client.query(CreateIndex(Obj(
      "name" -> "spells_by_element",
      "source" -> Collection("spells"),
      "terms" -> Arr(Obj("field" -> Arr("data", "element"))),
      "active" -> true))).futureValue
  }

  override protected def afterAll(): Unit = {
    dropDB()
    client.close()
    adminClient.close()
    rootClient.close()
  }

  it should "parse nested sets" in {
    val collName = aRandomString
    val indexName = aRandomString
    client.query(CreateCollection(Obj("name" -> collName))).futureValue
    client.query(CreateIndex(Obj("name" -> indexName, "source" -> Collection(collName), "active" -> true))).futureValue

    val result = client.query(
      Map(
        Arr(
          Match(Index(indexName))
        ),
        Lambda(
          "x",
          Obj( "value" -> Var("x"), "IsSet" -> IsSet(Var("x")))
        )
      )
    ).futureValue

    result shouldBe ArrayV(ObjectV("value" -> SetRefV(ObjectV("match" -> RefV(indexName, Native.Indexes))), "IsSet" -> TrueV))
  }

  "Fauna Client" should "should not find an instance" in {
    client.query(Get(RefV("1234", RefV("spells", Native.Collections)))).failed.futureValue shouldBe a[NotFoundException]
  }

  it should "abort the execution" in {
    client.query(Abort("a message")).failed.futureValue shouldBe a[BadRequestException]
  }

  it should "echo values" in {
    client.query(ObjectV("foo" -> StringV("bar"))).futureValue should equal (ObjectV("foo" -> StringV("bar")))
    client.query("qux").futureValue should equal (StringV("qux"))
  }

  it should "echo a query value" in {
    // Run
    val result = client.query(
      QueryV(ObjectV("lambda" -> "_", "expr" -> true))
    ).futureValue

    // Verify
    result shouldBe a[QueryV]
    val query = result.asInstanceOf[QueryV]
    query.lambda("lambda").to[String].get shouldBe "_"
    query.lambda("expr").to[Boolean].get shouldBe true
    query.lambda("api_version").toOpt shouldBe defined
  }

  it should "fail with timeout error" in {
    val timeout = Duration.Zero
    val thrown = client.query("echo", timeout).failed.futureValue
    thrown shouldBe an[UnavailableException]
    thrown.getMessage should include ("time out: Read timed out.")
  }

  it should "fail with permission denied" in {
    val key = rootClient.query(CreateKey(Obj("database" -> Database(testDbName), "role" -> "client"))).futureValue
    val client = FaunaClient(endpoint = config("root_url"), secret = key(SecretField).get)

    client.query(Paginate(Native.Databases)).failed.futureValue shouldBe a[PermissionDeniedException]
  }

  it should "fail with unauthorized" in {
    val badClient = FaunaClient(endpoint = config("root_url"), secret = "notavalidsecret")
    badClient.query(Get(RefV("12345", RefV("spells", Native.Collections)))).failed.futureValue shouldBe an[UnauthorizedException]
  }

  it should "receive a Null value properly" in {
    client.query(NullV).futureValue shouldBe NullV
  }

  it should "create a new instance" in {
    val inst = client.query(
      Create(Collection("spells"),
        Obj("data" -> Obj("testField" -> "testValue")))).futureValue

    inst(RefField).get.collection should equal (Some(RefV("spells", Native.Collections)))
    inst(RefField).get.database should be (None)
    inst("data", "testField").to[String].get should equal ("testValue")

    client.query(Exists(inst(RefField))).futureValue should equal (TrueV)

    val inst2 = client.query(Create(Collection("spells"),
      Obj("data" -> Obj(
        "testData" -> Obj(
          "array" -> Arr(1, "2", 3.4),
          "bool" -> true,
          "num" -> 1234,
          "string" -> "sup",
          "float" -> 1.234,
          "null" -> NullV))))).futureValue

    val testData = inst2("data", "testData")

    testData.isDefined shouldBe true
    testData("array", 0).to[Long].get shouldBe 1
    testData("array", 1).to[String].get shouldBe "2"
    testData("array", 2).to[Double].get shouldBe 3.4
    testData("string").to[String].get shouldBe "sup"
    testData( "num").to[Long].get shouldBe 1234
  }

  it should "issue a batched query" in {
    val randomText1 = aRandomString
    val randomText2 = aRandomString
    val collectionRef = Collection("spells")
    val expr1 = Create(collectionRef, Obj("data" -> Obj("queryTest1" -> randomText1)))
    val expr2 = Create(collectionRef, Obj("data" -> Obj("queryTest1" -> randomText2)))

    val results = client.query(Seq(expr1, expr2)).futureValue

    results.length shouldBe 2
    results(0)("data", "queryTest1").to[String].get shouldBe randomText1
    results(1)("data", "queryTest1").to[String].get shouldBe randomText2
  }

  it should "get at timestamp" in {
    val randomCollectionName = aRandomString
    val randomCollection = client.query(CreateCollection(Obj("name" -> randomCollectionName))).futureValue

    val data = client.query(Create(randomCollection(RefField).get, Obj("data" -> Obj("x" -> 1)))).futureValue
    val dataRef = data(RefField).get

    val ts1 = data(TsField).get
    val ts2 = (client.query(Update(dataRef, Obj("data" -> Obj("x" -> 2)))).futureValue).apply(TsField).get
    val ts3 = (client.query(Update(dataRef, Obj("data" -> Obj("x" -> 3)))).futureValue).apply(TsField).get

    val xField = Field("data", "x").to[Long]

    (client.query(At(ts1, Get(dataRef))).futureValue).apply(xField).get should equal(1)
    (client.query(At(ts2, Get(dataRef))).futureValue).apply(xField).get should equal(2)
    (client.query(At(ts3, Get(dataRef))).futureValue).apply(xField).get should equal(3)
  }

  it should "issue a paginated query" in {
    val randomCollectionName = aRandomString
    val randomCollection = client.query(CreateCollection(Obj("name" -> randomCollectionName))).futureValue
    val collectionRef = randomCollection(RefField)

    val randomCollectionIndexResult = client.query(CreateIndex(Obj(
      "name" -> (randomCollectionName + "_collection_index"),
      "source" -> collectionRef,
      "active" -> true,
      "unique" -> false
    ))).futureValue

    val indexCreate = client.query(CreateIndex(Obj(
      "name" -> (randomCollectionName + "_test_index"),
      "source" -> collectionRef,
      "terms" -> Arr(Obj("field" -> Arr("data", "queryTest1"))),
      "active" -> true,
      "unique" -> false
    ))).futureValue

    val randomCollectionIndex = randomCollectionIndexResult(RefField).get
    val testIndex = indexCreate(RefField).get

    val randomText1 = aRandomString
    val randomText2 = aRandomString
    val randomText3 = aRandomString

    val create1 = client.query(Create(collectionRef, Obj("data" -> Obj("queryTest1" -> randomText1)))).futureValue
    val create2 = client.query(Create(collectionRef, Obj("data" -> Obj("queryTest1" -> randomText2)))).futureValue
    val create3 = client.query(Create(collectionRef, Obj("data" -> Obj("queryTest1" -> randomText3)))).futureValue

    val queryMatch = client.query(Paginate(Match(testIndex, randomText1))).futureValue

    queryMatch(PageRefs).get shouldBe Seq(create1(RefField).get)

    val resp = client.query(Paginate(Match(randomCollectionIndex), size = 1)).futureValue

    resp("data").to[ArrayV].get.elems.size shouldBe 1
    resp("after").isDefined should equal (true)
    resp("before").isDefined should equal (false)

    val resp2 = client.query(Paginate(Match(randomCollectionIndex), After(resp("after")), size = 1)).futureValue

    resp2("data").to[Seq[Value]].get.size shouldBe 1
    resp2("after").isDefined should equal (true)
    resp2("before").isDefined should equal (true)
  }

  it should "paginate with cursor object" in {
    val collection =
      client.query(
        CreateCollection(Obj(
          "name" -> aRandomString
        ))).futureValue

    val index =
      client.query(
        CreateIndex(Obj(
          "name" -> Concat(collection("name"), "_collection_index"),
          "source" -> collection("ref"),
          "active" -> true
        ))).futureValue

    client.query(
      Arr(0 until 10 map { _ =>
        Create(collection("ref"), Obj(
          "name" -> aRandomString
        ))
      }: _*)
    ).futureValue

    def page(cursor: Expr): Value =
      client.query(
        Paginate(
          Match(index("ref")),
          cursor = cursor,
          size = 4
        )).futureValue

    val first = page(Null())
    val second = page(Obj("after" -> first("after")))
    val third = page(Obj("before" -> second("before")))

    first("data").to[Seq[Value]].get should have size 4
    first("data") shouldNot equal(second("data"))
    first("data") shouldBe third("data")
  }

  it should "handle a constraint violation" in {
    val randomCollectionName = aRandomString
    val randomCollection = client.query(CreateCollection(Obj("name" -> randomCollectionName))).futureValue
    val collectionRef = randomCollection(RefField).get

    client.query(CreateIndex(Obj(
      "name" -> (randomCollectionName+"_by_unique_test"),
      "source" -> collectionRef,
      "terms" -> Arr(Obj("field" -> Arr("data", "uniqueTest1"))),
      "unique" -> true, "active" -> true))).futureValue

    val randomText = aRandomString
    client.query(Create(collectionRef, Obj("data" -> Obj("uniqueTest1" -> randomText)))).futureValue

    val result = client.query(Create(collectionRef, Obj("data" -> Obj("uniqueTest1" -> randomText)))).failed.futureValue

    result shouldBe a[BadRequestException]
    result.getMessage() should include("instance not unique")
  }

  it should "test types" in {
    val set = client.query(Match(Index("spells_by_element"), "arcane")).futureValue.to[SetRefV].get
    set.parameters("match").to[RefV].get shouldBe RefV("spells_by_element", Native.Indexes)
    set.parameters("terms").to[String].get shouldBe "arcane"

    client.query(Array[Byte](0x1, 0x2, 0x3, 0x4)).futureValue should equal (BytesV(0x1, 0x2, 0x3, 0x4))
  }

  it should "test basic forms" in {
    val letR = client.query(Let { val x = 1; val y = Add(x, 2); y }).futureValue
    letR.to[Long].get shouldBe 3

    val ifR = client.query(If(true, "was true", "was false")).futureValue
    ifR.to[String].get shouldBe "was true"

    val randomNum = Math.abs(Random.nextLong() % 250000L) + 250000L
    val randomRef = RefV(randomNum.toString, RefV("spells", Native.Collections))
    val doR = client.query(Do(
      Create(randomRef, Obj("data" -> Obj("name" -> "Magic Missile"))),
      Get(randomRef)
    )).futureValue
    doR(RefField).get shouldBe randomRef

    val objectR = client.query(Obj("name" -> "Hen Wen", "age" -> 123)).futureValue
    objectR("name").to[String].get shouldBe "Hen Wen"
    objectR("age").to[Long].get shouldBe 123

  }

  it should "test collections" in {
    val mapR = client.query(Map(Arr(1L, 2L, 3L), Lambda(i => Add(i, 1L)))).futureValue
    mapR.to[Seq[Long]].get shouldBe Seq(2, 3, 4)

    val foreachR = client.query(Foreach(Arr("Fireball Level 1", "Fireball Level 2"), Lambda(spell => Create(Collection("spells"), Obj("data" -> Obj("name" -> spell)))))).futureValue
    foreachR.to[Seq[String]].get shouldBe Seq("Fireball Level 1", "Fireball Level 2")

    val filterR = client.query(Filter(Arr(1, 2, 3, 4), Lambda(i => If(Equals(Modulo(i, 2), 0), true, false)))).futureValue
    filterR.to[Seq[Long]].get shouldBe Seq(2, 4)

    val takeR = client.query(Take(2, Arr(1, 2, 3, 4))).futureValue
    takeR.to[Seq[Long]].get shouldBe Seq(1, 2)

    val dropR = client.query(Drop(2, Arr(1, 2, 3, 4))).futureValue
    dropR.to[Seq[Long]].get shouldBe Seq(3, 4)

    val prependR = client.query(Prepend(Arr(1, 2, 3), Arr(4, 5, 6))).futureValue
    prependR.to[Seq[Long]].get shouldBe Seq(1, 2, 3, 4, 5, 6)

    val appendR = client.query(Append(Arr(1, 2, 3), Arr(4, 5, 6))).futureValue
    appendR.to[Seq[Long]].get shouldBe Seq(4, 5, 6, 1, 2, 3)

    val randomElement = aRandomString
    client.query(Create(Collection("spells"), Obj("data" -> Obj("name" -> "predicate test", "element" -> randomElement)))).futureValue

    //arrays
    client.query(IsEmpty(Arr(1, 2, 3))).futureValue.to[Boolean].get shouldBe false
    client.query(IsEmpty(Arr())).futureValue.to[Boolean].get shouldBe true

    client.query(IsNonEmpty(Arr(1, 2, 3))).futureValue.to[Boolean].get shouldBe true
    client.query(IsNonEmpty(Arr())).futureValue.to[Boolean].get shouldBe false

    //pages
    client.query(IsEmpty(Paginate(Match(Index("spells_by_element"), randomElement)))).futureValue.to[Boolean].get shouldBe false
    client.query(IsEmpty(Paginate(Match(Index("spells_by_element"), "an invalid element")))).futureValue.to[Boolean].get shouldBe true

    client.query(IsNonEmpty(Paginate(Match(Index("spells_by_element"), randomElement)))).futureValue.to[Boolean].get shouldBe true
    client.query(IsNonEmpty(Paginate(Match(Index("spells_by_element"), "an invalid element")))).futureValue.to[Boolean].get shouldBe false
  }

  it should "test resource modification" in {
    val createR = client.query(Create(Collection("spells"), Obj("data" -> Obj("name" -> "Magic Missile", "element" -> "arcane", "cost" -> 10L)))).futureValue
    createR(RefField).get.collection shouldBe Some(RefV("spells", Native.Collections))
    createR(RefField).get.database shouldBe None
    createR("data", "name").to[String].get shouldBe "Magic Missile"
    createR("data", "element").to[String].get shouldBe "arcane"
    createR("data", "cost").to[Long].get shouldBe 10L

    val updateR = client.query(Update(createR(RefField), Obj("data" -> Obj("name" -> "Faerie Fire", "cost" -> NullV)))).futureValue
    updateR(RefField).get shouldBe createR(RefField).get
    updateR("data", "name").to[String].get shouldBe "Faerie Fire"
    updateR("data", "element").to[String].get shouldBe "arcane"
    updateR("data", "cost").isDefined should equal (false)

    val replaceR = client.query(Replace(createR("ref"), Obj("data" -> Obj("name" -> "Volcano", "element" -> Arr("fire", "earth"), "cost" -> 10L)))).futureValue
    replaceR("ref").get shouldBe createR("ref").get
    replaceR("data", "name").to[String].get shouldBe "Volcano"
    replaceR("data", "element").to[Seq[String]].get shouldBe Seq("fire", "earth")
    replaceR("data", "cost").to[Long].get shouldBe 10L

    val insertR = client.query(Insert(createR("ref"), 1L, Action.Create, Obj("data" -> Obj("cooldown" -> 5L)))).futureValue
    insertR("document").get shouldBe createR("ref").get

    val removeR = client.query(Remove(createR("ref"), 2L, Action.Delete)).futureValue
    removeR shouldBe NullV

    client.query(Delete(createR("ref"))).futureValue
    val getR = client.query(Get(createR("ref"))).failed.futureValue
    getR shouldBe a[NotFoundException]
  }

  it should "test sets" in {
    val create1R = client.query(Create(Collection("spells"),
      Obj("data" -> Obj("name" -> "Magic Missile", "element" -> "arcane", "cost" -> 10L)))).futureValue
    val create2R = client.query(Create(Collection("spells"),
      Obj("data" -> Obj("name" -> "Fireball", "element" -> "fire", "cost" -> 10L)))).futureValue
    val create3R = client.query(Create(Collection("spells"),
      Obj("data" -> Obj("name" -> "Faerie Fire", "element" -> Arr("arcane", "nature"), "cost" -> 10L)))).futureValue
    val create4R = client.query(Create(Collection("spells"),
      Obj("data" -> Obj("name" -> "Summon Animal Companion", "element" -> "nature", "cost" -> 10L)))).futureValue

    val matchR = client.query(Paginate(Match(Index("spells_by_element"), "arcane"))).futureValue
    matchR("data").to[Seq[RefV]].get should contain (create1R("ref").get)

    val matchEventsR = client.query(Paginate(Match(Index("spells_by_element"), "arcane"), events = true)).futureValue
    matchEventsR(PageEvents).get map { _.ref } should contain (create1R("ref").to[RefV].get)

    val unionR = client.query(Paginate(Union(
      Match(Index("spells_by_element"), "arcane"),
      Match(Index("spells_by_element"), "fire")))).futureValue
    unionR(PageRefs).get should (contain (create1R(RefField).get) and contain (create2R(RefField).get))

    val unionEventsR = client.query(Paginate(Union(
      Match(Index("spells_by_element"), "arcane"),
      Match(Index("spells_by_element"), "fire")), events = true)).futureValue

    unionEventsR(PageEvents).get collect { case e if e.action == "add" => e.ref } should (
      contain (create1R(RefField).get) and contain (create2R(RefField).get))

    val intersectionR = client.query(Paginate(Intersection(
      Match(Index("spells_by_element"), "arcane"),
      Match(Index("spells_by_element"), "nature")))).futureValue
    intersectionR(PageRefs).get should contain (create3R(RefField).get)

    val differenceR = client.query(Paginate(Difference(
      Match(Index("spells_by_element"), "nature"),
      Match(Index("spells_by_element"), "arcane")))).futureValue

    differenceR(PageRefs).get should contain (create4R(RefField).get)
  }

  it should "test events api" in {
    val randomCollectionName = aRandomString
    val randomCollection = client.query(CreateCollection(Obj("name" -> randomCollectionName))).futureValue

    val data = client.query(Create(randomCollection(RefField).get, Obj("data" -> Obj("x" -> 1)))).futureValue
    val dataRef = data(RefField).get

    client.query(Update(dataRef, Obj("data" -> Obj("x" -> 2)))).futureValue
    client.query(Delete(dataRef)).futureValue

    case class Event(action: String, document: RefV)

    implicit val eventCodec = Codec.Record[Event]

    // Events
    val events = (client.query(Paginate(Events(dataRef))).futureValue).apply(DataField.to[List[Event]]).get

    events.length shouldBe 3
    events(0).action shouldBe "create"
    events(0).document shouldBe dataRef

    events(1).action shouldBe "update"
    events(1).document shouldBe dataRef

    events(2).action shouldBe "delete"
    events(2).document shouldBe dataRef

    // Singleton
    val singletonsR = client.query(Paginate(Events(Singleton(dataRef)))).futureValue
    val singletons = singletonsR(DataField.to[List[Event]]).get

    singletons.length shouldBe 2
    singletons(0).action shouldBe "add"
    singletons(0).document shouldBe dataRef

    singletons(1).action shouldBe "remove"
    singletons(1).document shouldBe dataRef
  }

  it should "test string functions" in {
    (client.query(ContainsStr("ABCDEF","CDE")).futureValue).to[Boolean].get shouldBe true
    (client.query(ContainsStr("ABCDEF","GHI")).futureValue).to[Boolean].get shouldBe false

    (client.query(ContainsStrRegex("ABCDEF","[A-Z]")).futureValue).to[Boolean].get shouldBe true
    (client.query(ContainsStrRegex("123456","[A-Z]")).futureValue).to[Boolean].get shouldBe false

    (client.query(EndsWith("ABCDEF","DEF")).futureValue).to[Boolean].get shouldBe true
    (client.query(EndsWith("ABCDEF","ABC")).futureValue).to[Boolean].get shouldBe false

    (client.query(FindStr("heLLo world","world")).futureValue).to[Long].get shouldBe 6L
    (client.query(Length("heLLo world")).futureValue).to[Long].get shouldBe 11L
    (client.query(LowerCase("hEllO wORLd")).futureValue).to[String].get shouldBe "hello world"
    (client.query(LTrim("   hello world")).futureValue).to[String].get shouldBe "hello world"
    (client.query(RegexEscape("ABCDEF")).futureValue).to[String].get shouldBe """\QABCDEF\E"""
    (client.query(ReplaceStrRegex("hello world","hello","bye")).futureValue).to[String].get shouldBe "bye world"
    (client.query(Repeat("bye ")).futureValue).to[String].get shouldBe "bye bye "
    (client.query(Repeat("bye ",3)).futureValue).to[String].get shouldBe "bye bye bye "
    (client.query(ReplaceStr("hello world","hello","bye")).futureValue).to[String].get shouldBe "bye world"
    (client.query(RTrim("hello world    ")).futureValue).to[String].get shouldBe "hello world"
    (client.query(Space(4)).futureValue).to[String].get shouldBe "    "

    (client.query(StartsWith("ABCDEF","ABC")).futureValue).to[Boolean].get shouldBe true
    (client.query(StartsWith("ABCDEF","DEF")).futureValue).to[Boolean].get shouldBe false

    (client.query(SubString("heLLo world", 6)).futureValue).to[String].get shouldBe "world"
    (client.query(Trim("    hello world    ")).futureValue).to[String].get shouldBe "hello world"
    (client.query(TitleCase("heLLo worlD")).futureValue).to[String].get shouldBe "Hello World"
    (client.query(UpperCase("hello world")).futureValue).to[String].get shouldBe "HELLO WORLD"

    (client.query(Casefold("Hen Wen")).futureValue).to[String].get shouldBe "hen wen"

    // https://unicode.org/reports/tr15/
    (client.query(Casefold("\u212B", Normalizer.NFD)).futureValue).to[String].get shouldBe "A\u030A"
    (client.query(Casefold("\u212B", Normalizer.NFC)).futureValue).to[String].get shouldBe "\u00C5"
    (client.query(Casefold("\u1E9B\u0323", Normalizer.NFKD)).futureValue).to[String].get shouldBe "\u0073\u0323\u0307"
    (client.query(Casefold("\u1E9B\u0323", Normalizer.NFKC)).futureValue).to[String].get shouldBe "\u1E69"
    (client.query(Casefold("\u212B", Normalizer.NFKCCaseFold)).futureValue).to[String].get shouldBe "\u00E5"

    (client.query(NGram("what")).futureValue).to[Seq[String]].get shouldBe Seq("w", "wh", "h", "ha", "a", "at", "t")
    (client.query(NGram("what", 2, 3)).futureValue).to[Seq[String]].get shouldBe Seq("wh", "wha", "ha", "hat", "at")

    (client.query(NGram(Arr("john", "doe"))).futureValue).to[Seq[String]].get shouldBe Seq("j", "jo", "o", "oh", "h", "hn", "n", "d", "do", "o", "oe", "e")
    (client.query(NGram(Arr("john", "doe"), 3, 4)).futureValue).to[Seq[String]].get shouldBe Seq("joh", "john", "ohn", "doe")

    (client.query(Format("%3$s%1$s %2$s", "DB", "rocks", "Fauna")).futureValue).to[String].get shouldBe "FaunaDB rocks"
  }

  it should "test math functions" in {

    val absR = client.query(Abs(-100L)).futureValue
    absR.to[Long].get shouldBe 100L

    val acosR = client.query(Trunc(Acos(0.5D), 2)).futureValue
    acosR.to[Double].get shouldBe 1.04D

    val addR = client.query(Add(100L, 10L)).futureValue
    addR.to[Long].get shouldBe 110L

    val asinR = client.query(Trunc(Asin(0.5D), 2)).futureValue
    asinR.to[Double].get shouldBe 0.52D

    val atanR = client.query(Trunc(Atan(0.5D), 2)).futureValue
    atanR.to[Double].get shouldBe 0.46D

    val bitandR = client.query(BitAnd(15L, 7L, 3L)).futureValue
    bitandR.to[Long].get shouldBe 3L

    val bitnotR = client.query(BitNot(3L)).futureValue
    bitnotR.to[Long].get shouldBe -4L

    val bitorR = client.query(BitOr(15L, 7L, 3L)).futureValue
    bitorR.to[Long].get shouldBe 15L

    val bitxorR = client.query(BitXor(2L, 1L)).futureValue
    bitxorR.to[Long].get shouldBe 3L

    val ceilR = client.query(Ceil(1.01D)).futureValue
    ceilR.to[Double].get shouldBe 2.0D

    val cosR = client.query(Trunc(Cos(0.5D), 2)).futureValue
    cosR.to[Double].get shouldBe 0.87D

    val coshR = client.query(Trunc(Cosh(2L),2)).futureValue
    coshR.to[Double].get shouldBe 3.76D

    val degreesR = client.query(Trunc(Degrees(2.0D),2)).futureValue
    degreesR.to[Double].get shouldBe 114.59D

    val divideR = client.query(Divide(100L, 10L)).futureValue
    divideR.to[Long].get shouldBe 10L

    val expR = client.query(Trunc(Exp(2L), 2)).futureValue
    expR.to[Double].get shouldBe 7.38D

    val floorR = client.query(Floor(1.91D)).futureValue
    floorR.to[Double].get shouldBe 1.0D

    val hypotR = client.query(Hypot(3D, 4D)).futureValue
    hypotR.to[Double].get shouldBe 5.0D

    val lnR = client.query(Trunc(Ln(2L),2)).futureValue
    lnR.to[Double].get shouldBe 0.69D

    val logR = client.query(Trunc(Log(2L),2)).futureValue
    logR.to[Double].get shouldBe 0.30D

    val maxR = client.query(Max(101L, 10L, 1L)).futureValue
    maxR.to[Long].get shouldBe 101L

    val minR = client.query(Min(101L, 10L)).futureValue
    minR.to[Long].get shouldBe 10L

    val moduloR = client.query(Modulo(101L, 10L)).futureValue
    moduloR.to[Long].get shouldBe 1L

    val multiplyR = client.query(Multiply(100L, 10L)).futureValue
    multiplyR.to[Long].get shouldBe 1000L

    val radiansR = client.query(Trunc(Radians(500), 2)).futureValue
    radiansR.to[Double].get shouldBe 8.72D

    val roundR = client.query(Round(12345.6789)).futureValue
    roundR.to[Double].get shouldBe 12345.68D

    val signR = client.query(Sign(3L)).futureValue
    signR.to[Long].get shouldBe 1L

    val sinR = client.query(Trunc(Sin(0.5D), 2)).futureValue
    sinR.to[Double].get shouldBe 0.47D

    val sinhR = client.query(Trunc(Sinh(0.5D), 2)).futureValue
    sinhR.to[Double].get shouldBe 0.52D

    val sqrtR = client.query(Sqrt(16L)).futureValue
    sqrtR.to[Double].get shouldBe 4L

    val subtractR = client.query(Subtract(100L, 10L)).futureValue
    subtractR.to[Long].get shouldBe 90L

    val tanR = client.query(Trunc(Tan(0.5D), 2)).futureValue
    tanR.to[Double].get shouldBe 0.54D

    val tanhR = client.query(Trunc(Tanh(0.5D), 2)).futureValue
    tanhR.to[Double].get shouldBe 0.46D

    val truncR = client.query(Trunc(123.456D, 2L)).futureValue
    truncR.to[Double].get shouldBe 123.45D

  }

  it should "test miscellaneous functions" in {
    // NewId
    val newIdR = client.query(NewId()).futureValue
    newIdR.to[String].get should not be null

    // Equals
    val equalsR = client.query(Equals("fire", "fire")).futureValue
    equalsR.to[Boolean].get shouldBe true

    // Concat
    val concatR = client.query(Concat(Arr("Magic", "Missile"))).futureValue
    concatR.to[String].get shouldBe "MagicMissile"

    val concat2R = client.query(Concat(Arr("Magic", "Missile"), " ")).futureValue
    concat2R.to[String].get shouldBe "Magic Missile"

    // ContainsField
    client.query(ContainsField("foo", Obj("foo" -> "bar"))).futureValue shouldBe TrueV
    client.query(ContainsField("foo", Obj())).futureValue shouldBe FalseV

    // ContainsPath
    val containsPath = client.query(ContainsPath("favorites" / "foods", Obj("favorites" -> Obj("foods" -> Arr("crunchings", "munchings"))))).futureValue
    containsPath.to[Boolean].get shouldBe true

    client.query(ContainsPath("field", Obj("field" -> "value"))).futureValue shouldBe TrueV
    client.query(ContainsPath(1, Arr("value0", "value1", "value2"))).futureValue shouldBe TrueV

    client.query(ContainsPath("a" / "nested" / 0 / "path", Obj("a" -> Obj("nested" -> Arr(Obj("path" -> "value")))))).futureValue shouldBe TrueV

    // ContainsValue
    val collectionName = aRandomString
    client.query(CreateCollection(Obj("name" -> collectionName))).futureValue

    val document = client.query(Create(Collection(collectionName), Obj())).futureValue
    val ref = document("ref").to[RefV].get
    client.query(ContainsValue(ref.id, ref)).futureValue shouldBe TrueV

    client.query(ContainsValue("1", Arr("1", "2", "3"))).futureValue shouldBe TrueV

    client.query(ContainsValue("bar", Obj("foo" -> "bar"))).futureValue shouldBe TrueV

    val indexName = aRandomString
    client.query(
      CreateIndex(Obj(
        "name" -> indexName,
          "source" -> Collection(collectionName),
          "active" -> true,
          "terms" -> Arr(Obj("field" -> Arr("data", "value"))),
          "values" -> Arr(Obj("field" -> Arr("data", "value")))
        ))).futureValue

    client.query(Create(Collection(collectionName), Obj("data" -> Obj("value" -> "foo")))).futureValue
    client.query(ContainsValue("foo", Match(Index(indexName), "foo"))).futureValue shouldBe TrueV

    // Select
    val selectR = client.query(Select("favorites" / "foods" / 1, Obj("favorites" -> Obj("foods" -> Arr("crunchings", "munchings", "lunchings"))))).futureValue
    selectR.to[String].get shouldBe "munchings"

    client.query(Select("field", Obj("field" -> "value"))).futureValue shouldBe StringV("value")
    client.query(Select("non-existent-field", Obj("field" -> "value"), "a default value")).futureValue shouldBe StringV("a default value")

    client.query(Select(1, Arr("value0", "value1", "value2"))).futureValue shouldBe StringV("value1")
    client.query(Select(100, Arr("value0", "value1", "value2"), "a default value")).futureValue shouldBe StringV("a default value")

    client.query(Select("a" / "nested" / 0 / "path", Obj("a" -> Obj("nested" -> Arr(Obj("path" -> "value")))))).futureValue shouldBe StringV("value")

    // SelectAll
    client.query(SelectAll("foo", Arr(Obj("foo" -> "bar"), Obj("foo" -> "baz"), Obj("a" -> "b")))).futureValue shouldBe ArrayV("bar", "baz")
    client.query(SelectAll("foo" / "bar", Arr(Obj("foo" -> Obj("bar" -> 1)), Obj("foo" -> Obj("bar" -> 2))))).futureValue shouldBe ArrayV(1, 2)
    client.query(SelectAll("foo" / 0, Arr(Obj("foo" -> Arr(0, 1)), Obj("foo" -> Arr(2, 3))))).futureValue shouldBe ArrayV(0, 2)

    // SelectAsIndex
    client.query(SelectAsIndex("foo", Arr(Obj("foo" -> "bar"), Obj("foo" -> "baz"), Obj("a" -> "b")))).futureValue shouldBe ArrayV("bar", "baz")
    client.query(SelectAsIndex("foo" / "bar", Arr(Obj("foo" -> Obj("bar" -> 1)), Obj("foo" -> Obj("bar" -> 2))))).futureValue shouldBe ArrayV(1, 2)
    client.query(SelectAsIndex("foo" / 0, Arr(Obj("foo" -> Arr(0, 1)), Obj("foo" -> Arr(2, 3))))).futureValue shouldBe ArrayV(0, 2)

    // And
    val andR = client.query(And(true, false)).futureValue
    andR.to[Boolean].get shouldBe false

    // Or
    val orR = client.query(Or(true, false)).futureValue
    orR.to[Boolean].get shouldBe true

    // Not
    val notR = client.query(Not(false)).futureValue
    notR.to[Boolean].get shouldBe true
  }

  it should "test Contains function" ignore {
    val containsR = client.query(Contains("favorites" / "foods", Obj("favorites" -> Obj("foods" -> Arr("crunchings", "munchings"))))).futureValue
    containsR.to[Boolean].get shouldBe true

    client.query(Contains("field", Obj("field" -> "value"))).futureValue shouldBe TrueV
    client.query(Contains(1, Arr("value0", "value1", "value2"))).futureValue shouldBe TrueV

    client.query(Contains("a" / "nested" / 0 / "path", Obj("a" -> Obj("nested" -> Arr(Obj("path" -> "value")))))).futureValue shouldBe TrueV
  }

  it should "test conversion functions" in {
    val strR = client.query(ToString(100L)).futureValue
    strR.to[String].get should equal ("100")

    val numR = client.query(ToNumber("100")).futureValue
    numR.to[Long].get should equal (100L)

    (client.query(
      Arr(ToDouble(3.14d), ToDouble(10L), ToDouble("3.14"))
    ).futureValue).to[List[Double]].get shouldBe List(3.14D, 10D, 3.14D)

    val doubleErr = client.query(ToDouble(Now())).failed.futureValue
    doubleErr shouldBe a[BadRequestException]
    doubleErr.getMessage should include ("invalid argument: Cannot cast Time to Double.")

    (client.query(
      Arr(ToInteger(10D), ToInteger(10L), ToInteger("10"))
    ).futureValue).to[List[Long]].get shouldBe List(10L, 10L, 10L)

    val integerErr = client.query(ToInteger(Now())).failed.futureValue
    integerErr shouldBe a[BadRequestException]
    integerErr.getMessage should include ("invalid argument: Cannot cast Time to Integer.")
  }

  it should "test time functions" in {
    import java.util.Calendar._

    val timeR = client.query(ToTime("1970-01-01T00:00:00Z")).futureValue
    timeR.to[TimeV].get.toInstant should equal (Instant.ofEpochMilli(0))

    val dateR = client.query(ToDate("1970-01-01")).futureValue
    dateR.to[DateV].get.localDate should equal (LocalDate.ofEpochDay(0))

    val cal = java.util.Calendar.getInstance()
    val nowStr = Time(cal.toInstant.toString)

    val secondsR = client.query(ToSeconds(Epoch(0, TimeUnit.Second))).futureValue
    secondsR.to[Long].get should equal (0)

    val toMillisR = client.query(ToMillis(nowStr)).futureValue
    toMillisR.to[Long].get should equal (cal.getTimeInMillis)

    val toMicrosR = client.query(ToMicros(Epoch(1552733214259L, TimeUnit.Second))).futureValue
    toMicrosR.to[Long].get should equal (1552733214259000000L)

    val dayOfYearR = client.query(DayOfYear(nowStr)).futureValue
    dayOfYearR.to[Long].get should equal (cal.get(DAY_OF_YEAR))

    val dayOfMonthR = client.query(DayOfMonth(nowStr)).futureValue
    dayOfMonthR.to[Long].get should equal (cal.get(DAY_OF_MONTH))

    val dayOfWeekR = client.query(DayOfWeek(nowStr)).futureValue
    dayOfWeekR.to[Long].get should equal (cal.get(DAY_OF_WEEK)-1)

    val yearR = client.query(Year(nowStr)).futureValue
    yearR.to[Long].get should equal (cal.get(YEAR))

    val monthR = client.query(Month(nowStr)).futureValue
    monthR.to[Long].get should equal (cal.get(MONTH)+1)

    val hourR = client.query(Hour(Epoch(0, TimeUnit.Second))).futureValue
    hourR.to[Long].get should equal (0)

    val minuteR = client.query(Minute(nowStr)).futureValue
    minuteR.to[Long].get should equal (cal.get(MINUTE))

    val secondR = client.query(query.Second(nowStr)).futureValue
    secondR.to[Long].get should equal (cal.get(SECOND))
  }

  it should "test date and time functions" in {
    val timeR = client.query(Time("1970-01-01T00:00:00-04:00")).futureValue
    timeR.to[TimeV].get.toInstant shouldBe Instant.ofEpochMilli(0).plus(4, ChronoUnit.HOURS)
    timeR.to[Instant].get shouldBe Instant.ofEpochMilli(0).plus(4, ChronoUnit.HOURS)

    val epochR = client.query(Arr(
      Epoch(2, TimeUnit.Day),
      Epoch(1, TimeUnit.HalfDay),
      Epoch(12, TimeUnit.Hour),
      Epoch(30, TimeUnit.Minute),
      Epoch(30, TimeUnit.Second),
      Epoch(10, TimeUnit.Millisecond),
      Epoch(42, TimeUnit.Nanosecond),
      Epoch(40, TimeUnit.Microsecond)
    )).futureValue

    epochR.collect(Field.to[Instant]).get.sorted shouldBe Seq(
      Instant.ofEpochMilli(0).plus(42, ChronoUnit.NANOS),
      Instant.ofEpochMilli(0).plus(40, ChronoUnit.MICROS),
      Instant.ofEpochMilli(0).plus(10, ChronoUnit.MILLIS),
      Instant.ofEpochMilli(0).plus(30, ChronoUnit.SECONDS),
      Instant.ofEpochMilli(0).plus(30, ChronoUnit.MINUTES),
      Instant.ofEpochMilli(0).plus(12, ChronoUnit.HOURS),
      Instant.ofEpochMilli(0).plus(1, ChronoUnit.HALF_DAYS),
      Instant.ofEpochMilli(0).plus(2, ChronoUnit.DAYS)
    )

    epochR(0).to[TimeV].get.toInstant shouldBe Instant.ofEpochMilli(0).plus(2, ChronoUnit.DAYS)
    epochR(0).to[Instant].get shouldBe Instant.ofEpochMilli(0).plus(2, ChronoUnit.DAYS)

    val dateR = client.query(query.Date("1970-01-02")).futureValue
    dateR.to[DateV].get.localDate shouldBe LocalDate.ofEpochDay(1)
    dateR.to[LocalDate].get shouldBe LocalDate.ofEpochDay(1)
  }

  it should "test date and time match functions" in {
    val addTimeR = client.query(TimeAdd(Epoch(0, TimeUnit.Second), 1, TimeUnit.Day)).futureValue
    addTimeR.to[Instant].get shouldBe Instant.ofEpochMilli(0).plus(1, ChronoUnit.DAYS)

    val addDateR = client.query(TimeAdd(Date("1970-01-01"), 1, TimeUnit.Day)).futureValue
    addDateR.to[LocalDate].get shouldBe LocalDate.ofEpochDay(1)

    val subTimeR = client.query(TimeSubtract(Epoch(0, TimeUnit.Second), 1, TimeUnit.Day)).futureValue
    subTimeR.to[Instant].get shouldBe Instant.ofEpochMilli(0).minus(1, ChronoUnit.DAYS)

    val subDateR = client.query(TimeSubtract(Date("1970-01-01"), 1, TimeUnit.Day)).futureValue
    subDateR.to[LocalDate].get shouldBe LocalDate.ofEpochDay(-1)

    val diffTimeR = client.query(TimeDiff(Epoch(0, TimeUnit.Second), Epoch(1, TimeUnit.Second), TimeUnit.Second)).futureValue
    diffTimeR.to[Long].get should equal (1)

    val diffDateR = client.query(TimeDiff(Date("1970-01-01"), Date("1970-01-02"), TimeUnit.Day)).futureValue
    diffDateR.to[Long].get should equal (1)
  }

  it should "test now function" in {
    client.query(Equals(Now(), Time("now"))).futureValue shouldBe TrueV

    val t1 = client.query(Now()).futureValue
    val t2 = client.query(Now()).futureValue
    client.query(LTE(t1, t2, Now())).futureValue shouldBe TrueV
  }

   it should "test authentication functions" in {
      val createR = client.query(Create(Collection("spells"), Obj("credentials" -> Obj("password" -> "abcdefg")))).futureValue

      // Login
      val loginR = client.query(Login(createR(RefField), Obj("password" -> "abcdefg"))).futureValue
      val secret = loginR(SecretField).get

      // HasIdentity
      val hasIdentity = client.sessionWith(secret)(_.query(HasIdentity())).futureValue
      hasIdentity.to[Boolean].get shouldBe true

     // HasCurrentIdentity
     val hasCurrentIdentity = client.sessionWith(secret)(_.query(HasCurrentIdentity())).futureValue
     hasCurrentIdentity.to[Boolean].get shouldBe true

      // Identity
      val identity = client.sessionWith(secret)(_.query(Identity())).futureValue
      identity.to[RefV].get shouldBe createR(RefField).get

     // CurrentIdentity
     val currentIdentity = client.sessionWith(secret)(_.query(CurrentIdentity())).futureValue
     currentIdentity.to[RefV].get shouldBe createR(RefField).get

      // Logout
      val loggedOut = client.sessionWith(secret)(_.query(Logout(false))).futureValue
      loggedOut.to[Boolean].get shouldBe true

      // Identify
      val identifyR = client.query(Identify(createR(RefField), "abcdefg")).futureValue
      identifyR.to[Boolean].get shouldBe true
      }

<<<<<<< HEAD
  it should "return true when querying HasCurrentToken when authenticated with an internal token" in {
=======
  it should "test CurrentToken with internal token" in {
>>>>>>> 49a8a355
    // Setup
    val collName = aRandomString
    client.query(CreateCollection(Obj("name" -> collName))).futureValue
    val createR = client.query(Create(Collection(collName), Obj("credentials" -> Obj("password" -> "abcdefg")))).futureValue
    val loginR = client.query(Login(createR(RefField), Obj("password" -> "abcdefg"))).futureValue
    val secret = loginR(SecretField).get
<<<<<<< HEAD

    // Run
    val hasCurrentToken = client.sessionWith(secret)(_.query(HasCurrentToken())).futureValue

    // Verify
    hasCurrentToken.to[Boolean].get shouldBe true
  }

  it should "return false when querying HasCurrentToken when not authenticated with an internal key" in {
    // Setup
    val collName = aRandomString
    client.query(CreateCollection(Obj("name" -> collName))).futureValue
    val createR = client.query(Create(Collection(collName), Obj("credentials" -> Obj("password" -> "abcdefg")))).futureValue
    val loginR = client.query(Login(createR(RefField), Obj("password" -> "abcdefg"))).futureValue
    val secret = loginR(SecretField).get

    // Run
    val hasNotCurrentToken = client.query(HasCurrentToken()).futureValue

    // Verify
    hasNotCurrentToken.to[Boolean].get shouldBe false
=======
    val tokenRef = loginR(RefField).get

    // Run
    val currentToken = client.sessionWith(secret)(_.query(CurrentToken())).futureValue

    // Verify
    currentToken.to[RefV].get shouldBe tokenRef
  }

  it should "test CurrentToken with internal key" in {
    val clientKey = adminClient.query(CreateKey(Obj("role" -> "client"))).futureValue
    val clientKeyClient = FaunaClient(secret = clientKey(SecretField).get, endpoint = config("root_url"))
    val currentToken = clientKeyClient.query(CurrentToken()).futureValue
    currentToken.to[RefV].get shouldBe clientKey(RefField).get
>>>>>>> 49a8a355
  }

  it should "create session client" in {
    val otherClient = client.sessionClient(config("root_token"))

    try
      otherClient.query("echo string").futureValue.to[String].get shouldBe "echo string"
    finally
      otherClient.close()
  }

  it should "should not create session clients on a closed client" in {
    val newClient = FaunaClient(endpoint = config("root_url"), secret = config("root_token"))

    newClient.close()

    a[IllegalStateException] should be thrownBy newClient.sessionClient("sekret")
  }

  it should "find key by secret" in {
    val key = rootClient.query(CreateKey(Obj("database" -> Database(testDbName), "role" -> "admin"))).futureValue

    rootClient.query(KeyFromSecret(key(SecretField).get)).futureValue should equal (rootClient.query(Get(key(RefField).get)).futureValue)
  }

  it should "create a function" in {
    val query = Query((a, b) => Concat(Arr(a, b), "/"))

    client.query(CreateFunction(Obj("name" -> "a_function", "body" -> query))).futureValue

    (client.query(Exists(Function("a_function"))).futureValue).to[Boolean].get shouldBe true
  }

  it should "call a function" in  {
    val query = Query((a, b) => Concat(Arr(a, b), "/"))

    client.query(CreateFunction(Obj("name" -> "concat_with_slash", "body" -> query))).futureValue

    (client.query(Call(Function("concat_with_slash"), "a", "b")).futureValue).to[String].get shouldBe "a/b"
  }

  it should "parse function errors" in {
    client.query(
      CreateFunction(Obj(
        "name" -> "function_with_abort",
        "body" -> Query(Lambda("_", Abort("this function failed")))
      ))
    ).futureValue

    val err = client.query(Call(Function("function_with_abort"))).failed.futureValue

    err shouldBe a[BadRequestException]
    err.getMessage should include(
      "call error: Calling the function resulted in an error.")

    val cause = err.asInstanceOf[BadRequestException].errors.head.cause.head
    cause.code shouldEqual "transaction aborted"
    cause.description shouldEqual "this function failed"
  }

  it should "create a role" in {
    val name = s"a_role_$aRandomString"

    rootClient.query(CreateRole(Obj(
      "name" -> name,
      "privileges" -> Obj(
        "resource" -> Collections(),
        "actions" -> Obj("read" -> true)
      )
    ))).futureValue

    (rootClient.query(Exists(Role(name))).futureValue).to[Boolean].get shouldBe true
  }

  it should "read a role from a nested database" in {
    val childCli = createNewDatabase(adminClient, "db-for-roles")

    childCli.query(CreateRole(Obj(
      "name" -> "a_role",
      "privileges" -> Obj(
        "resource" -> Collections(),
        "actions" -> Obj("read" -> true)
      )
    ))).futureValue

    (childCli.query(Paginate(Roles())).futureValue).apply(PageRefs).get shouldBe Seq(RefV("a_role", Native.Roles))
    (adminClient.query(Paginate(Roles(Database("db-for-roles")))).futureValue).apply(PageRefs).get shouldBe
      Seq(RefV("a_role", Native.Roles, RefV("db-for-roles", Native.Databases)))
  }

  it should "move database" in {
    val db1Name = aRandomString(size = 10)
    val db2Name = aRandomString(size = 10)
    val clsName = aRandomString(size = 10)

    val db1 = createNewDatabase(adminClient, db1Name)
    val db2 = createNewDatabase(adminClient, db2Name)
    db2.query(CreateCollection(Obj("name" -> clsName))).futureValue

    (db1.query(Paginate(Databases())).futureValue).apply(PageRefs).get shouldBe empty

    adminClient.query(MoveDatabase(Database(db2Name), Database(db1Name))).futureValue

    (db1.query(Paginate(Databases())).futureValue).apply(PageRefs).get shouldBe List(RefV(db2Name, Native.Databases))
    (db1.query(Paginate(Collections(Database(db2Name)))).futureValue).apply(PageRefs).get shouldBe List(RefV(clsName, Native.Collections, RefV(db2Name, Native.Databases)))
  }

  case class Spell(name: String, element: Either[String, Seq[String]], cost: Option[Long])

  implicit val spellCodec: Codec[Spell] = Codec.caseClass[Spell]

  it should "encode/decode user classes" in {
    val masterSummon = Spell("Master Summon", Left("wind"), None)
    val magicMissile = Spell("Magic Missile", Left("arcane"), Some(10))
    val faerieFire = Spell("Faerie Fire", Right(Seq("arcane", "nature")), Some(10))

    val masterSummonCreated = client.query(Create(Collection("spells"), Obj("data" -> masterSummon))).futureValue
    masterSummonCreated("data").to[Spell].get shouldBe masterSummon

    val spells = client.query(Map(Paginate(Match(Index("spells_by_element"), "arcane")), Lambda(x => Select("data", Get(x))))).futureValue
    spells("data").get.to[Set[Spell]].get shouldBe Set(magicMissile, faerieFire)
  }

  it should "create collection in a nested database" in {
    val client1 = createNewDatabase(adminClient, "parent-database")
    createNewDatabase(client1, "child-database")

    val key = client1.query(CreateKey(Obj("database" -> Database("child-database"), "role" -> "server"))).futureValue

    val client2 = FaunaClient(secret = key(SecretField).get, endpoint = config("root_url"))

    client2.query(CreateCollection(Obj("name" -> "a_collection"))).futureValue

    val nestedDatabase = Database("child-database", Database("parent-database"))

    (client.query(Exists(Collection("a_collection", nestedDatabase))).futureValue).to[Boolean].get shouldBe true

    val allCollections = client.query(Paginate(Collections(nestedDatabase))).futureValue
    allCollections("data").to[List[RefV]].get shouldBe List(RefV("a_collection", Native.Collections, RefV("child-database", Native.Databases, RefV("parent-database", Native.Databases))))
  }

  it should "retrieve keys created for a child database" in {
    // Set up
    val parentDatabaseName = aRandomString
    val client = createNewDatabase(adminClient, parentDatabaseName)

    val childDatabaseName = aRandomString
    client.query(CreateDatabase(Obj("name" -> childDatabaseName))).futureValue

    val serverKey = (client.query(CreateKey(Obj("database" -> Database(childDatabaseName), "role" -> "server"))).futureValue).apply(RefField).get
    val adminKey = (client.query(CreateKey(Obj("database" -> Database(childDatabaseName), "role" -> "admin"))).futureValue).apply(RefField).get

    // Run
    val keys = client.query(Paginate(Keys())).futureValue

    // Verify
    val expectedKeys = Seq(serverKey, adminKey)
    keys("data").to[List[Value]].get should contain theSameElementsAs expectedKeys
  }

  it should "retrieve keys created for a child database from a given database defined by the scope param" in {
    // Set up
    val parentDatabaseName = aRandomString
    val client = createNewDatabase(adminClient, parentDatabaseName)

    val childDatabaseName = aRandomString
    client.query(CreateDatabase(Obj("name" -> childDatabaseName))).futureValue

    val serverKey = (client.query(CreateKey(Obj("database" -> Database(childDatabaseName), "role" -> "server"))).futureValue).apply(RefField).get
    val adminKey = (client.query(CreateKey(Obj("database" -> Database(childDatabaseName), "role" -> "admin"))).futureValue).apply(RefField).get

    // Run
    val keys = adminClient.query(Paginate(Keys(Database(parentDatabaseName)))).futureValue

    // Verify
    val expectedKeys =
      Seq(serverKey, adminKey).map { key =>
        def addDatabaseScope(ref: RefV, database: RefV): RefV = ref.copy(database = Some(database))
        key.copy(collection = key.collection.map(collection => addDatabaseScope(collection, RefV(parentDatabaseName, Native.Databases))))
      }

    keys("data").to[List[Value]].get shouldBe expectedKeys.toList
  }

  it should "create recursive refs from string" in {
    client.query(Ref("collections/widget/123")).futureValue shouldBe RefV("123", RefV("widget", Native.Collections))
  }

  it should "not break do with one element" in {
    (client.query(Do(1)).futureValue).to[Long].get shouldBe 1
    (client.query(Do(1, 2)).futureValue).to[Long].get shouldBe 2
    (client.query(Do(Arr(1, 2))).futureValue).to[Array[Long]].get shouldBe Array(1L, 2L)
  }

  it should "parse complex index" in {
    client.query(CreateCollection(Obj("name" -> "reservations"))).futureValue

    val index = client.query(CreateIndex(Obj(
      "name" -> "reservations_by_lastName",
      "source" -> Obj(
        "class" -> Class("reservations"),
        "fields" -> Obj(
          "cfLastName" -> Query(Lambda(x => Casefold(Select(Path("data", "guestInfo", "lastName"), x)))),
          "fActive" -> Query(Lambda(x => Select(Path("data", "active"), x)))
        )
      ),
      "terms" -> Arr(Obj("binding" -> "cfLastName"), Obj("binding" -> "fActive")),
      "values" -> Arr(
        Obj("field" -> Arr("data", "checkIn")),
        Obj("field" -> Arr("data", "checkOut")),
        Obj("field" -> Arr("ref"))
      ),
      "active" -> true
    ))).futureValue

    index("name").get shouldBe StringV("reservations_by_lastName")
  }

  it should "merge objects" in {
    //empty object
    client.query(
      Merge(
        Obj(),
        Obj("x" -> 10, "y" -> 20)
      )
    ).futureValue shouldBe ObjectV("x" -> 10, "y" -> 20)

    //adds field
    client.query(
      Merge(
        Obj("x" -> 10, "y" -> 20),
        Obj("z" -> 30)
      )
    ).futureValue shouldBe ObjectV("x" -> 10, "y" -> 20, "z" -> 30)

    //replace field
    client.query(
      Merge(
        Obj("x" -> 10, "y" -> 20, "z" -> -1),
        Obj("z" -> 30)
      )
    ).futureValue shouldBe ObjectV("x" -> 10, "y" -> 20, "z" -> 30)

    //remove field
    client.query(
      Merge(
        Obj("x" -> 10, "y" -> 20, "z" -> -1),
        Obj("z" -> Null())
      )
    ).futureValue shouldBe ObjectV("x" -> 10, "y" -> 20)

    //merge multiple objects
    client.query(
      Merge(
        Obj(),
        Arr(
          Obj("x" -> 10),
          Obj("y" -> 20),
          Obj("z" -> 30)
        )
      )
    ).futureValue shouldBe ObjectV("x" -> 10, "y" -> 20, "z" -> 30)

    //ignore left value
    client.query(
      Merge(
        Obj("x" -> 10, "y" -> 20),
        Obj("x" -> 100, "y" -> 200),
        Lambda((key, left, right) => right)
      )
    ).futureValue shouldBe ObjectV("x" -> 100, "y" -> 200)

    //ignore right value
    client.query(
      Merge(
        Obj("x" -> 10, "y" -> 20),
        Obj("x" -> 100, "y" -> 200),
        Lambda((key, left, right) => left)
      )
    ).futureValue shouldBe ObjectV("x" -> 10, "y" -> 20)

    //lambda 1-arity -> return [key, leftValue, rightValue]
    client.query(
      Merge(
        Obj("x" -> 10, "y" -> 20),
        Obj("x" -> 100, "y" -> 200),
        Lambda(value => value)
      )
    ).futureValue shouldBe ObjectV("x" -> ArrayV("x", 10, 100), "y" -> ArrayV("y", 20, 200))
  }

  it should "to_object" in {
    client.query(ToObject(Seq(("k0", 10), ("k1", 20)))).futureValue shouldBe ObjectV("k0" -> 10, "k1" -> 20)

    val collName = aRandomString
    val indexName = aRandomString
    client.query(CreateCollection(Obj("name" -> collName))).futureValue
    client.query(CreateIndex(Obj(
      "name" -> indexName,
      "source" -> Collection(collName),
      "active" -> true,
      "values" -> Arr(
        Obj("field" -> Arr("data", "key")),
        Obj("field" -> Arr("data", "value"))
      )
    ))).futureValue

    client.query(Do(
      Create(Collection(collName), Obj("data" -> Obj("key" -> "k0", "value" -> 10))),
      Create(Collection(collName), Obj("data" -> Obj("key" -> "k1", "value" -> 20)))
    )).futureValue

    client.query(ToObject(Select("data", Paginate(Match(Index(indexName)))))).futureValue shouldBe ObjectV("k0" -> 10, "k1" -> 20)
  }

  it should "to_array" in {
    client.query(ToArray(Obj("k0" -> 10, "k1" -> 20))).futureValue shouldBe ArrayV(("k0", 10), ("k1", 20))
  }

  it should "to_object/to_array" in {
    val obj = ObjectV("k0" -> 10, "k1" -> 20)

    client.query(ToObject(ToArray(obj))).futureValue shouldBe obj
  }

  it should "reduce collections" in {
    val collName = aRandomString
    val indexName = aRandomString

    val values = Arr((1 to 100).map(i => i: Expr): _*)

    client.query(CreateCollection(Obj("name" -> collName))).futureValue
    client.query(CreateIndex(Obj(
      "name" -> indexName,
      "source" -> Collection(collName),
      "active" -> true,
       "values" -> Arr(
         Obj("field" -> Arr("data", "value")),
         Obj("field" -> Arr("data", "foo"))
       )
    ))).futureValue

    client.query(
      Foreach(
        values,
        Lambda(i => Create(Collection(collName), Obj(
          "data" -> Obj("value" -> i, "foo" -> "bar")
        )))
      )
    ).futureValue

    //array
    (client.query(
      Reduce(
        Lambda((acc, i) => Add(acc, i)),
        10,
        values
      )
    ).futureValue).to[Long].get shouldBe 5060L

    //page
    (client.query(
      Reduce(
        Lambda((acc, i) => Add(acc, Select(0, i))),
        10,
        Paginate(Match(Index(indexName)), size = 100)
      )
    ).futureValue).apply("data").to[Seq[Long]].get shouldBe Seq(5060L)

    //set
    (client.query(
      Reduce(
        Lambda((acc, i) => Add(acc, Select(0, i))),
        10,
        Match(Index(indexName))
      )
    ).futureValue).to[Long].get shouldBe 5060L
  }

  it should "count/sum/mean collections" in {
    val collName = aRandomString
    val indexName = aRandomString

    val values = Arr((1 to 100).map(i => i: Expr): _*)

    client.query(CreateCollection(Obj("name" -> collName))).futureValue
    client.query(CreateIndex(Obj(
      "name" -> indexName,
      "source" -> Collection(collName),
      "active" -> true,
      "values" -> Arr(
        Obj("field" -> Arr("data", "value"))
      )
    ))).futureValue

    client.query(
      Foreach(
        values,
        Lambda(i => Create(Collection(collName), Obj(
          "data" -> Obj("value" -> i)
        )))
      )
    ).futureValue

    //array
    client.query(
      Arr(
        Sum(values),
        Count(values),
        Mean(values)
      )
    ).futureValue shouldBe ArrayV(5050L, 100L, 50.5d)

    //sets
    client.query(
      Arr(
        Sum(Match(Index(indexName))),
        Count(Match(Index(indexName))),
        Mean(Match(Index(indexName)))
      )
    ).futureValue shouldBe ArrayV(5050L, 100L, 50.5d)

    //pages
    client.query(
      Arr(
        Select(Path("data", 0), Sum(Paginate(Match(Index(indexName)), size = 100))),
        Select(Path("data", 0), Count(Paginate(Match(Index(indexName)), size = 100))),
        Select(Path("data", 0), Mean(Paginate(Match(Index(indexName)), size = 100)))
      )
    ).futureValue shouldBe ArrayV(5050L, 100L, 50.5d)
  }

  it should "all/any" in {
    val coll = client.query(CreateCollection(Obj("name" -> aRandomString))).futureValue
    val index = client.query(CreateIndex(Obj(
      "name" -> aRandomString,
      "source" -> coll("ref"),
      "active" -> true,
      "terms" -> Arr(Obj("field" -> Arr("data", "foo"))),
      "values" -> Arr(Obj("field" -> Arr("data", "value")))
    ))).futureValue

    client.query(Do(
      Create(coll("ref"), Obj("data" -> Obj("foo" -> "true", "value" -> true))),
      Create(coll("ref"), Obj("data" -> Obj("foo" -> "true", "value" -> true))),
      Create(coll("ref"), Obj("data" -> Obj("foo" -> "true", "value" -> true))),

      Create(coll("ref"), Obj("data" -> Obj("foo" -> "false", "value" -> false))),
      Create(coll("ref"), Obj("data" -> Obj("foo" -> "false", "value" -> false))),
      Create(coll("ref"), Obj("data" -> Obj("foo" -> "false", "value" -> false))),

      Create(coll("ref"), Obj("data" -> Obj("foo" -> "mixed", "value" -> true))),
      Create(coll("ref"), Obj("data" -> Obj("foo" -> "mixed", "value" -> false))),
      Create(coll("ref"), Obj("data" -> Obj("foo" -> "mixed", "value" -> true))),
      Create(coll("ref"), Obj("data" -> Obj("foo" -> "mixed", "value" -> false)))
    )).futureValue

    //all: array
    client.query(All(Arr(true, true, true))).futureValue shouldBe TrueV
    client.query(All(Arr(true, false, true))).futureValue shouldBe FalseV

    //all: page
    client.query(All(Paginate(Match(index("ref"), "true")))).futureValue shouldBe ObjectV("data" -> ArrayV(TrueV))
    client.query(All(Paginate(Match(index("ref"), "false")))).futureValue shouldBe ObjectV("data" -> ArrayV(FalseV))
    client.query(All(Paginate(Match(index("ref"), "mixed")))).futureValue shouldBe ObjectV("data" -> ArrayV(FalseV))

    //all: set
    client.query(All(Match(index("ref"), "true"))).futureValue shouldBe TrueV
    client.query(All(Match(index("ref"), "false"))).futureValue shouldBe FalseV
    client.query(All(Match(index("ref"), "mixed"))).futureValue shouldBe FalseV

    //any: array
    client.query(Any(Arr(false, false, false))).futureValue shouldBe FalseV
    client.query(Any(Arr(true, false, true))).futureValue shouldBe TrueV

    //any: page
    client.query(Any(Paginate(Match(index("ref"), "true")))).futureValue shouldBe ObjectV("data" -> ArrayV(TrueV))
    client.query(Any(Paginate(Match(index("ref"), "false")))).futureValue shouldBe ObjectV("data" -> ArrayV(FalseV))
    client.query(Any(Paginate(Match(index("ref"), "mixed")))).futureValue shouldBe ObjectV("data" -> ArrayV(TrueV))

    //any: set
    client.query(Any(Match(index("ref"), "true"))).futureValue shouldBe TrueV
    client.query(Any(Match(index("ref"), "false"))).futureValue shouldBe FalseV
    client.query(Any(Match(index("ref"), "mixed"))).futureValue shouldBe TrueV
  }

  it should "range" in {
    val col = client.query(CreateCollection(Obj("name" -> aRandomString(size = 10)))).futureValue

    val index = client.query(CreateIndex(Obj(
      "name" -> aRandomString(size = 10),
      "source" -> col("ref").get,
      "values" -> Arr(
        Obj("field" -> Arr("data", "value")),
        Obj("field" -> "ref")
      ),
      "active" -> true
    ))).futureValue

    client.query(Foreach(
      (1 to 20).toList,
      Lambda(i =>
        Create(
          col("ref").get,
          Obj("data" -> Obj("value" -> i))
        )
      )
    )).futureValue

    def query(set: Expr) =
      (client.query(Select("data",
        Map(Paginate(set), Lambda((value, ref) => value))
      )).futureValue).to[List[Int]].get

    val m = Match(index("ref").get)
    query(Range(m, 3, 7)) shouldBe (3 to 7).toList
    query(Union(Range(m, 1, 10), Range(m, 11, 20))) shouldBe (1 to 20).toList
    query(Difference(Range(m, 1, 20), Range(m, 11, 20))) shouldBe (1 to 10).toList
    query(Intersection(Range(m, 1, 20), Range(m, 5, 15))) shouldBe (5 to 15).toList
  }

  it should "type check" in {
    val coll = (client.query(CreateCollection(Obj("name" -> aRandomString))).futureValue).apply("ref").get
    val index = (client.query(CreateIndex(Obj("name" -> aRandomString, "source" -> coll, "active" -> true))).futureValue).apply("ref").get
    val doc = (client.query(Create(coll, Obj("credentials" -> Obj("password" -> "sekret")))).futureValue).apply("ref").get
    val db = (adminClient.query(CreateDatabase(Obj("name" -> aRandomString))).futureValue).apply("ref").get
    val fn = (client.query(CreateFunction(Obj("name" -> aRandomString, "body" -> Query(x => x)))).futureValue).apply("ref").get
    val key = (adminClient.query(CreateKey(Obj("database" -> db, "role" -> "admin"))).futureValue).apply("ref").get
    val tok = client.query(Login(doc, Obj("password" -> "sekret"))).futureValue
    val role = (adminClient.query(CreateRole(Obj("name" -> aRandomString, "membership" -> Arr(), "privileges" -> Arr()))).futureValue).apply("ref").get
    val cred = (client.sessionWith(tok(SecretField).get) { c => c.query(Get(Ref("credentials/self"))) }.futureValue).apply("ref").get
    val token = tok("ref").get

    val trueExprs = Seq(
      IsNumber(3.14),
      IsNumber(10L),
      IsDouble(3.14),
      IsInteger(10L),
      IsBoolean(true),
      IsBoolean(false),
      IsNull(Null()),
      IsBytes(BytesV(0x1, 0x2, 0x3, 0x4)),
      IsTimestamp(Now()),
      IsTimestamp(Epoch(1, TimeUnit.Second)),
      IsTimestamp(Time("1970-01-01T00:00:00Z")),
      IsDate(ToDate(Now())),
      IsDate(Date("1970-01-01")),
      IsString("string"),
      IsArray(Seq(10)),
      IsObject(Obj("x" -> 10)),
      IsObject(Paginate(Collections())),
      IsObject(Get(doc)),
      IsRef(coll),
      IsSet(Collections()),
      IsSet(Match(index)),
      IsSet(Union(Match(index))),
      IsDoc(doc),
      IsDoc(Get(doc)),
      IsLambda(Query(x => x)),
      IsCollection(coll),
      IsCollection(Get(coll)),
      IsDatabase(db),
      IsDatabase(Get(db)),
      IsIndex(index),
      IsIndex(Get(index)),
      IsFunction(fn),
      IsFunction(Get(fn)),
      IsKey(key),
      IsKey(Get(key)),
      IsToken(token),
      IsToken(Get(token)),
      IsCredentials(cred),
      IsCredentials(Get(cred)),
      IsRole(role),
      IsRole(Get(role))
    )

    adminClient.query(trueExprs).futureValue shouldBe Seq.fill(trueExprs.size)(TrueV)

    val falseExprs = Seq(
      IsNumber("string"),
      IsNumber(Arr()),
      IsDouble(10L),
      IsInteger(3.14),
      IsBoolean("string"),
      IsBoolean(10),
      IsNull("string"),
      IsBytes(Arr(0x1, 0x2, 0x3, 0x4)),
      IsTimestamp(ToDate(Now())),
      IsTimestamp(10),
      IsDate(Now()),
      IsString(Arr()),
      IsString(10),
      IsArray(Obj("x" -> 10)),
      IsObject(Arr(10)),
      IsRef(Match(index)),
      IsRef(10),
      IsSet("string"),
      IsDoc(Obj()),
      IsLambda(fn),
      IsLambda(Get(fn)),
      IsCollection(db),
      IsCollection(Get(db)),
      IsDatabase(coll),
      IsDatabase(Get(coll)),
      IsIndex(coll),
      IsIndex(Get(db)),
      IsFunction(index),
      IsFunction(Get(coll)),
      IsKey(db),
      IsKey(Get(index)),
      IsToken(index),
      IsToken(Get(cred)),
      IsCredentials(token),
      IsCredentials(Get(role)),
      IsRole(coll),
      IsRole(Get(index))
    )

    adminClient.query(falseExprs).futureValue shouldBe Seq.fill(falseExprs.size)(FalseV)
  }

  it should "retrieve documents from a collection" in {
    val coll = (client.query(CreateCollection(Obj("name" -> aRandomString))).futureValue).apply("ref").get
    for (i <- 1 to 10) client.query(Create(coll, Obj())).futureValue
    val docs = client.query(Paginate(Documents(coll))).futureValue
    docs("data").to[Seq[Value]].get should have size 10
  }

  it should "reverse an array" in {
    // Run
    val values = (1 to 10).toArray
    val result = client.query(Reverse(values)).futureValue

    // Verify
    val expectedValues = values.map(LongV(_)).reverse
    result.to[ArrayV].get.elems should contain theSameElementsInOrderAs expectedValues
  }

  it should "reverse a set" in {
    // Set up
    val collectionName = aRandomString
    client.query(CreateCollection(Obj("name" -> collectionName))).futureValue

    val indexName = aRandomString
    client.query(
      CreateIndex(Obj(
        "name" -> indexName,
        "source" -> Collection(collectionName),
        "active" -> true
      ))
    ).futureValue

    client.query(Create(Collection(collectionName), Obj())).futureValue
    client.query(Create(Collection(collectionName), Obj())).futureValue

    // Run
    val result = client.query(Paginate(Reverse(Match(Index(indexName))))).futureValue

    // Verify
    val expected = {
      val result = client.query(Paginate(Match(Index(indexName)))).futureValue
      result("data").to[Seq[Value]].get.reverse
    }

    result("data").to[Seq[Value]].get should contain theSameElementsInOrderAs expected
  }

  it should "reverse a page" in {
    // Set up
    val collectionName = aRandomString
    client.query(CreateCollection(Obj("name" -> collectionName))).futureValue

    val indexName = aRandomString
    client.query(
      CreateIndex(Obj(
        "name" -> indexName,
        "source" -> Collection(collectionName),
        "active" -> true
      ))
    ).futureValue

    client.query(Create(Collection(collectionName), Obj())).futureValue
    client.query(Create(Collection(collectionName), Obj())).futureValue

    // Run
    val result = client.query(Reverse(Paginate(Match(Index(indexName))))).futureValue

    // Verify
    val expected = {
      val result = client.query(Paginate(Match(Index(indexName)))).futureValue
      result("data").to[Seq[Value]].get.reverse
    }

    result("data").to[Seq[Value]].get should contain theSameElementsInOrderAs expected
  }

  def createNewDatabase(client: FaunaClient, name: String): FaunaClient = {
    client.query(CreateDatabase(Obj("name" -> name))).futureValue
    val key = client.query(CreateKey(Obj("database" -> Database(name), "role" -> "admin"))).futureValue
    client.sessionClient(key(SecretField).get)
  }
}<|MERGE_RESOLUTION|>--- conflicted
+++ resolved
@@ -930,19 +930,15 @@
       identifyR.to[Boolean].get shouldBe true
       }
 
-<<<<<<< HEAD
+
   it should "return true when querying HasCurrentToken when authenticated with an internal token" in {
-=======
-  it should "test CurrentToken with internal token" in {
->>>>>>> 49a8a355
     // Setup
     val collName = aRandomString
     client.query(CreateCollection(Obj("name" -> collName))).futureValue
     val createR = client.query(Create(Collection(collName), Obj("credentials" -> Obj("password" -> "abcdefg")))).futureValue
     val loginR = client.query(Login(createR(RefField), Obj("password" -> "abcdefg"))).futureValue
     val secret = loginR(SecretField).get
-<<<<<<< HEAD
-
+    
     // Run
     val hasCurrentToken = client.sessionWith(secret)(_.query(HasCurrentToken())).futureValue
 
@@ -963,7 +959,15 @@
 
     // Verify
     hasNotCurrentToken.to[Boolean].get shouldBe false
-=======
+  }
+      
+  it should "test CurrentToken with internal token" in {
+    // Setup
+    val collName = aRandomString
+    client.query(CreateCollection(Obj("name" -> collName))).futureValue
+    val createR = client.query(Create(Collection(collName), Obj("credentials" -> Obj("password" -> "abcdefg")))).futureValue
+    val loginR = client.query(Login(createR(RefField), Obj("password" -> "abcdefg"))).futureValue
+    val secret = loginR(SecretField).get
     val tokenRef = loginR(RefField).get
 
     // Run
@@ -971,14 +975,14 @@
 
     // Verify
     currentToken.to[RefV].get shouldBe tokenRef
-  }
+  }    
 
   it should "test CurrentToken with internal key" in {
     val clientKey = adminClient.query(CreateKey(Obj("role" -> "client"))).futureValue
     val clientKeyClient = FaunaClient(secret = clientKey(SecretField).get, endpoint = config("root_url"))
     val currentToken = clientKeyClient.query(CurrentToken()).futureValue
     currentToken.to[RefV].get shouldBe clientKey(RefField).get
->>>>>>> 49a8a355
+
   }
 
   it should "create session client" in {
