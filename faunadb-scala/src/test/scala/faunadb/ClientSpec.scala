--- conflicted
+++ resolved
@@ -1531,7 +1531,6 @@
     docs("data").to[Seq[Value]].get should have size 10
   }
 
-<<<<<<< HEAD
   it should "reverse an array" in {
     // Run
     val values = (1 to 10).toArray
@@ -1586,7 +1585,8 @@
     }
 
     result("data").to[Seq[Value]].get should contain theSameElementsInOrderAs expected
-=======
+  }
+
   it should "create an access provider" in {
     // Set up
     val name = aRandomString
@@ -1692,7 +1692,6 @@
     // Verify
     val expectedAccessProvidersRefs = Seq(accessProvider1(RefField).get, accessProvider2(RefField).get)
     accessProviders("data").to[ArrayV].get.elems should contain theSameElementsAs expectedAccessProvidersRefs
->>>>>>> b4032e07
   }
 
   def createNewDatabase(client: FaunaClient, name: String): FaunaClient = {
