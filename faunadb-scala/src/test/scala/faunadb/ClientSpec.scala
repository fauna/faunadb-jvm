package faunadb

import faunadb.errors._
import faunadb.query.{ TimeUnit, _ }
import faunadb.values._
import java.time.temporal.ChronoUnit
import java.time.{ Instant, LocalDate }
import org.scalatest.concurrent.{ IntegrationPatience, ScalaFutures }
import org.scalatest.{ BeforeAndAfterAll, FlatSpec, Matchers }
import scala.concurrent.ExecutionContext.Implicits.global
import scala.concurrent.duration._
import scala.util.Random

class ClientSpec
    extends FlatSpec
    with Matchers
    with BeforeAndAfterAll
    with ScalaFutures
    with IntegrationPatience {

  val config = {
    val rootKey = Option(System.getenv("FAUNA_ROOT_KEY")) getOrElse {
      throw new RuntimeException("FAUNA_ROOT_KEY must defined to run tests")
    }
    val domain = Option(System.getenv("FAUNA_DOMAIN")) getOrElse { "db.fauna.com" }
    val scheme = Option(System.getenv("FAUNA_SCHEME")) getOrElse { "https" }
    val port = Option(System.getenv("FAUNA_PORT")) getOrElse { "443" }

    collection.Map("root_token" -> rootKey, "root_url" -> s"${scheme}://${domain}:${port}")
  }

  val rootClient = FaunaClient(endpoint = config("root_url"), secret = config("root_token"))

  val testDbName = {
    val now = Instant.now()
    val timeSuffix = now.truncatedTo(ChronoUnit.SECONDS).toString.replace(":", ".")
    val randomSuffix = aRandomString(10)
    s"faunadb-scala-test-$timeSuffix-$randomSuffix"
  }
  var client: FaunaClient = null
  var adminClient: FaunaClient = null

  // Helper fields

  val RefField = Field("ref").to[RefV]
  val TsField = Field("ts").to[Long]
  val SecretField = Field("secret").to[String]
  val DataField = Field("data")

  // Page helpers
  case class Ev(ref: RefV, ts: Long, action: String)

  val EventField = Field.zip(
    Field("document").to[RefV],
    Field("ts").to[Long],
    Field("action").to[String]
  ) map { case (r, ts, a) => Ev(r, ts, a) }

  val PageEvents = DataField.collect(EventField)
  val PageRefs = DataField.to[Seq[RefV]]

  def aRandomString: String = aRandomString(size = 8)
  def aRandomString(size: Int): String = Random.alphanumeric.take(size).mkString

  def dropDB(): Unit =
    rootClient.query(Delete(Database(testDbName))).futureValue

  // tests

  override protected def beforeAll(): Unit = {
    val db = rootClient.query(CreateDatabase(Obj("name" -> testDbName))).futureValue
    val dbRef = db(RefField).get
    val serverKey = rootClient.query(CreateKey(Obj("database" -> dbRef, "role" -> "server"))).futureValue
    val adminKey = rootClient.query(CreateKey(Obj("database" -> dbRef, "role" -> "admin"))).futureValue

    client = FaunaClient(endpoint = config("root_url"), secret = serverKey(SecretField).get)
    adminClient = FaunaClient(endpoint = config("root_url"), secret = adminKey(SecretField).get)

    client.query(CreateCollection(Obj("name" -> "spells"))).futureValue

    client.query(CreateIndex(Obj(
      "name" -> "spells_by_element",
      "source" -> Collection("spells"),
      "terms" -> Arr(Obj("field" -> Arr("data", "element"))),
      "active" -> true))).futureValue
  }

  override protected def afterAll(): Unit = {
    dropDB()
    client.close()
    adminClient.close()
    rootClient.close()
  }

  it should "parse nested sets" in {
    val collName = aRandomString
    val indexName = aRandomString
    client.query(CreateCollection(Obj("name" -> collName))).futureValue
    client.query(CreateIndex(Obj("name" -> indexName, "source" -> Collection(collName), "active" -> true))).futureValue

    val result = client.query(
      Map(
        Arr(
          Match(Index(indexName))
        ),
        Lambda(
          "x",
          Obj( "value" -> Var("x"), "IsSet" -> IsSet(Var("x")))
        )
      )
    ).futureValue

    result shouldBe ArrayV(ObjectV("value" -> SetRefV(ObjectV("match" -> RefV(indexName, Native.Indexes))), "IsSet" -> TrueV))
  }

  "Fauna Client" should "should not find an instance" in {
    client.query(Get(RefV("1234", RefV("spells", Native.Collections)))).failed.futureValue shouldBe a[NotFoundException]
  }

  it should "abort the execution" in {
    client.query(Abort("a message")).failed.futureValue shouldBe a[BadRequestException]
  }

  it should "echo values" in {
    client.query(ObjectV("foo" -> StringV("bar"))).futureValue should equal (ObjectV("foo" -> StringV("bar")))
    client.query("qux").futureValue should equal (StringV("qux"))
  }

  it should "fail with timeout error" in {
    val timeout = Duration.Zero
    val thrown = client.query("echo", timeout).failed.futureValue
    thrown shouldBe an[UnavailableException]
    thrown.getMessage should include ("time out: Read timed out.")
  }

  it should "fail with permission denied" in {
    val key = rootClient.query(CreateKey(Obj("database" -> Database(testDbName), "role" -> "client"))).futureValue
    val client = FaunaClient(endpoint = config("root_url"), secret = key(SecretField).get)

    client.query(Paginate(Native.Databases)).failed.futureValue shouldBe a[PermissionDeniedException]
  }

  it should "fail with unauthorized" in {
    val badClient = FaunaClient(endpoint = config("root_url"), secret = "notavalidsecret")
    badClient.query(Get(RefV("12345", RefV("spells", Native.Collections)))).failed.futureValue shouldBe an[UnauthorizedException]
  }

  it should "receive a Null value properly" in {
    client.query(NullV).futureValue shouldBe NullV
  }

  it should "create a new instance" in {
    val inst = client.query(
      Create(Collection("spells"),
        Obj("data" -> Obj("testField" -> "testValue")))).futureValue

    inst(RefField).get.collection should equal (Some(RefV("spells", Native.Collections)))
    inst(RefField).get.database should be (None)
    inst("data", "testField").to[String].get should equal ("testValue")

    client.query(Exists(inst(RefField))).futureValue should equal (TrueV)

    val inst2 = client.query(Create(Collection("spells"),
      Obj("data" -> Obj(
        "testData" -> Obj(
          "array" -> Arr(1, "2", 3.4),
          "bool" -> true,
          "num" -> 1234,
          "string" -> "sup",
          "float" -> 1.234,
          "null" -> NullV))))).futureValue

    val testData = inst2("data", "testData")

    testData.isDefined shouldBe true
    testData("array", 0).to[Long].get shouldBe 1
    testData("array", 1).to[String].get shouldBe "2"
    testData("array", 2).to[Double].get shouldBe 3.4
    testData("string").to[String].get shouldBe "sup"
    testData( "num").to[Long].get shouldBe 1234
  }

  it should "issue a batched query" in {
    val randomText1 = aRandomString
    val randomText2 = aRandomString
    val collectionRef = Collection("spells")
    val expr1 = Create(collectionRef, Obj("data" -> Obj("queryTest1" -> randomText1)))
    val expr2 = Create(collectionRef, Obj("data" -> Obj("queryTest1" -> randomText2)))

    val results = client.query(Seq(expr1, expr2)).futureValue

    results.length shouldBe 2
    results(0)("data", "queryTest1").to[String].get shouldBe randomText1
    results(1)("data", "queryTest1").to[String].get shouldBe randomText2
  }

  it should "get at timestamp" in {
    val randomCollectionName = aRandomString
    val randomCollection = client.query(CreateCollection(Obj("name" -> randomCollectionName))).futureValue

    val data = client.query(Create(randomCollection(RefField).get, Obj("data" -> Obj("x" -> 1)))).futureValue
    val dataRef = data(RefField).get

    val ts1 = data(TsField).get
    val ts2 = (client.query(Update(dataRef, Obj("data" -> Obj("x" -> 2)))).futureValue).apply(TsField).get
    val ts3 = (client.query(Update(dataRef, Obj("data" -> Obj("x" -> 3)))).futureValue).apply(TsField).get

    val xField = Field("data", "x").to[Long]

    (client.query(At(ts1, Get(dataRef))).futureValue).apply(xField).get should equal(1)
    (client.query(At(ts2, Get(dataRef))).futureValue).apply(xField).get should equal(2)
    (client.query(At(ts3, Get(dataRef))).futureValue).apply(xField).get should equal(3)
  }

  it should "issue a paginated query" in {
    val randomCollectionName = aRandomString
    val randomCollection = client.query(CreateCollection(Obj("name" -> randomCollectionName))).futureValue
    val collectionRef = randomCollection(RefField)

    val randomCollectionIndexResult = client.query(CreateIndex(Obj(
      "name" -> (randomCollectionName + "_collection_index"),
      "source" -> collectionRef,
      "active" -> true,
      "unique" -> false
    ))).futureValue

    val indexCreate = client.query(CreateIndex(Obj(
      "name" -> (randomCollectionName + "_test_index"),
      "source" -> collectionRef,
      "terms" -> Arr(Obj("field" -> Arr("data", "queryTest1"))),
      "active" -> true,
      "unique" -> false
    ))).futureValue

    val randomCollectionIndex = randomCollectionIndexResult(RefField).get
    val testIndex = indexCreate(RefField).get

    val randomText1 = aRandomString
    val randomText2 = aRandomString
    val randomText3 = aRandomString

    val create1 = client.query(Create(collectionRef, Obj("data" -> Obj("queryTest1" -> randomText1)))).futureValue
    val create2 = client.query(Create(collectionRef, Obj("data" -> Obj("queryTest1" -> randomText2)))).futureValue
    val create3 = client.query(Create(collectionRef, Obj("data" -> Obj("queryTest1" -> randomText3)))).futureValue

    val queryMatch = client.query(Paginate(Match(testIndex, randomText1))).futureValue

    queryMatch(PageRefs).get shouldBe Seq(create1(RefField).get)

    val resp = client.query(Paginate(Match(randomCollectionIndex), size = 1)).futureValue

    resp("data").to[ArrayV].get.elems.size shouldBe 1
    resp("after").isDefined should equal (true)
    resp("before").isDefined should equal (false)

    val resp2 = client.query(Paginate(Match(randomCollectionIndex), After(resp("after")), size = 1)).futureValue

    resp2("data").to[Seq[Value]].get.size shouldBe 1
    resp2("after").isDefined should equal (true)
    resp2("before").isDefined should equal (true)
  }

  it should "paginate with cursor object" in {
    val collection =
      client.query(
        CreateCollection(Obj(
          "name" -> aRandomString
        ))).futureValue

    val index =
      client.query(
        CreateIndex(Obj(
          "name" -> Concat(collection("name"), "_collection_index"),
          "source" -> collection("ref"),
          "active" -> true
        ))).futureValue

    client.query(
      Arr(0 until 10 map { _ =>
        Create(collection("ref"), Obj(
          "name" -> aRandomString
        ))
      }: _*)
    ).futureValue

    def page(cursor: Expr): Value =
      client.query(
        Paginate(
          Match(index("ref")),
          cursor = cursor,
<<<<<<< HEAD
          size = 4
        )))
=======
          size = 4,
        )).futureValue
>>>>>>> 1278c36e

    val first = page(Null())
    val second = page(Obj("after" -> first("after")))
    val third = page(Obj("before" -> second("before")))

    first("data").to[Seq[Value]].get should have size 4
    first("data") shouldNot equal(second("data"))
    first("data") shouldBe third("data")
  }

  it should "handle a constraint violation" in {
    val randomCollectionName = aRandomString
    val randomCollection = client.query(CreateCollection(Obj("name" -> randomCollectionName))).futureValue
    val collectionRef = randomCollection(RefField).get

    client.query(CreateIndex(Obj(
      "name" -> (randomCollectionName+"_by_unique_test"),
      "source" -> collectionRef,
      "terms" -> Arr(Obj("field" -> Arr("data", "uniqueTest1"))),
      "unique" -> true, "active" -> true))).futureValue

    val randomText = aRandomString
    client.query(Create(collectionRef, Obj("data" -> Obj("uniqueTest1" -> randomText)))).futureValue

    val result = client.query(Create(collectionRef, Obj("data" -> Obj("uniqueTest1" -> randomText)))).failed.futureValue

    result shouldBe a[BadRequestException]
    result.getMessage() should include("instance not unique")
  }

  it should "test types" in {
    val set = client.query(Match(Index("spells_by_element"), "arcane")).futureValue.to[SetRefV].get
    set.parameters("match").to[RefV].get shouldBe RefV("spells_by_element", Native.Indexes)
    set.parameters("terms").to[String].get shouldBe "arcane"

    client.query(Array[Byte](0x1, 0x2, 0x3, 0x4)).futureValue should equal (BytesV(0x1, 0x2, 0x3, 0x4))
  }

  it should "test basic forms" in {
    val letR = client.query(Let { val x = 1; val y = Add(x, 2); y }).futureValue
    letR.to[Long].get shouldBe 3

    val ifR = client.query(If(true, "was true", "was false")).futureValue
    ifR.to[String].get shouldBe "was true"

    val randomNum = Math.abs(Random.nextLong() % 250000L) + 250000L
    val randomRef = RefV(randomNum.toString, RefV("spells", Native.Collections))
    val doR = client.query(Do(
      Create(randomRef, Obj("data" -> Obj("name" -> "Magic Missile"))),
      Get(randomRef)
    )).futureValue
    doR(RefField).get shouldBe randomRef

    val objectR = client.query(Obj("name" -> "Hen Wen", "age" -> 123)).futureValue
    objectR("name").to[String].get shouldBe "Hen Wen"
    objectR("age").to[Long].get shouldBe 123

  }

  it should "test collections" in {
    val mapR = client.query(Map(Arr(1L, 2L, 3L), Lambda(i => Add(i, 1L)))).futureValue
    mapR.to[Seq[Long]].get shouldBe Seq(2, 3, 4)

    val foreachR = client.query(Foreach(Arr("Fireball Level 1", "Fireball Level 2"), Lambda(spell => Create(Collection("spells"), Obj("data" -> Obj("name" -> spell)))))).futureValue
    foreachR.to[Seq[String]].get shouldBe Seq("Fireball Level 1", "Fireball Level 2")

    val filterR = client.query(Filter(Arr(1, 2, 3, 4), Lambda(i => If(Equals(Modulo(i, 2), 0), true, false)))).futureValue
    filterR.to[Seq[Long]].get shouldBe Seq(2, 4)

    val takeR = client.query(Take(2, Arr(1, 2, 3, 4))).futureValue
    takeR.to[Seq[Long]].get shouldBe Seq(1, 2)

    val dropR = client.query(Drop(2, Arr(1, 2, 3, 4))).futureValue
    dropR.to[Seq[Long]].get shouldBe Seq(3, 4)

    val prependR = client.query(Prepend(Arr(1, 2, 3), Arr(4, 5, 6))).futureValue
    prependR.to[Seq[Long]].get shouldBe Seq(1, 2, 3, 4, 5, 6)

    val appendR = client.query(Append(Arr(1, 2, 3), Arr(4, 5, 6))).futureValue
    appendR.to[Seq[Long]].get shouldBe Seq(4, 5, 6, 1, 2, 3)

    val randomElement = aRandomString
    client.query(Create(Collection("spells"), Obj("data" -> Obj("name" -> "predicate test", "element" -> randomElement)))).futureValue

    //arrays
    client.query(IsEmpty(Arr(1, 2, 3))).futureValue.to[Boolean].get shouldBe false
    client.query(IsEmpty(Arr())).futureValue.to[Boolean].get shouldBe true

    client.query(IsNonEmpty(Arr(1, 2, 3))).futureValue.to[Boolean].get shouldBe true
    client.query(IsNonEmpty(Arr())).futureValue.to[Boolean].get shouldBe false

    //pages
    client.query(IsEmpty(Paginate(Match(Index("spells_by_element"), randomElement)))).futureValue.to[Boolean].get shouldBe false
    client.query(IsEmpty(Paginate(Match(Index("spells_by_element"), "an invalid element")))).futureValue.to[Boolean].get shouldBe true

    client.query(IsNonEmpty(Paginate(Match(Index("spells_by_element"), randomElement)))).futureValue.to[Boolean].get shouldBe true
    client.query(IsNonEmpty(Paginate(Match(Index("spells_by_element"), "an invalid element")))).futureValue.to[Boolean].get shouldBe false
  }

  it should "test resource modification" in {
    val createR = client.query(Create(Collection("spells"), Obj("data" -> Obj("name" -> "Magic Missile", "element" -> "arcane", "cost" -> 10L)))).futureValue
    createR(RefField).get.collection shouldBe Some(RefV("spells", Native.Collections))
    createR(RefField).get.database shouldBe None
    createR("data", "name").to[String].get shouldBe "Magic Missile"
    createR("data", "element").to[String].get shouldBe "arcane"
    createR("data", "cost").to[Long].get shouldBe 10L

    val updateR = client.query(Update(createR(RefField), Obj("data" -> Obj("name" -> "Faerie Fire", "cost" -> NullV)))).futureValue
    updateR(RefField).get shouldBe createR(RefField).get
    updateR("data", "name").to[String].get shouldBe "Faerie Fire"
    updateR("data", "element").to[String].get shouldBe "arcane"
    updateR("data", "cost").isDefined should equal (false)

    val replaceR = client.query(Replace(createR("ref"), Obj("data" -> Obj("name" -> "Volcano", "element" -> Arr("fire", "earth"), "cost" -> 10L)))).futureValue
    replaceR("ref").get shouldBe createR("ref").get
    replaceR("data", "name").to[String].get shouldBe "Volcano"
    replaceR("data", "element").to[Seq[String]].get shouldBe Seq("fire", "earth")
    replaceR("data", "cost").to[Long].get shouldBe 10L

    val insertR = client.query(Insert(createR("ref"), 1L, Action.Create, Obj("data" -> Obj("cooldown" -> 5L)))).futureValue
    insertR("document").get shouldBe createR("ref").get

    val removeR = client.query(Remove(createR("ref"), 2L, Action.Delete)).futureValue
    removeR shouldBe NullV

    client.query(Delete(createR("ref"))).futureValue
    val getR = client.query(Get(createR("ref"))).failed.futureValue
    getR shouldBe a[NotFoundException]
  }

  it should "test sets" in {
    val create1R = client.query(Create(Collection("spells"),
      Obj("data" -> Obj("name" -> "Magic Missile", "element" -> "arcane", "cost" -> 10L)))).futureValue
    val create2R = client.query(Create(Collection("spells"),
      Obj("data" -> Obj("name" -> "Fireball", "element" -> "fire", "cost" -> 10L)))).futureValue
    val create3R = client.query(Create(Collection("spells"),
      Obj("data" -> Obj("name" -> "Faerie Fire", "element" -> Arr("arcane", "nature"), "cost" -> 10L)))).futureValue
    val create4R = client.query(Create(Collection("spells"),
      Obj("data" -> Obj("name" -> "Summon Animal Companion", "element" -> "nature", "cost" -> 10L)))).futureValue

    val matchR = client.query(Paginate(Match(Index("spells_by_element"), "arcane"))).futureValue
    matchR("data").to[Seq[RefV]].get should contain (create1R("ref").get)

    val matchEventsR = client.query(Paginate(Match(Index("spells_by_element"), "arcane"), events = true)).futureValue
    matchEventsR(PageEvents).get map { _.ref } should contain (create1R("ref").to[RefV].get)

    val unionR = client.query(Paginate(Union(
      Match(Index("spells_by_element"), "arcane"),
      Match(Index("spells_by_element"), "fire")))).futureValue
    unionR(PageRefs).get should (contain (create1R(RefField).get) and contain (create2R(RefField).get))

    val unionEventsR = client.query(Paginate(Union(
      Match(Index("spells_by_element"), "arcane"),
      Match(Index("spells_by_element"), "fire")), events = true)).futureValue

    unionEventsR(PageEvents).get collect { case e if e.action == "add" => e.ref } should (
      contain (create1R(RefField).get) and contain (create2R(RefField).get))

    val intersectionR = client.query(Paginate(Intersection(
      Match(Index("spells_by_element"), "arcane"),
      Match(Index("spells_by_element"), "nature")))).futureValue
    intersectionR(PageRefs).get should contain (create3R(RefField).get)

    val differenceR = client.query(Paginate(Difference(
      Match(Index("spells_by_element"), "nature"),
      Match(Index("spells_by_element"), "arcane")))).futureValue

    differenceR(PageRefs).get should contain (create4R(RefField).get)
  }

  it should "test events api" in {
    val randomCollectionName = aRandomString
    val randomCollection = client.query(CreateCollection(Obj("name" -> randomCollectionName))).futureValue

    val data = client.query(Create(randomCollection(RefField).get, Obj("data" -> Obj("x" -> 1)))).futureValue
    val dataRef = data(RefField).get

    client.query(Update(dataRef, Obj("data" -> Obj("x" -> 2)))).futureValue
    client.query(Delete(dataRef)).futureValue

    case class Event(action: String, document: RefV)

    implicit val eventCodec = Codec.Record[Event]

    // Events
    val events = (client.query(Paginate(Events(dataRef))).futureValue).apply(DataField.to[List[Event]]).get

    events.length shouldBe 3
    events(0).action shouldBe "create"
    events(0).document shouldBe dataRef

    events(1).action shouldBe "update"
    events(1).document shouldBe dataRef

    events(2).action shouldBe "delete"
    events(2).document shouldBe dataRef

    // Singleton
    val singletonsR = client.query(Paginate(Events(Singleton(dataRef)))).futureValue
    val singletons = singletonsR(DataField.to[List[Event]]).get

    singletons.length shouldBe 2
    singletons(0).action shouldBe "add"
    singletons(0).document shouldBe dataRef

    singletons(1).action shouldBe "remove"
    singletons(1).document shouldBe dataRef
  }

  it should "test string functions" in {
    (client.query(ContainsStr("ABCDEF","CDE")).futureValue).to[Boolean].get shouldBe true
    (client.query(ContainsStr("ABCDEF","GHI")).futureValue).to[Boolean].get shouldBe false

    (client.query(ContainsStrRegex("ABCDEF","[A-Z]")).futureValue).to[Boolean].get shouldBe true
    (client.query(ContainsStrRegex("123456","[A-Z]")).futureValue).to[Boolean].get shouldBe false

    (client.query(EndsWith("ABCDEF","DEF")).futureValue).to[Boolean].get shouldBe true
    (client.query(EndsWith("ABCDEF","ABC")).futureValue).to[Boolean].get shouldBe false

    (client.query(FindStr("heLLo world","world")).futureValue).to[Long].get shouldBe 6L
    (client.query(Length("heLLo world")).futureValue).to[Long].get shouldBe 11L
    (client.query(LowerCase("hEllO wORLd")).futureValue).to[String].get shouldBe "hello world"
    (client.query(LTrim("   hello world")).futureValue).to[String].get shouldBe "hello world"
    (client.query(RegexEscape("ABCDEF")).futureValue).to[String].get shouldBe """\QABCDEF\E"""
    (client.query(ReplaceStrRegex("hello world","hello","bye")).futureValue).to[String].get shouldBe "bye world"
    (client.query(Repeat("bye ")).futureValue).to[String].get shouldBe "bye bye "
    (client.query(Repeat("bye ",3)).futureValue).to[String].get shouldBe "bye bye bye "
    (client.query(ReplaceStr("hello world","hello","bye")).futureValue).to[String].get shouldBe "bye world"
    (client.query(RTrim("hello world    ")).futureValue).to[String].get shouldBe "hello world"
    (client.query(Space(4)).futureValue).to[String].get shouldBe "    "

    (client.query(StartsWith("ABCDEF","ABC")).futureValue).to[Boolean].get shouldBe true
    (client.query(StartsWith("ABCDEF","DEF")).futureValue).to[Boolean].get shouldBe false

    (client.query(SubString("heLLo world", 6)).futureValue).to[String].get shouldBe "world"
    (client.query(Trim("    hello world    ")).futureValue).to[String].get shouldBe "hello world"
    (client.query(TitleCase("heLLo worlD")).futureValue).to[String].get shouldBe "Hello World"
    (client.query(UpperCase("hello world")).futureValue).to[String].get shouldBe "HELLO WORLD"

    (client.query(Casefold("Hen Wen")).futureValue).to[String].get shouldBe "hen wen"

    // https://unicode.org/reports/tr15/
    (client.query(Casefold("\u212B", Normalizer.NFD)).futureValue).to[String].get shouldBe "A\u030A"
    (client.query(Casefold("\u212B", Normalizer.NFC)).futureValue).to[String].get shouldBe "\u00C5"
    (client.query(Casefold("\u1E9B\u0323", Normalizer.NFKD)).futureValue).to[String].get shouldBe "\u0073\u0323\u0307"
    (client.query(Casefold("\u1E9B\u0323", Normalizer.NFKC)).futureValue).to[String].get shouldBe "\u1E69"
    (client.query(Casefold("\u212B", Normalizer.NFKCCaseFold)).futureValue).to[String].get shouldBe "\u00E5"

    (client.query(NGram("what")).futureValue).to[Seq[String]].get shouldBe Seq("w", "wh", "h", "ha", "a", "at", "t")
    (client.query(NGram("what", 2, 3)).futureValue).to[Seq[String]].get shouldBe Seq("wh", "wha", "ha", "hat", "at")

    (client.query(NGram(Arr("john", "doe"))).futureValue).to[Seq[String]].get shouldBe Seq("j", "jo", "o", "oh", "h", "hn", "n", "d", "do", "o", "oe", "e")
    (client.query(NGram(Arr("john", "doe"), 3, 4)).futureValue).to[Seq[String]].get shouldBe Seq("joh", "john", "ohn", "doe")

    (client.query(Format("%3$s%1$s %2$s", "DB", "rocks", "Fauna")).futureValue).to[String].get shouldBe "FaunaDB rocks"
  }

  it should "test math functions" in {

    val absR = client.query(Abs(-100L)).futureValue
    absR.to[Long].get shouldBe 100L

    val acosR = client.query(Trunc(Acos(0.5D), 2)).futureValue
    acosR.to[Double].get shouldBe 1.04D

    val addR = client.query(Add(100L, 10L)).futureValue
    addR.to[Long].get shouldBe 110L

    val asinR = client.query(Trunc(Asin(0.5D), 2)).futureValue
    asinR.to[Double].get shouldBe 0.52D

    val atanR = client.query(Trunc(Atan(0.5D), 2)).futureValue
    atanR.to[Double].get shouldBe 0.46D

    val bitandR = client.query(BitAnd(15L, 7L, 3L)).futureValue
    bitandR.to[Long].get shouldBe 3L

    val bitnotR = client.query(BitNot(3L)).futureValue
    bitnotR.to[Long].get shouldBe -4L

    val bitorR = client.query(BitOr(15L, 7L, 3L)).futureValue
    bitorR.to[Long].get shouldBe 15L

    val bitxorR = client.query(BitXor(2L, 1L)).futureValue
    bitxorR.to[Long].get shouldBe 3L

    val ceilR = client.query(Ceil(1.01D)).futureValue
    ceilR.to[Double].get shouldBe 2.0D

    val cosR = client.query(Trunc(Cos(0.5D), 2)).futureValue
    cosR.to[Double].get shouldBe 0.87D

    val coshR = client.query(Trunc(Cosh(2L),2)).futureValue
    coshR.to[Double].get shouldBe 3.76D

    val degreesR = client.query(Trunc(Degrees(2.0D),2)).futureValue
    degreesR.to[Double].get shouldBe 114.59D

    val divideR = client.query(Divide(100L, 10L)).futureValue
    divideR.to[Long].get shouldBe 10L

    val expR = client.query(Trunc(Exp(2L), 2)).futureValue
    expR.to[Double].get shouldBe 7.38D

    val floorR = client.query(Floor(1.91D)).futureValue
    floorR.to[Double].get shouldBe 1.0D

    val hypotR = client.query(Hypot(3D, 4D)).futureValue
    hypotR.to[Double].get shouldBe 5.0D

    val lnR = client.query(Trunc(Ln(2L),2)).futureValue
    lnR.to[Double].get shouldBe 0.69D

    val logR = client.query(Trunc(Log(2L),2)).futureValue
    logR.to[Double].get shouldBe 0.30D

    val maxR = client.query(Max(101L, 10L, 1L)).futureValue
    maxR.to[Long].get shouldBe 101L

    val minR = client.query(Min(101L, 10L)).futureValue
    minR.to[Long].get shouldBe 10L

    val moduloR = client.query(Modulo(101L, 10L)).futureValue
    moduloR.to[Long].get shouldBe 1L

    val multiplyR = client.query(Multiply(100L, 10L)).futureValue
    multiplyR.to[Long].get shouldBe 1000L

    val radiansR = client.query(Trunc(Radians(500), 2)).futureValue
    radiansR.to[Double].get shouldBe 8.72D

    val roundR = client.query(Round(12345.6789)).futureValue
    roundR.to[Double].get shouldBe 12345.68D

    val signR = client.query(Sign(3L)).futureValue
    signR.to[Long].get shouldBe 1L

    val sinR = client.query(Trunc(Sin(0.5D), 2)).futureValue
    sinR.to[Double].get shouldBe 0.47D

    val sinhR = client.query(Trunc(Sinh(0.5D), 2)).futureValue
    sinhR.to[Double].get shouldBe 0.52D

    val sqrtR = client.query(Sqrt(16L)).futureValue
    sqrtR.to[Double].get shouldBe 4L

    val subtractR = client.query(Subtract(100L, 10L)).futureValue
    subtractR.to[Long].get shouldBe 90L

    val tanR = client.query(Trunc(Tan(0.5D), 2)).futureValue
    tanR.to[Double].get shouldBe 0.54D

    val tanhR = client.query(Trunc(Tanh(0.5D), 2)).futureValue
    tanhR.to[Double].get shouldBe 0.46D

    val truncR = client.query(Trunc(123.456D, 2L)).futureValue
    truncR.to[Double].get shouldBe 123.45D

  }

  it should "test miscellaneous functions" in {
    // NewId
    val newIdR = client.query(NewId()).futureValue
    newIdR.to[String].get should not be null

    // Equals
    val equalsR = client.query(Equals("fire", "fire")).futureValue
    equalsR.to[Boolean].get shouldBe true

    // Concat
    val concatR = client.query(Concat(Arr("Magic", "Missile"))).futureValue
    concatR.to[String].get shouldBe "MagicMissile"

    val concat2R = client.query(Concat(Arr("Magic", "Missile"), " ")).futureValue
    concat2R.to[String].get shouldBe "Magic Missile"

    // Contains
    val containsR = client.query(Contains("favorites" / "foods", Obj("favorites" -> Obj("foods" -> Arr("crunchings", "munchings"))))).futureValue
    containsR.to[Boolean].get shouldBe true

    client.query(Contains("field", Obj("field" -> "value"))).futureValue shouldBe TrueV
    client.query(Contains(1, Arr("value0", "value1", "value2"))).futureValue shouldBe TrueV

    client.query(Contains("a" / "nested" / 0 / "path", Obj("a" -> Obj("nested" -> Arr(Obj("path" -> "value")))))).futureValue shouldBe TrueV

    // ContainsField
    client.query(ContainsField("foo", Obj("foo" -> "bar"))).futureValue shouldBe TrueV
    client.query(ContainsField("foo", Obj())).futureValue shouldBe FalseV

    // ContainsPath
    val containsPath = client.query(ContainsPath("favorites" / "foods", Obj("favorites" -> Obj("foods" -> Arr("crunchings", "munchings"))))).futureValue
    containsPath.to[Boolean].get shouldBe true

    client.query(ContainsPath("field", Obj("field" -> "value"))).futureValue shouldBe TrueV
    client.query(ContainsPath(1, Arr("value0", "value1", "value2"))).futureValue shouldBe TrueV

    client.query(ContainsPath("a" / "nested" / 0 / "path", Obj("a" -> Obj("nested" -> Arr(Obj("path" -> "value")))))).futureValue shouldBe TrueV

    // ContainsValue
    val collectionName = aRandomString
    client.query(CreateCollection(Obj("name" -> collectionName))).futureValue

    val document = client.query(Create(Collection(collectionName), Obj())).futureValue
    val ref = document("ref").to[RefV].get
    client.query(ContainsValue(ref.id, ref)).futureValue shouldBe TrueV

    client.query(ContainsValue("1", Arr("1", "2", "3"))).futureValue shouldBe TrueV

    client.query(ContainsValue("bar", Obj("foo" -> "bar"))).futureValue shouldBe TrueV

    val indexName = aRandomString
    client.query(
      CreateIndex(Obj(
        "name" -> indexName,
          "source" -> Collection(collectionName),
          "active" -> true,
          "terms" -> Arr(Obj("field" -> Arr("data", "value"))),
          "values" -> Arr(Obj("field" -> Arr("data", "value")))
        ))).futureValue

    client.query(Create(Collection(collectionName), Obj("data" -> Obj("value" -> "foo")))).futureValue
    client.query(ContainsValue("foo", Match(Index(indexName), "foo"))).futureValue shouldBe TrueV

    // Select
    val selectR = client.query(Select("favorites" / "foods" / 1, Obj("favorites" -> Obj("foods" -> Arr("crunchings", "munchings", "lunchings"))))).futureValue
    selectR.to[String].get shouldBe "munchings"

    client.query(Select("field", Obj("field" -> "value"))).futureValue shouldBe StringV("value")
    client.query(Select("non-existent-field", Obj("field" -> "value"), "a default value")).futureValue shouldBe StringV("a default value")

    client.query(Select(1, Arr("value0", "value1", "value2"))).futureValue shouldBe StringV("value1")
    client.query(Select(100, Arr("value0", "value1", "value2"), "a default value")).futureValue shouldBe StringV("a default value")

    client.query(Select("a" / "nested" / 0 / "path", Obj("a" -> Obj("nested" -> Arr(Obj("path" -> "value")))))).futureValue shouldBe StringV("value")

    // SelectAll
    client.query(SelectAll("foo", Arr(Obj("foo" -> "bar"), Obj("foo" -> "baz"), Obj("a" -> "b")))).futureValue shouldBe ArrayV("bar", "baz")
    client.query(SelectAll("foo" / "bar", Arr(Obj("foo" -> Obj("bar" -> 1)), Obj("foo" -> Obj("bar" -> 2))))).futureValue shouldBe ArrayV(1, 2)
    client.query(SelectAll("foo" / 0, Arr(Obj("foo" -> Arr(0, 1)), Obj("foo" -> Arr(2, 3))))).futureValue shouldBe ArrayV(0, 2)

    // SelectAsIndex
    client.query(SelectAsIndex("foo", Arr(Obj("foo" -> "bar"), Obj("foo" -> "baz"), Obj("a" -> "b")))).futureValue shouldBe ArrayV("bar", "baz")
    client.query(SelectAsIndex("foo" / "bar", Arr(Obj("foo" -> Obj("bar" -> 1)), Obj("foo" -> Obj("bar" -> 2))))).futureValue shouldBe ArrayV(1, 2)
    client.query(SelectAsIndex("foo" / 0, Arr(Obj("foo" -> Arr(0, 1)), Obj("foo" -> Arr(2, 3))))).futureValue shouldBe ArrayV(0, 2)

    // And
    val andR = client.query(And(true, false)).futureValue
    andR.to[Boolean].get shouldBe false

    // Or
    val orR = client.query(Or(true, false)).futureValue
    orR.to[Boolean].get shouldBe true

    // Not
    val notR = client.query(Not(false)).futureValue
    notR.to[Boolean].get shouldBe true
  }

  it should "test conversion functions" in {
    val strR = client.query(ToString(100L)).futureValue
    strR.to[String].get should equal ("100")

    val numR = client.query(ToNumber("100")).futureValue
    numR.to[Long].get should equal (100L)

    (client.query(
      Arr(ToDouble(3.14d), ToDouble(10L), ToDouble("3.14"))
    ).futureValue).to[List[Double]].get shouldBe List(3.14D, 10D, 3.14D)

    val doubleErr = client.query(ToDouble(Now())).failed.futureValue
    doubleErr shouldBe a[BadRequestException]
    doubleErr.getMessage should include ("invalid argument: Cannot cast Time to Double.")

    (client.query(
      Arr(ToInteger(10D), ToInteger(10L), ToInteger("10"))
    ).futureValue).to[List[Long]].get shouldBe List(10L, 10L, 10L)

    val integerErr = client.query(ToInteger(Now())).failed.futureValue
    integerErr shouldBe a[BadRequestException]
    integerErr.getMessage should include ("invalid argument: Cannot cast Time to Integer.")
  }

  it should "test time functions" in {
    import java.util.Calendar._

    val timeR = client.query(ToTime("1970-01-01T00:00:00Z")).futureValue
    timeR.to[TimeV].get.toInstant should equal (Instant.ofEpochMilli(0))

    val dateR = client.query(ToDate("1970-01-01")).futureValue
    dateR.to[DateV].get.localDate should equal (LocalDate.ofEpochDay(0))

    val cal = java.util.Calendar.getInstance()
    val nowStr = Time(cal.toInstant.toString)

    val secondsR = client.query(ToSeconds(Epoch(0, TimeUnit.Second))).futureValue
    secondsR.to[Long].get should equal (0)

    val toMillisR = client.query(ToMillis(nowStr)).futureValue
    toMillisR.to[Long].get should equal (cal.getTimeInMillis)

    val toMicrosR = client.query(ToMicros(Epoch(1552733214259L, TimeUnit.Second))).futureValue
    toMicrosR.to[Long].get should equal (1552733214259000000L)

    val dayOfYearR = client.query(DayOfYear(nowStr)).futureValue
    dayOfYearR.to[Long].get should equal (cal.get(DAY_OF_YEAR))

    val dayOfMonthR = client.query(DayOfMonth(nowStr)).futureValue
    dayOfMonthR.to[Long].get should equal (cal.get(DAY_OF_MONTH))

    val dayOfWeekR = client.query(DayOfWeek(nowStr)).futureValue
    dayOfWeekR.to[Long].get should equal (cal.get(DAY_OF_WEEK)-1)

    val yearR = client.query(Year(nowStr)).futureValue
    yearR.to[Long].get should equal (cal.get(YEAR))

    val monthR = client.query(Month(nowStr)).futureValue
    monthR.to[Long].get should equal (cal.get(MONTH)+1)

    val hourR = client.query(Hour(Epoch(0, TimeUnit.Second))).futureValue
    hourR.to[Long].get should equal (0)

    val minuteR = client.query(Minute(nowStr)).futureValue
    minuteR.to[Long].get should equal (cal.get(MINUTE))

    val secondR = client.query(query.Second(nowStr)).futureValue
    secondR.to[Long].get should equal (cal.get(SECOND))
  }

  it should "test date and time functions" in {
    val timeR = client.query(Time("1970-01-01T00:00:00-04:00")).futureValue
    timeR.to[TimeV].get.toInstant shouldBe Instant.ofEpochMilli(0).plus(4, ChronoUnit.HOURS)
    timeR.to[Instant].get shouldBe Instant.ofEpochMilli(0).plus(4, ChronoUnit.HOURS)

    val epochR = client.query(Arr(
      Epoch(2, TimeUnit.Day),
      Epoch(1, TimeUnit.HalfDay),
      Epoch(12, TimeUnit.Hour),
      Epoch(30, TimeUnit.Minute),
      Epoch(30, TimeUnit.Second),
      Epoch(10, TimeUnit.Millisecond),
      Epoch(42, TimeUnit.Nanosecond),
      Epoch(40, TimeUnit.Microsecond)
    )).futureValue

    epochR.collect(Field.to[Instant]).get.sorted shouldBe Seq(
      Instant.ofEpochMilli(0).plus(42, ChronoUnit.NANOS),
      Instant.ofEpochMilli(0).plus(40, ChronoUnit.MICROS),
      Instant.ofEpochMilli(0).plus(10, ChronoUnit.MILLIS),
      Instant.ofEpochMilli(0).plus(30, ChronoUnit.SECONDS),
      Instant.ofEpochMilli(0).plus(30, ChronoUnit.MINUTES),
      Instant.ofEpochMilli(0).plus(12, ChronoUnit.HOURS),
      Instant.ofEpochMilli(0).plus(1, ChronoUnit.HALF_DAYS),
      Instant.ofEpochMilli(0).plus(2, ChronoUnit.DAYS)
    )

    epochR(0).to[TimeV].get.toInstant shouldBe Instant.ofEpochMilli(0).plus(2, ChronoUnit.DAYS)
    epochR(0).to[Instant].get shouldBe Instant.ofEpochMilli(0).plus(2, ChronoUnit.DAYS)

    val dateR = client.query(query.Date("1970-01-02")).futureValue
    dateR.to[DateV].get.localDate shouldBe LocalDate.ofEpochDay(1)
    dateR.to[LocalDate].get shouldBe LocalDate.ofEpochDay(1)
  }

  it should "test date and time match functions" in {
    val addTimeR = client.query(TimeAdd(Epoch(0, TimeUnit.Second), 1, TimeUnit.Day)).futureValue
    addTimeR.to[Instant].get shouldBe Instant.ofEpochMilli(0).plus(1, ChronoUnit.DAYS)

    val addDateR = client.query(TimeAdd(Date("1970-01-01"), 1, TimeUnit.Day)).futureValue
    addDateR.to[LocalDate].get shouldBe LocalDate.ofEpochDay(1)

    val subTimeR = client.query(TimeSubtract(Epoch(0, TimeUnit.Second), 1, TimeUnit.Day)).futureValue
    subTimeR.to[Instant].get shouldBe Instant.ofEpochMilli(0).minus(1, ChronoUnit.DAYS)

    val subDateR = client.query(TimeSubtract(Date("1970-01-01"), 1, TimeUnit.Day)).futureValue
    subDateR.to[LocalDate].get shouldBe LocalDate.ofEpochDay(-1)

    val diffTimeR = client.query(TimeDiff(Epoch(0, TimeUnit.Second), Epoch(1, TimeUnit.Second), TimeUnit.Second)).futureValue
    diffTimeR.to[Long].get should equal (1)

    val diffDateR = client.query(TimeDiff(Date("1970-01-01"), Date("1970-01-02"), TimeUnit.Day)).futureValue
    diffDateR.to[Long].get should equal (1)
  }

  it should "test now function" in {
    client.query(Equals(Now(), Time("now"))).futureValue shouldBe TrueV

    val t1 = client.query(Now()).futureValue
    val t2 = client.query(Now()).futureValue
    client.query(LTE(t1, t2, Now())).futureValue shouldBe TrueV
  }

   it should "test authentication functions" in {
      val createR = client.query(Create(Collection("spells"), Obj("credentials" -> Obj("password" -> "abcdefg")))).futureValue

      // Login
      val loginR = client.query(Login(createR(RefField), Obj("password" -> "abcdefg"))).futureValue
      val secret = loginR(SecretField).get

      // HasIdentity
      val hasIdentity = client.sessionWith(secret)(_.query(HasIdentity())).futureValue
      hasIdentity.to[Boolean].get shouldBe true

      // Identity
      val identity = client.sessionWith(secret)(_.query(Identity())).futureValue
      identity.to[RefV].get shouldBe createR(RefField).get

      // Logout
      val loggedOut = client.sessionWith(secret)(_.query(Logout(false))).futureValue
      loggedOut.to[Boolean].get shouldBe true

      // Identify
      val identifyR = client.query(Identify(createR(RefField), "abcdefg")).futureValue
      identifyR.to[Boolean].get shouldBe true
      }

  it should "create session client" in {
    val otherClient = client.sessionClient(config("root_token"))

    try
      otherClient.query("echo string").futureValue.to[String].get shouldBe "echo string"
    finally
      otherClient.close()
  }

  it should "should not create session clients on a closed client" in {
    val newClient = FaunaClient(endpoint = config("root_url"), secret = config("root_token"))

    newClient.close()

    a[IllegalStateException] should be thrownBy newClient.sessionClient("sekret")
  }

  it should "find key by secret" in {
    val key = rootClient.query(CreateKey(Obj("database" -> Database(testDbName), "role" -> "admin"))).futureValue

    rootClient.query(KeyFromSecret(key(SecretField).get)).futureValue should equal (rootClient.query(Get(key(RefField).get)).futureValue)
  }

  it should "create a function" in {
    val query = Query((a, b) => Concat(Arr(a, b), "/"))

    client.query(CreateFunction(Obj("name" -> "a_function", "body" -> query))).futureValue

    (client.query(Exists(Function("a_function"))).futureValue).to[Boolean].get shouldBe true
  }

  it should "call a function" in  {
    val query = Query((a, b) => Concat(Arr(a, b), "/"))

    client.query(CreateFunction(Obj("name" -> "concat_with_slash", "body" -> query))).futureValue

    (client.query(Call(Function("concat_with_slash"), "a", "b")).futureValue).to[String].get shouldBe "a/b"
  }

  it should "parse function errors" in {
    client.query(
      CreateFunction(Obj(
        "name" -> "function_with_abort",
        "body" -> Query(Lambda("_", Abort("this function failed")))
      ))
    ).futureValue

    val err = client.query(Call(Function("function_with_abort"))).failed.futureValue

    err shouldBe a[BadRequestException]
    err.getMessage should include(
      "call error: Calling the function resulted in an error.")

    val cause = err.asInstanceOf[BadRequestException].errors.head.cause.head
    cause.code shouldEqual "transaction aborted"
    cause.description shouldEqual "this function failed"
  }

  it should "create a role" in {
    val name = s"a_role_${aRandomString}"

    rootClient.query(CreateRole(Obj(
      "name" -> name,
      "privileges" -> Obj(
        "resource" -> Collections(),
        "actions" -> Obj("read" -> true)
      )
    ))).futureValue

    (rootClient.query(Exists(Role(name))).futureValue).to[Boolean].get shouldBe true
  }

  it should "read a role from a nested database" in {
    val childCli = createNewDatabase(adminClient, "db-for-roles")

    childCli.query(CreateRole(Obj(
      "name" -> "a_role",
      "privileges" -> Obj(
        "resource" -> Collections(),
        "actions" -> Obj("read" -> true)
      )
    ))).futureValue

    (childCli.query(Paginate(Roles())).futureValue).apply(PageRefs).get shouldBe Seq(RefV("a_role", Native.Roles))
    (adminClient.query(Paginate(Roles(Database("db-for-roles")))).futureValue).apply(PageRefs).get shouldBe
      Seq(RefV("a_role", Native.Roles, RefV("db-for-roles", Native.Databases)))
  }

  it should "move database" in {
    val db1Name = aRandomString(size = 10)
    val db2Name = aRandomString(size = 10)
    val clsName = aRandomString(size = 10)

    val db1 = createNewDatabase(adminClient, db1Name)
    val db2 = createNewDatabase(adminClient, db2Name)
    db2.query(CreateCollection(Obj("name" -> clsName))).futureValue

    (db1.query(Paginate(Databases())).futureValue).apply(PageRefs).get shouldBe empty

    adminClient.query(MoveDatabase(Database(db2Name), Database(db1Name))).futureValue

    (db1.query(Paginate(Databases())).futureValue).apply(PageRefs).get shouldBe List(RefV(db2Name, Native.Databases))
    (db1.query(Paginate(Collections(Database(db2Name)))).futureValue).apply(PageRefs).get shouldBe List(RefV(clsName, Native.Collections, RefV(db2Name, Native.Databases)))
  }

  case class Spell(name: String, element: Either[String, Seq[String]], cost: Option[Long])

  implicit val spellCodec: Codec[Spell] = Codec.caseClass[Spell]

  it should "encode/decode user classes" in {
    val masterSummon = Spell("Master Summon", Left("wind"), None)
    val magicMissile = Spell("Magic Missile", Left("arcane"), Some(10))
    val faerieFire = Spell("Faerie Fire", Right(Seq("arcane", "nature")), Some(10))

    val masterSummonCreated = client.query(Create(Collection("spells"), Obj("data" -> masterSummon))).futureValue
    masterSummonCreated("data").to[Spell].get shouldBe masterSummon

    val spells = client.query(Map(Paginate(Match(Index("spells_by_element"), "arcane")), Lambda(x => Select("data", Get(x))))).futureValue
    spells("data").get.to[Set[Spell]].get shouldBe Set(magicMissile, faerieFire)
  }

  it should "create collection in a nested database" in {
    val client1 = createNewDatabase(adminClient, "parent-database")
    createNewDatabase(client1, "child-database")

    val key = client1.query(CreateKey(Obj("database" -> Database("child-database"), "role" -> "server"))).futureValue

    val client2 = FaunaClient(secret = key(SecretField).get, endpoint = config("root_url"))

    client2.query(CreateCollection(Obj("name" -> "a_collection"))).futureValue

    val nestedDatabase = Database("child-database", Database("parent-database"))

    (client.query(Exists(Collection("a_collection", nestedDatabase))).futureValue).to[Boolean].get shouldBe true

    val allCollections = client.query(Paginate(Collections(nestedDatabase))).futureValue
    allCollections("data").to[List[RefV]].get shouldBe List(RefV("a_collection", Native.Collections, RefV("child-database", Native.Databases, RefV("parent-database", Native.Databases))))
  }

  it should "retrieve keys created for a child database" in {
    // Set up
    val parentDatabaseName = aRandomString
    val client = createNewDatabase(adminClient, parentDatabaseName)

    val childDatabaseName = aRandomString
    client.query(CreateDatabase(Obj("name" -> childDatabaseName))).futureValue

    val serverKey = (client.query(CreateKey(Obj("database" -> Database(childDatabaseName), "role" -> "server"))).futureValue).apply(RefField).get
    val adminKey = (client.query(CreateKey(Obj("database" -> Database(childDatabaseName), "role" -> "admin"))).futureValue).apply(RefField).get

    // Run
    val keys = client.query(Paginate(Keys())).futureValue

    // Verify
    val expectedKeys = Seq(serverKey, adminKey)
    keys("data").to[List[Value]].get should contain theSameElementsAs expectedKeys
  }

  it should "retrieve keys created for a child database from a given database defined by the scope param" in {
    // Set up
    val parentDatabaseName = aRandomString
    val client = createNewDatabase(adminClient, parentDatabaseName)

    val childDatabaseName = aRandomString
    client.query(CreateDatabase(Obj("name" -> childDatabaseName))).futureValue

    val serverKey = (client.query(CreateKey(Obj("database" -> Database(childDatabaseName), "role" -> "server"))).futureValue).apply(RefField).get
    val adminKey = (client.query(CreateKey(Obj("database" -> Database(childDatabaseName), "role" -> "admin"))).futureValue).apply(RefField).get

    // Run
    val keys = adminClient.query(Paginate(Keys(Database(parentDatabaseName)))).futureValue

    // Verify
    val expectedKeys =
      Seq(serverKey, adminKey).map { key =>
        def addDatabaseScope(ref: RefV, database: RefV): RefV = ref.copy(database = Some(database))
        key.copy(collection = key.collection.map(collection => addDatabaseScope(collection, RefV(parentDatabaseName, Native.Databases))))
      }

    keys("data").to[List[Value]].get shouldBe expectedKeys.toList
  }

  it should "create recursive refs from string" in {
    client.query(Ref("collections/widget/123")).futureValue shouldBe RefV("123", RefV("widget", Native.Collections))
  }

  it should "not break do with one element" in {
    (client.query(Do(1)).futureValue).to[Long].get shouldBe 1
    (client.query(Do(1, 2)).futureValue).to[Long].get shouldBe 2
    (client.query(Do(Arr(1, 2))).futureValue).to[Array[Long]].get shouldBe Array(1L, 2L)
  }

  it should "parse complex index" in {
    client.query(CreateCollection(Obj("name" -> "reservations"))).futureValue

    val index = client.query(CreateIndex(Obj(
      "name" -> "reservations_by_lastName",
      "source" -> Obj(
        "class" -> Class("reservations"),
        "fields" -> Obj(
          "cfLastName" -> Query(Lambda(x => Casefold(Select(Path("data", "guestInfo", "lastName"), x)))),
          "fActive" -> Query(Lambda(x => Select(Path("data", "active"), x)))
        )
      ),
      "terms" -> Arr(Obj("binding" -> "cfLastName"), Obj("binding" -> "fActive")),
      "values" -> Arr(
        Obj("field" -> Arr("data", "checkIn")),
        Obj("field" -> Arr("data", "checkOut")),
        Obj("field" -> Arr("ref"))
      ),
      "active" -> true
    ))).futureValue

    index("name").get shouldBe StringV("reservations_by_lastName")
  }

  it should "merge objects" in {
    //empty object
    client.query(
      Merge(
        Obj(),
        Obj("x" -> 10, "y" -> 20)
      )
    ).futureValue shouldBe ObjectV("x" -> 10, "y" -> 20)

    //adds field
    client.query(
      Merge(
        Obj("x" -> 10, "y" -> 20),
        Obj("z" -> 30)
      )
    ).futureValue shouldBe ObjectV("x" -> 10, "y" -> 20, "z" -> 30)

    //replace field
    client.query(
      Merge(
        Obj("x" -> 10, "y" -> 20, "z" -> -1),
        Obj("z" -> 30)
      )
    ).futureValue shouldBe ObjectV("x" -> 10, "y" -> 20, "z" -> 30)

    //remove field
    client.query(
      Merge(
        Obj("x" -> 10, "y" -> 20, "z" -> -1),
        Obj("z" -> Null())
      )
    ).futureValue shouldBe ObjectV("x" -> 10, "y" -> 20)

    //merge multiple objects
    client.query(
      Merge(
        Obj(),
        Arr(
          Obj("x" -> 10),
          Obj("y" -> 20),
          Obj("z" -> 30)
        )
      )
    ).futureValue shouldBe ObjectV("x" -> 10, "y" -> 20, "z" -> 30)

    //ignore left value
    client.query(
      Merge(
        Obj("x" -> 10, "y" -> 20),
        Obj("x" -> 100, "y" -> 200),
        Lambda((key, left, right) => right)
      )
    ).futureValue shouldBe ObjectV("x" -> 100, "y" -> 200)

    //ignore right value
    client.query(
      Merge(
        Obj("x" -> 10, "y" -> 20),
        Obj("x" -> 100, "y" -> 200),
        Lambda((key, left, right) => left)
      )
    ).futureValue shouldBe ObjectV("x" -> 10, "y" -> 20)

    //lambda 1-arity -> return [key, leftValue, rightValue]
    client.query(
      Merge(
        Obj("x" -> 10, "y" -> 20),
        Obj("x" -> 100, "y" -> 200),
        Lambda(value => value)
      )
    ).futureValue shouldBe ObjectV("x" -> ArrayV("x", 10, 100), "y" -> ArrayV("y", 20, 200))
  }

  it should "to_object" in {
    client.query(ToObject(Seq(("k0", 10), ("k1", 20)))).futureValue shouldBe ObjectV("k0" -> 10, "k1" -> 20)

    val collName = aRandomString
    val indexName = aRandomString
    client.query(CreateCollection(Obj("name" -> collName))).futureValue
    client.query(CreateIndex(Obj(
      "name" -> indexName,
      "source" -> Collection(collName),
      "active" -> true,
      "values" -> Arr(
        Obj("field" -> Arr("data", "key")),
        Obj("field" -> Arr("data", "value"))
      )
    ))).futureValue

    client.query(Do(
      Create(Collection(collName), Obj("data" -> Obj("key" -> "k0", "value" -> 10))),
      Create(Collection(collName), Obj("data" -> Obj("key" -> "k1", "value" -> 20)))
    )).futureValue

    client.query(ToObject(Select("data", Paginate(Match(Index(indexName)))))).futureValue shouldBe ObjectV("k0" -> 10, "k1" -> 20)
  }

  it should "to_array" in {
    client.query(ToArray(Obj("k0" -> 10, "k1" -> 20))).futureValue shouldBe ArrayV(("k0", 10), ("k1", 20))
  }

  it should "to_object/to_array" in {
    val obj = ObjectV("k0" -> 10, "k1" -> 20)

    client.query(ToObject(ToArray(obj))).futureValue shouldBe obj
  }

  it should "reduce collections" in {
    val collName = aRandomString
    val indexName = aRandomString

    val values = Arr((1 to 100).map(i => i: Expr): _*)

    client.query(CreateCollection(Obj("name" -> collName))).futureValue
    client.query(CreateIndex(Obj(
      "name" -> indexName,
      "source" -> Collection(collName),
      "active" -> true,
       "values" -> Arr(
         Obj("field" -> Arr("data", "value")),
         Obj("field" -> Arr("data", "foo"))
       )
    ))).futureValue

    client.query(
      Foreach(
        values,
        Lambda(i => Create(Collection(collName), Obj(
          "data" -> Obj("value" -> i, "foo" -> "bar")
        )))
      )
    ).futureValue

    //array
    (client.query(
      Reduce(
        Lambda((acc, i) => Add(acc, i)),
        10,
        values
      )
    ).futureValue).to[Long].get shouldBe 5060L

    //page
    (client.query(
      Reduce(
        Lambda((acc, i) => Add(acc, Select(0, i))),
        10,
        Paginate(Match(Index(indexName)), size = 100)
      )
    ).futureValue).apply("data").to[Seq[Long]].get shouldBe Seq(5060L)

    //set
    (client.query(
      Reduce(
        Lambda((acc, i) => Add(acc, Select(0, i))),
        10,
        Match(Index(indexName))
      )
    ).futureValue).to[Long].get shouldBe 5060L
  }

  it should "count/sum/mean collections" in {
    val collName = aRandomString
    val indexName = aRandomString

    val values = Arr((1 to 100).map(i => i: Expr): _*)

    client.query(CreateCollection(Obj("name" -> collName))).futureValue
    client.query(CreateIndex(Obj(
      "name" -> indexName,
      "source" -> Collection(collName),
      "active" -> true,
      "values" -> Arr(
        Obj("field" -> Arr("data", "value"))
      )
    ))).futureValue

    client.query(
      Foreach(
        values,
        Lambda(i => Create(Collection(collName), Obj(
          "data" -> Obj("value" -> i)
        )))
      )
    ).futureValue

    //array
    client.query(
      Arr(
        Sum(values),
        Count(values),
        Mean(values)
      )
    ).futureValue shouldBe ArrayV(5050L, 100L, 50.5d)

    //sets
    client.query(
      Arr(
        Sum(Match(Index(indexName))),
        Count(Match(Index(indexName))),
        Mean(Match(Index(indexName)))
      )
    ).futureValue shouldBe ArrayV(5050L, 100L, 50.5d)

    //pages
    client.query(
      Arr(
        Select(Path("data", 0), Sum(Paginate(Match(Index(indexName)), size = 100))),
        Select(Path("data", 0), Count(Paginate(Match(Index(indexName)), size = 100))),
        Select(Path("data", 0), Mean(Paginate(Match(Index(indexName)), size = 100)))
      )
    ).futureValue shouldBe ArrayV(5050L, 100L, 50.5d)
  }

  it should "all/any" in {
    val coll = client.query(CreateCollection(Obj("name" -> aRandomString))).futureValue
    val index = client.query(CreateIndex(Obj(
      "name" -> aRandomString,
      "source" -> coll("ref"),
      "active" -> true,
      "terms" -> Arr(Obj("field" -> Arr("data", "foo"))),
      "values" -> Arr(Obj("field" -> Arr("data", "value")))
    ))).futureValue

    client.query(Do(
      Create(coll("ref"), Obj("data" -> Obj("foo" -> "true", "value" -> true))),
      Create(coll("ref"), Obj("data" -> Obj("foo" -> "true", "value" -> true))),
      Create(coll("ref"), Obj("data" -> Obj("foo" -> "true", "value" -> true))),

      Create(coll("ref"), Obj("data" -> Obj("foo" -> "false", "value" -> false))),
      Create(coll("ref"), Obj("data" -> Obj("foo" -> "false", "value" -> false))),
      Create(coll("ref"), Obj("data" -> Obj("foo" -> "false", "value" -> false))),

      Create(coll("ref"), Obj("data" -> Obj("foo" -> "mixed", "value" -> true))),
      Create(coll("ref"), Obj("data" -> Obj("foo" -> "mixed", "value" -> false))),
      Create(coll("ref"), Obj("data" -> Obj("foo" -> "mixed", "value" -> true))),
      Create(coll("ref"), Obj("data" -> Obj("foo" -> "mixed", "value" -> false)))
    )).futureValue

    //all: array
    client.query(All(Arr(true, true, true))).futureValue shouldBe TrueV
    client.query(All(Arr(true, false, true))).futureValue shouldBe FalseV

    //all: page
    client.query(All(Paginate(Match(index("ref"), "true")))).futureValue shouldBe ObjectV("data" -> ArrayV(TrueV))
    client.query(All(Paginate(Match(index("ref"), "false")))).futureValue shouldBe ObjectV("data" -> ArrayV(FalseV))
    client.query(All(Paginate(Match(index("ref"), "mixed")))).futureValue shouldBe ObjectV("data" -> ArrayV(FalseV))

    //all: set
    client.query(All(Match(index("ref"), "true"))).futureValue shouldBe TrueV
    client.query(All(Match(index("ref"), "false"))).futureValue shouldBe FalseV
    client.query(All(Match(index("ref"), "mixed"))).futureValue shouldBe FalseV

    //any: array
    client.query(Any(Arr(false, false, false))).futureValue shouldBe FalseV
    client.query(Any(Arr(true, false, true))).futureValue shouldBe TrueV

    //any: page
    client.query(Any(Paginate(Match(index("ref"), "true")))).futureValue shouldBe ObjectV("data" -> ArrayV(TrueV))
    client.query(Any(Paginate(Match(index("ref"), "false")))).futureValue shouldBe ObjectV("data" -> ArrayV(FalseV))
    client.query(Any(Paginate(Match(index("ref"), "mixed")))).futureValue shouldBe ObjectV("data" -> ArrayV(TrueV))

    //any: set
    client.query(Any(Match(index("ref"), "true"))).futureValue shouldBe TrueV
    client.query(Any(Match(index("ref"), "false"))).futureValue shouldBe FalseV
    client.query(Any(Match(index("ref"), "mixed"))).futureValue shouldBe TrueV
  }

  it should "range" in {
    val col = client.query(CreateCollection(Obj("name" -> aRandomString(size = 10)))).futureValue

    val index = client.query(CreateIndex(Obj(
      "name" -> aRandomString(size = 10),
      "source" -> col("ref").get,
      "values" -> Arr(
        Obj("field" -> Arr("data", "value")),
        Obj("field" -> "ref")
      ),
      "active" -> true
    ))).futureValue

    client.query(Foreach(
      (1 to 20).toList,
      Lambda(i =>
        Create(
          col("ref").get,
          Obj("data" -> Obj("value" -> i))
        )
      )
    )).futureValue

    def query(set: Expr) =
      (client.query(Select("data",
        Map(Paginate(set), Lambda((value, ref) => value))
      )).futureValue).to[List[Int]].get

    val m = Match(index("ref").get)
    query(Range(m, 3, 7)) shouldBe (3 to 7).toList
    query(Union(Range(m, 1, 10), Range(m, 11, 20))) shouldBe (1 to 20).toList
    query(Difference(Range(m, 1, 20), Range(m, 11, 20))) shouldBe (1 to 10).toList
    query(Intersection(Range(m, 1, 20), Range(m, 5, 15))) shouldBe (5 to 15).toList
  }

  it should "type check" in {
    val coll = (client.query(CreateCollection(Obj("name" -> aRandomString))).futureValue).apply("ref").get
    val index = (client.query(CreateIndex(Obj("name" -> aRandomString, "source" -> coll, "active" -> true))).futureValue).apply("ref").get
    val doc = (client.query(Create(coll, Obj("credentials" -> Obj("password" -> "sekret")))).futureValue).apply("ref").get
    val db = (adminClient.query(CreateDatabase(Obj("name" -> aRandomString))).futureValue).apply("ref").get
    val fn = (client.query(CreateFunction(Obj("name" -> aRandomString, "body" -> Query(x => x)))).futureValue).apply("ref").get
    val key = (adminClient.query(CreateKey(Obj("database" -> db, "role" -> "admin"))).futureValue).apply("ref").get
    val tok = client.query(Login(doc, Obj("password" -> "sekret"))).futureValue
    val role = (adminClient.query(CreateRole(Obj("name" -> aRandomString, "membership" -> Arr(), "privileges" -> Arr()))).futureValue).apply("ref").get
    val cred = (client.sessionWith(tok(SecretField).get) { c => c.query(Get(Ref("credentials/self"))) }.futureValue).apply("ref").get
    val token = tok("ref").get

    val trueExprs = Seq(
      IsNumber(3.14),
      IsNumber(10L),
      IsDouble(3.14),
      IsInteger(10L),
      IsBoolean(true),
      IsBoolean(false),
      IsNull(Null()),
      IsBytes(BytesV(0x1, 0x2, 0x3, 0x4)),
      IsTimestamp(Now()),
      IsTimestamp(Epoch(1, TimeUnit.Second)),
      IsTimestamp(Time("1970-01-01T00:00:00Z")),
      IsDate(ToDate(Now())),
      IsDate(Date("1970-01-01")),
      IsString("string"),
      IsArray(Seq(10)),
      IsObject(Obj("x" -> 10)),
      IsObject(Paginate(Collections())),
      IsObject(Get(doc)),
      IsRef(coll),
      IsSet(Collections()),
      IsSet(Match(index)),
      IsSet(Union(Match(index))),
      IsDoc(doc),
      IsDoc(Get(doc)),
      IsLambda(Query(x => x)),
      IsCollection(coll),
      IsCollection(Get(coll)),
      IsDatabase(db),
      IsDatabase(Get(db)),
      IsIndex(index),
      IsIndex(Get(index)),
      IsFunction(fn),
      IsFunction(Get(fn)),
      IsKey(key),
      IsKey(Get(key)),
      IsToken(token),
      IsToken(Get(token)),
      IsCredentials(cred),
      IsCredentials(Get(cred)),
      IsRole(role),
      IsRole(Get(role))
    )

    adminClient.query(trueExprs).futureValue shouldBe Seq.fill(trueExprs.size)(TrueV)

    val falseExprs = Seq(
      IsNumber("string"),
      IsNumber(Arr()),
      IsDouble(10L),
      IsInteger(3.14),
      IsBoolean("string"),
      IsBoolean(10),
      IsNull("string"),
      IsBytes(Arr(0x1, 0x2, 0x3, 0x4)),
      IsTimestamp(ToDate(Now())),
      IsTimestamp(10),
      IsDate(Now()),
      IsString(Arr()),
      IsString(10),
      IsArray(Obj("x" -> 10)),
      IsObject(Arr(10)),
      IsRef(Match(index)),
      IsRef(10),
      IsSet("string"),
      IsDoc(Obj()),
      IsLambda(fn),
      IsLambda(Get(fn)),
      IsCollection(db),
      IsCollection(Get(db)),
      IsDatabase(coll),
      IsDatabase(Get(coll)),
      IsIndex(coll),
      IsIndex(Get(db)),
      IsFunction(index),
      IsFunction(Get(coll)),
      IsKey(db),
      IsKey(Get(index)),
      IsToken(index),
      IsToken(Get(cred)),
      IsCredentials(token),
      IsCredentials(Get(role)),
      IsRole(coll),
      IsRole(Get(index))
    )

    adminClient.query(falseExprs).futureValue shouldBe Seq.fill(falseExprs.size)(FalseV)
  }

  it should "retrieve documents from a collection" in {
    val coll = (client.query(CreateCollection(Obj("name" -> aRandomString))).futureValue).apply("ref").get
    for (i <- 1 to 10) client.query(Create(coll, Obj())).futureValue
    val docs = client.query(Paginate(Documents(coll))).futureValue
    docs("data").to[Seq[Value]].get should have size 10
  }

  it should "reverse an array" in {
    // Run
    val values = (1 to 10).toArray
    val result = client.query(Reverse(values)).futureValue

    // Verify
    val expectedValues = values.map(LongV(_)).reverse
    result.to[ArrayV].get.elems should contain theSameElementsInOrderAs expectedValues
  }

  it should "reverse a set" in {
    // Set up
    val collectionName = aRandomString
    client.query(CreateCollection(Obj("name" -> collectionName))).futureValue

    val indexName = aRandomString
    client.query(
      CreateIndex(Obj(
        "name" -> indexName,
        "source" -> Collection(collectionName),
        "active" -> true
      ))
    ).futureValue

    client.query(Create(Collection(collectionName), Obj())).futureValue
    client.query(Create(Collection(collectionName), Obj())).futureValue

    // Run
    val result = client.query(Paginate(Reverse(Match(Index(indexName))))).futureValue

    // Verify
    val expected = {
      val result = client.query(Paginate(Match(Index(indexName)))).futureValue
      result("data").to[Seq[Value]].get.reverse
    }

    result("data").to[Seq[Value]].get should contain theSameElementsInOrderAs expected
  }

  it should "reverse a page" in {
    // Set up
    val collectionName = aRandomString
    client.query(CreateCollection(Obj("name" -> collectionName))).futureValue

    val indexName = aRandomString
    client.query(
      CreateIndex(Obj(
        "name" -> indexName,
        "source" -> Collection(collectionName),
        "active" -> true
      ))
    ).futureValue

    client.query(Create(Collection(collectionName), Obj())).futureValue
    client.query(Create(Collection(collectionName), Obj())).futureValue

    // Run
    val result = client.query(Reverse(Paginate(Match(Index(indexName))))).futureValue

    // Verify
    val expected = {
      val result = client.query(Paginate(Match(Index(indexName)))).futureValue
      result("data").to[Seq[Value]].get.reverse
    }

    result("data").to[Seq[Value]].get should contain theSameElementsInOrderAs expected
  }

  it should "create an access provider" in {
    // Set up
    val name = aRandomString
    val issuer = aRandomString
    val jwksUri = "https://xxxx.auth0.com/"
    val collection = client.query(CreateCollection(Obj("name" -> aRandomString))).futureValue
    val role =
      adminClient.query(
        CreateRole(
          Obj(
            "name" -> aRandomString,
            "privileges" -> Obj(
              "resource" -> collection(RefField).get,
              "actions" -> Obj("read" -> true)
            )
          )
        )
      ).futureValue

    val allowedCollections = Arr(collection(RefField).get).value
    val allowedRoles = Arr(role(RefField).get).value

    // Run
    val accessProvider =
      adminClient.query(
        CreateAccessProvider(
          Obj(
            "name" -> name,
            "issuer" -> issuer,
            "jwks_uri" -> jwksUri,
            "allowed_collections" -> allowedCollections,
            "allowed_roles" -> allowedRoles
          )
        )
      ).futureValue

    // Verify
    accessProvider("ref").toOpt shouldBe defined
    accessProvider("ts").toOpt shouldBe defined
    accessProvider("name").to[String].get shouldBe name
    accessProvider("issuer").to[String].get shouldBe issuer
    accessProvider("jwks_uri").to[String].get shouldBe jwksUri
    accessProvider("allowed_collections").get shouldBe allowedCollections
    accessProvider("allowed_roles").get shouldBe allowedRoles
  }

  it should "retrieve an existing access provider" in {
    // Set up
    val client = createNewDatabase(adminClient, aRandomString)

    val name = aRandomString
    val issuer = aRandomString
    val jwksUri = "https://xxxx.auth0.com/"

    client.query(
      CreateAccessProvider(
        Obj(
          "name" -> name,
          "issuer" -> issuer,
          "jwks_uri" -> jwksUri
        )
      )
    ).futureValue

    // Run
    val accessProvider = client.query(Get(AccessProvider(name))).futureValue

    // Verify
    accessProvider("ref").toOpt shouldBe defined
    accessProvider("ts").toOpt shouldBe defined
    accessProvider("name").to[String].get shouldBe name
    accessProvider("issuer").to[String].get shouldBe issuer
    accessProvider("jwks_uri").to[String].get shouldBe jwksUri
  }

  it should "retrieve all existing access providers" in {
    // Set up
    val client = createNewDatabase(adminClient, aRandomString)

    val jwksUri = "https://xxxx.auth0.com/"

    val accessProvider1 =
      client.query(
        CreateAccessProvider(
          Obj(
            "name" -> aRandomString,
            "issuer" -> aRandomString,
            "jwks_uri" -> jwksUri
          )
        )
      ).futureValue

    val accessProvider2 =
      client.query(
        CreateAccessProvider(
          Obj(
            "name" -> aRandomString,
            "issuer" -> aRandomString,
            "jwks_uri" -> jwksUri
          )
        )
      ).futureValue

    // Run
    val accessProviders = client.query(Paginate(AccessProviders())).futureValue

    // Verify
    val expectedAccessProvidersRefs = Seq(accessProvider1(RefField).get, accessProvider2(RefField).get)
    accessProviders("data").to[ArrayV].get.elems should contain theSameElementsAs expectedAccessProvidersRefs
  }

  def createNewDatabase(client: FaunaClient, name: String): FaunaClient = {
    client.query(CreateDatabase(Obj("name" -> name))).futureValue
    val key = client.query(CreateKey(Obj("database" -> Database(name), "role" -> "admin"))).futureValue
    FaunaClient(secret = key(SecretField).get, endpoint = config("root_url"))
  }
}<|MERGE_RESOLUTION|>--- conflicted
+++ resolved
@@ -288,13 +288,8 @@
         Paginate(
           Match(index("ref")),
           cursor = cursor,
-<<<<<<< HEAD
           size = 4
-        )))
-=======
-          size = 4,
         )).futureValue
->>>>>>> 1278c36e
 
     val first = page(Null())
     val second = page(Obj("after" -> first("after")))
