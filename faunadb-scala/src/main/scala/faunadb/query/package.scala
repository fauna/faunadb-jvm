package faunadb

import com.fasterxml.jackson.annotation.JsonValue
import faunadb.values._
import scala.annotation.meta.getter
import scala.language.experimental.macros
import scala.language.implicitConversions

/**
  * Functions modeling the FaunaDB Query language.
  *
  * Documents of these Collections can be composed to model a query expression, which can then be passed to
  * [[FaunaClient!.query(expr:faunadb\.query\.Expr)*]] in order to execute the query.
  *
  * ===Examples===
  *
  * {{{
  * val query = Create(Collection("spells"), Obj("data" -> Obj("name" -> "Magic Missile")))
  * }}}
  *
  * {{{
  * val query = Map(Paginate(Match(Index("spells_by_name"), "Magic Missile")), Lambda(r => Get(r)))
  * }}}
  */
package query {

  /**
    * A query language expression.
    */
  case class Expr private[query] (@(JsonValue @getter) value: Value) extends AnyVal

  object Expr {
    implicit def encode[T: Encoder](obj: T): Expr = new Expr(wrapValue(obj))

    private def wrapValue(value: Value): Value = value match {
      case ObjectV(fields) => ObjectV("object" -> ObjectV(fields.map { case (k, v) => (k, wrapValue(v)) }))
      case ArrayV(values) => ArrayV(values.map(wrapValue))
      case _ => value
    }

    private[query] def apply(value: Value): Expr = new Expr(value)
  }

  /**
    * Enumeration for time units. Used by [[https://app.fauna.com/documentation/reference/queryapi#time-and-date]].
    */
  sealed abstract class TimeUnit(val expr: Expr)
  object TimeUnit {
    case object Day extends TimeUnit("day")
    case object HalfDay extends TimeUnit("half day")
    case object Hour extends TimeUnit("hour")
    case object Minute extends TimeUnit("minute")
    case object Second extends TimeUnit("second")
    case object Millisecond extends TimeUnit("millisecond")
    case object Microsecond extends TimeUnit("microsecond")
    case object Nanosecond extends TimeUnit("nanosecond")
  }

  /**
    * Enumeration for event action types.
    */
  sealed abstract class Action(val expr: Expr)
  object Action {
    case object Create extends Action("create")
    case object Delete extends Action("delete")
  }

  /**
    * Enumeration for casefold operation.
    */
  sealed abstract class Normalizer(val expr: Expr)
  object Normalizer {
    case object NFD extends Normalizer("NFD")
    case object NFC extends Normalizer("NFC")
    case object NFKD extends Normalizer("NFKD")
    case object NFKC extends Normalizer("NFKC")
    case object NFKCCaseFold extends Normalizer("NFKCCaseFold")
  }

  /**
    * Helper for path syntax
    */
  case class Path private (segments: Expr*) extends AnyVal {
    def /(sub: Path): Path = Path(segments ++ sub.segments: _*)
  }

  /**
    * Helper for pagination cursors
    */
  sealed trait Cursor
  object Cursor {
    implicit def exprToCursor(expr: Expr): Cursor =
      RawCursor(expr)
  }
  case class Before(expr: Expr) extends Cursor
  case class After(expr: Expr) extends Cursor
  case class RawCursor(expr: Expr) extends Cursor
  case object NoCursor extends Cursor
}

package object query {

  // implicit conversions

  implicit def strToPath(str: String): Path = Path(Expr(StringV(str)))
  implicit def intToPath(int: Int): Path = Path(Expr(LongV(int.toLong)))
  implicit def pathToExpr(path: Path): Expr = Expr(varargs(path.segments))

  // Helpers

  private def varargs(exprs: Seq[Expr]) =
    exprs match {
      case Seq(e) => e.value
      case es     => ArrayV(es map (_.value): _*)
    }

  private def unwrap(exprs: Seq[Expr]) =
    exprs map { _.value }

  private def unwrapPairs(exprs: Seq[(String, Expr)]) =
    exprs map { t => (t._1, t._2.value) }

  // Values

  /**
    * Creates a RefV value. The string "collections/widget/123" will be equivalent to:
    * {{{
    * RefV("123", RefV("widget", Native.Collections))
    * }}}
    *
    * '''Reference''': [[https://app.fauna.com/documentation/reference/queryapi#simple-type]]
    */
  def Ref(value: String): Expr =
    Expr(ObjectV("@ref" -> StringV(value)))

  def Ref(collectionRef: Expr, id: Expr): Expr =
    Expr(ObjectV("ref" -> collectionRef.value, "id" -> id.value))

  /** Native reference to all classes */
  @deprecated("use Collections instead", "2.7.0")
  def Classes(scope: Expr = NullV): Expr =
    Expr(ObjectV("classes" -> scope.value))

    /** Native reference to all classes */
  def Collections(scope: Expr = NullV): Expr =
    Expr(ObjectV("collections" -> scope.value))

  /** Native reference to all databases */
  def Databases(scope: Expr = NullV): Expr =
    Expr(ObjectV("databases" -> scope.value))

  /** Native reference to all indexes */
  def Indexes(scope: Expr = NullV): Expr =
    Expr(ObjectV("indexes" -> scope.value))

  /** Native reference to all functions */
  def Functions(scope: Expr = NullV): Expr =
    Expr(ObjectV("functions" -> scope.value))

  /** Native reference to all roles */
  def Roles(scope: Expr = NullV): Expr =
    Expr(ObjectV("roles" -> scope.value))

  /** Native reference to all keys */
  def Keys(scope: Expr = NullV): Expr =
    Expr(ObjectV("keys" -> scope.value))

  /** Native reference to all tokens */
  def Tokens(scope: Expr = NullV): Expr =
    Expr(ObjectV("tokens" -> scope.value))

  /** Native reference to all credentials */
  def Credentials(scope: Expr = NullV): Expr =
    Expr(ObjectV("credentials" -> scope.value))

  /** Returns a set of all documents in the given collection */
  def Documents(collection: Expr): Expr =
    Expr(ObjectV("documents" -> collection.value))

  /**
    * An Array value.
    *
    * '''Reference''': [[https://app.fauna.com/documentation/reference/queryapi#simple-type]]
    */
  def Arr(elems: Expr*): Expr =
    Expr(ArrayV(unwrap(elems): _*))

  /**
    * An Object value.
    *
    * '''Reference''': [[https://app.fauna.com/documentation/reference/queryapi#simple-type]]
    */
  def Obj(pairs: (String, Expr)*): Expr =
    Expr(ObjectV("object" -> ObjectV(unwrapPairs(pairs): _*)))

  /**
    * A Null value.
    *
    * '''Reference''': [[https://app.fauna.com/documentation/reference/queryapi#simple-type]]
    */
  def Null(): Expr =
    Expr(NullV)

  // Basic Forms

  /**
    * A Abort expression.
    *
    * '''Reference''': [[https://app.fauna.com/documentation/reference/queryapi#basic-forms]]
    */
  def Abort(msg: Expr): Expr =
    Expr(ObjectV("abort" -> msg.value))

  /**
    * A Call expression.
    *
    * '''Reference''': [[https://app.fauna.com/documentation/reference/queryapi#basic-forms]]
    */
  def Call(ref: Expr, arguments: Expr*): Expr =
    Expr(ObjectV("call" -> ref.value, "arguments" -> varargs(arguments)))

  /**
    * A Query expression.
    *
    * '''Reference''': [[https://app.fauna.com/documentation/reference/queryapi#basic-forms]]
    */
  def Query(fn: Expr => Expr): Expr = macro QueryMacros.query
  def Query(fn: (Expr, Expr) => Expr): Expr = macro QueryMacros.query
  def Query(fn: (Expr, Expr, Expr) => Expr): Expr = macro QueryMacros.query
  def Query(fn: (Expr, Expr, Expr, Expr) => Expr): Expr = macro QueryMacros.query
  def Query(fn: (Expr, Expr, Expr, Expr, Expr) => Expr): Expr = macro QueryMacros.query
  def Query(fn: (Expr, Expr, Expr, Expr, Expr, Expr) => Expr): Expr = macro QueryMacros.query
  def Query(fn: (Expr, Expr, Expr, Expr, Expr, Expr, Expr) => Expr): Expr = macro QueryMacros.query
  def Query(fn: (Expr, Expr, Expr, Expr, Expr, Expr, Expr, Expr) => Expr): Expr = macro QueryMacros.query
  def Query(fn: (Expr, Expr, Expr, Expr, Expr, Expr, Expr, Expr, Expr) => Expr): Expr = macro QueryMacros.query
  def Query(fn: (Expr, Expr, Expr, Expr, Expr, Expr, Expr, Expr, Expr, Expr) => Expr): Expr = macro QueryMacros.query

  def Query(lambda: Expr): Expr =
    Expr(ObjectV("query" -> lambda.value))

  /**
    * A At expression.
    *
    * '''Reference''': [[https://app.fauna.com/documentation/reference/queryapi#basic-forms]]
    */
  def At(timestamp: Expr, expr: Expr): Expr =
    Expr(ObjectV("at" -> timestamp.value, "expr" -> expr.value))

  /**
    * A Let expression.
    *
    * '''Reference''': [[https://app.fauna.com/documentation/reference/queryapi#basic-forms]]
    */

  def Let(block: => Any): Expr = macro QueryMacros.let

  def Let(bindings: Seq[(String, Expr)], in: Expr): Expr =
    Expr(ObjectV("let" -> ArrayV(unwrapPairs(bindings) map { ObjectV(_) }: _*), "in" -> in.value))

  /**
    * A Var expression.
    *
    * '''Reference''': [[https://app.fauna.com/documentation/reference/queryapi#basic-forms]]
    */
  def Var(name: String): Expr =
    Expr(ObjectV("var" -> StringV(name)))

  /**
   * An If expression.
   *
   * '''Reference''': [[https://app.fauna.com/documentation/reference/queryapi#basic-forms]]
   */
  def If(pred: Expr, `then`: Expr, `else`: Expr): Expr =
    Expr(ObjectV("if" -> pred.value, "then" -> `then`.value, "else" -> `else`.value))

  /**
   * A Do expression.
   *
   * '''Reference''': [[https://app.fauna.com/documentation/reference/queryapi#basic-forms]]
   */
  def Do(exprs: Expr*): Expr =
    Expr(ObjectV("do" -> ArrayV(unwrap(exprs): _*)))

  /**
   * A Lambda expression.
   *
   * '''Reference''': [[https://app.fauna.com/documentation/reference/queryapi#basic-forms]]
   */
  def Lambda(fn: Expr => Expr): Expr = macro QueryMacros.lambda
  def Lambda(fn: (Expr, Expr) => Expr): Expr = macro QueryMacros.lambda
  def Lambda(fn: (Expr, Expr, Expr) => Expr): Expr = macro QueryMacros.lambda
  def Lambda(fn: (Expr, Expr, Expr, Expr) => Expr): Expr = macro QueryMacros.lambda
  def Lambda(fn: (Expr, Expr, Expr, Expr, Expr) => Expr): Expr = macro QueryMacros.lambda
  def Lambda(fn: (Expr, Expr, Expr, Expr, Expr, Expr) => Expr): Expr = macro QueryMacros.lambda
  def Lambda(fn: (Expr, Expr, Expr, Expr, Expr, Expr, Expr) => Expr): Expr = macro QueryMacros.lambda
  def Lambda(fn: (Expr, Expr, Expr, Expr, Expr, Expr, Expr, Expr) => Expr): Expr = macro QueryMacros.lambda
  def Lambda(fn: (Expr, Expr, Expr, Expr, Expr, Expr, Expr, Expr, Expr) => Expr): Expr = macro QueryMacros.lambda
  def Lambda(fn: (Expr, Expr, Expr, Expr, Expr, Expr, Expr, Expr, Expr, Expr) => Expr): Expr = macro QueryMacros.lambda

  def Lambda(lambda: Expr, expr: Expr): Expr =
    Expr(ObjectV("lambda" -> lambda.value, "expr" -> expr.value))

  // Collection Functions

  /**
   * A Map expression.
   *
   * '''Reference''': [[https://app.fauna.com/documentation/reference/queryapi#collections]]
   */
  def Map(collection: Expr, lambda: Expr): Expr =
    Expr(ObjectV("map" -> lambda.value, "collection" -> collection.value))

  /**
   * A Foreach expression.
   *
   * '''Reference''': [[https://app.fauna.com/documentation/reference/queryapi#collections]]
   */
  def Foreach(collection: Expr, lambda: Expr): Expr =
    Expr(ObjectV("foreach" -> lambda.value, "collection" -> collection.value))

  /**
    * A Filter expression.
    *
    * '''Reference''': [[https://app.fauna.com/documentation/reference/queryapi#collections]]
    */
  def Filter(collection: Expr, lambda: Expr): Expr =
    Expr(ObjectV("filter" -> lambda.value, "collection" -> collection.value))

  /**
    * A Prepend expression.
    *
    * '''Reference''': [[https://app.fauna.com/documentation/reference/queryapi#collections]]
    */
  def Prepend(elems: Expr, collection: Expr): Expr =
    Expr(ObjectV("prepend" -> elems.value, "collection" -> collection.value))

  /**
    * An Append expression.
    *
    * '''Reference''': [[https://app.fauna.com/documentation/reference/queryapi#collections]]
    */
  def Append(elems: Expr, collection: Expr): Expr =
    Expr(ObjectV("append" -> elems.value, "collection" -> collection.value))

  /**
    * A Take expression.
    *
    * '''Reference''': [[https://app.fauna.com/documentation/reference/queryapi#collections]]
    */
  def Take(num: Expr, collection: Expr): Expr =
    Expr(ObjectV("take" -> num.value, "collection" -> collection.value))

  /**
    * A Drop expression.
    *
    * '''Reference''': [[https://app.fauna.com/documentation/reference/queryapi#collections]]
    */
  def Drop(num: Expr, collection: Expr): Expr =
    Expr(ObjectV("drop" -> num.value, "collection" -> collection.value))

  /**
    * A IsEmpty expression.
    *
    * '''Reference''': [[https://app.fauna.com/documentation/reference/queryapi#collections]]
    */
  def IsEmpty(collection: Expr): Expr =
    Expr(ObjectV("is_empty" -> collection.value))

  /**
    * A IsNonEmpty expression.
    *
    * '''Reference''': [[https://app.fauna.com/documentation/reference/queryapi#collections]]
    */
  def IsNonEmpty(collection: Expr): Expr =
    Expr(ObjectV("is_nonempty" -> collection.value))

  // Read Functions

  /**
   * A Get expression.
   *
   * '''Reference''': [[https://app.fauna.com/documentation/reference/queryapi#read-functions]]
   */
  def Get(resource: Expr): Expr =
    Expr(ObjectV("get" -> resource.value))

  def Get(resource: Expr, ts: Expr): Expr =
    Expr(ObjectV("get" -> resource.value, "ts" -> ts.value))

  /**
    * A KeyFromSecret expression.
    *
    * '''Reference''': [[https://app.fauna.com/documentation/reference/queryapi#read-functions]]
    */
  def KeyFromSecret(secret: Expr): Expr =
    Expr(ObjectV("key_from_secret" -> secret.value))

  /**
    * A Reduce expression.
    *
    * '''Reference''': [[https://docs.fauna.com/fauna/current/api/fql/functions/reduce]]
    */
  def Reduce(lambda: Expr, initial: Expr, collection: Expr): Expr =
    Expr(ObjectV("reduce" -> lambda.value, "initial" -> initial.value, "collection" -> collection.value))

  /**
    * A Reverse expression.
    *
    * '''Reference''': [[https://docs.fauna.com/fauna/current/api/fql/functions/reverse]]
    */
  def Reverse(source: Expr): Expr =
    Expr(ObjectV("reverse" -> source.value))

  /**
   * A Paginate expression.
   *
   * '''Reference''': [[https://app.fauna.com/documentation/reference/queryapi#read-functions]]
   */
  def Paginate(
    resource: Expr,
    cursor: Cursor = NoCursor,
    ts: Expr = Expr(NullV),
    size: Expr = Expr(NullV),
    sources: Expr = Expr(NullV),
    events: Expr = Expr(NullV)): Expr = {

    val call = List.newBuilder[(String, Value)]
    call += "paginate" -> resource.value

    cursor match {
      case b: Before    => call += "before" -> b.expr.value
      case a: After     => call += "after" -> a.expr.value
      case r: RawCursor => call += "cursor" -> r.expr.value
      case NoCursor     => ()
    }

    val nullExpr = Expr(NullV)

    if (ts != nullExpr) call += "ts" -> ts.value
    if (size != nullExpr) call += "size" -> size.value
    if (events != nullExpr) call += "events" -> events.value
    if (sources != nullExpr) call += "sources" -> sources.value

    Expr(ObjectV(call.result: _*))
  }

  /**
   * An Exists expression.
   *
   * '''Reference''': [[https://app.fauna.com/documentation/reference/queryapi#read-functions]]
   */
  def Exists(ref: Expr): Expr =
    Expr(ObjectV("exists" -> ref.value))

  def Exists(ref: Expr, ts: Expr): Expr =
    Expr(ObjectV("exists" -> ref.value, "ts" -> ts.value))

  // Write Functions

  /**
   * A Create expression.
   *
   * '''Reference''': [[https://app.fauna.com/documentation/reference/queryapi#write-functions]]
   */
  def Create(ref: Expr, params: Expr): Expr =
    Expr(ObjectV("create" -> ref.value, "params" -> params.value))

  /**
   * An Update expression.
   *
   * '''Reference''': [[https://app.fauna.com/documentation/reference/queryapi#write-functions]]
   */
  def Update(ref: Expr, params: Expr): Expr =
    Expr(ObjectV("update" -> ref.value, "params" -> params.value))

  /**
   * A Replace expression.
   *
   * '''Reference''': [[https://app.fauna.com/documentation/reference/queryapi#write-functions]]
   */
  def Replace(ref: Expr, params: Expr): Expr =
    Expr(ObjectV("replace" -> ref.value, "params" -> params.value))

  /**
   * A Delete expression.
   *
   * '''Reference''': [[https://app.fauna.com/documentation/reference/queryapi#write-functions]]
   */
  def Delete(ref: Expr): Expr =
    Expr(ObjectV("delete" -> ref.value))

  /**
    * An Insert expression.
    *
    * '''Reference''': [[https://app.fauna.com/documentation/reference/queryapi#write-functions]]
    */
  def Insert(ref: Expr, ts: Expr, action: Action, params: Expr): Expr =
    Insert(ref, ts, action.expr, params)

  def Insert(ref: Expr, ts: Expr, action: Expr, params: Expr): Expr =
    Expr(ObjectV("insert" -> ref.value, "ts" -> ts.value, "action" -> action.value, "params" -> params.value))

  /**
    * A Remove expression.
    *
    * '''Reference''': [[https://app.fauna.com/documentation/reference/queryapi#write-functions]]
    */
  def Remove(ref: Expr, ts: Expr, action: Action): Expr =
    Remove(ref, ts, action.expr)

  def Remove(ref: Expr, ts: Expr, action: Expr): Expr =
    Expr(ObjectV("remove" -> ref.value, "ts" -> ts.value, "action" -> action.value))

  /**
    * A Create Class expression.
    *
    * '''Reference''': [[https://app.fauna.com/documentation/reference/queryapi#write-functions]]
    */
  @deprecated("use CreateCollection instead", "2.7.0")
  def CreateClass(params: Expr): Expr =
    Expr(ObjectV("create_class" -> params.value))

  /**
    * A Create Collection expression.
    *
    * '''Reference''': [[https://app.fauna.com/documentation/reference/queryapi#write-functions]]
    */
  def CreateCollection(params: Expr): Expr =
    Expr(ObjectV("create_collection" -> params.value))

  /**
    * A Create Database expression.
    *
    * '''Reference''': [[https://app.fauna.com/documentation/reference/queryapi#write-functions]]
    */
  def CreateDatabase(params: Expr): Expr =
    Expr(ObjectV("create_database" -> params.value))

  /**
    * A Create Key expression.
    *
    * '''Reference''': [[https://app.fauna.com/documentation/reference/queryapi#write-functions]]
    */
  def CreateKey(params: Expr): Expr =
    Expr(ObjectV("create_key" -> params.value))

  /**
    * A Create Index expression.
    *
    * '''Reference''': [[https://app.fauna.com/documentation/reference/queryapi#write-functions]]
    */
  def CreateIndex(params: Expr): Expr =
    Expr(ObjectV("create_index" -> params.value))

  /**
    * A Create Function expression.
    *
    * '''Reference''': [[https://app.fauna.com/documentation/reference/queryapi#write-functions]]
    */
  def CreateFunction(params: Expr): Expr =
    Expr(ObjectV("create_function" -> params.value))

  /**
    * A Create Role expression.
    *
    * '''Reference''': [[https://app.fauna.com/documentation/reference/queryapi#write-functions]]
    */
  def CreateRole(params: Expr): Expr =
    Expr(ObjectV("create_role" -> params.value))

  /**
    * A Move Database expression.
    *
    * '''Reference''': [[https://app.fauna.com/documentation/reference/queryapi#write-functions]]
    */
  def MoveDatabase(from: Expr, to: Expr): Expr =
    Expr(ObjectV("move_database" -> from.value, "to" -> to.value))

  // Set Constructors

  /**
    * A Singleton set.
    *
    * '''Reference''': [[https://app.fauna.com/documentation/reference/queryapi#sets]]
    */
  def Singleton(ref: Expr): Expr =
    Expr(ObjectV("singleton" -> ref.value))

  /**
    * A Events set.
    *
    * '''Reference''': [[https://app.fauna.com/documentation/reference/queryapi#sets]]
    */
  def Events(refSet: Expr): Expr =
    Expr(ObjectV("events" -> refSet.value))

  /**
   * A Match set.
   *
   * '''Reference''': [[https://app.fauna.com/documentation/reference/queryapi#sets]]
   */
  def Match(index: Expr, terms: Expr*): Expr =
    Expr(ObjectV("match" -> varargs(terms), "index" -> index.value))

  /**
   * A Union set.
   *
   * '''Reference''': [[https://app.fauna.com/documentation/reference/queryapi#sets]]
   */
  def Union(sets: Expr*): Expr =
    Expr(ObjectV("union" -> varargs(sets)))

  /**
   * An Intersection set.
   *
   * '''Reference''': [[https://app.fauna.com/documentation/reference/queryapi#sets]]
   */
  def Intersection(sets: Expr*): Expr =
    Expr(ObjectV("intersection" -> varargs(sets)))

  /**
   * A Difference set.
   *
   * '''Reference''': [[https://app.fauna.com/documentation/reference/queryapi#sets]]
   */
  def Difference(sets: Expr*): Expr =
    Expr(ObjectV("difference" -> varargs(sets)))

  /**
   * A Distinct set.
   *
   * '''Reference''': [[https://app.fauna.com/documentation/reference/queryapi#sets]]
   */
  def Distinct(set: Expr): Expr =
    Expr(ObjectV("distinct" -> set.value))

  /**
   * A Join set.
   *
   * '''Reference''': [[https://app.fauna.com/documentation/reference/queryapi#sets]]
   */
  def Join(source: Expr, `with`: Expr): Expr =
    Expr(ObjectV("join" -> source.value, "with" -> `with`.value))

  /**
   * Filter the set based on the lower/upper bounds (inclusive).
   *
   * '''Reference''': [[https://docs.fauna.com/fauna/current/api/fql/functions/range]]
   *
   * @param set set to be filtered
   * @param from lower bound
   * @param to upper bound
   */
  def Range(set: Expr, from: Expr, to: Expr): Expr =
    Expr(ObjectV("range" -> set.value, "from" -> from.value, "to" -> to.value))

  // Authentication Functions

  /**
    * A Login expression.
    *
    * '''Reference''': [[https://app.fauna.com/documentation/reference/queryapi#authentication]]
    */
  def Login(ref: Expr, params: Expr): Expr =
    Expr(ObjectV("login" -> ref.value, "params" -> params.value))

  /**
    * A Logout expression.
    *
    * '''Reference''': [[https://app.fauna.com/documentation/reference/queryapi#authentication]]
    */
  def Logout(invalidateAll: Expr): Expr =
    Expr(ObjectV("logout" -> invalidateAll.value))

  /**
    * An Identify expression.
    *
    * '''Reference''': [[https://app.fauna.com/documentation/reference/queryapi#authentication]]
    */
  def Identify(ref: Expr, password: Expr): Expr =
    Expr(ObjectV("identify" -> ref.value, "password" -> password.value))

  /**
    * An Identity expression.
    *
    * '''Reference''': [[https://docs.fauna.com/fauna/current/api/fql/functions/identity]]
    */
  @deprecated("use CurrentIdentity instead", "4.0.0")
  def Identity(): Expr =
    Expr(ObjectV("identity" -> NullV))

  /**
    * A CurrentIdentity expression.
    *
    * '''Reference''': [[https://docs.fauna.com/fauna/current/api/fql/functions/currentidentity]]
    */
  def CurrentIdentity(): Expr =
    Expr(ObjectV("current_identity" -> NullV))

  /**
    * A HasIdentity expression.
    *
    * '''Reference''': [[https://docs.fauna.com/fauna/current/api/fql/functions/hasidentity]]
    */
  @deprecated("use HasCurrentIdentity instead", "4.0.0")
  def HasIdentity(): Expr =
    Expr(ObjectV("has_identity" -> NullV))

  /**
<<<<<<< HEAD
    * An CreateAccessProvider expression.
    *
    * @param params An object of parameters used to create a new access provider.
    *  - name: A valid schema name
    *  - issuer: A unique string
    *  - jwks_uri: A valid HTTPS URI
    *  - allowed_roles: An optional list of Role refs
    *  - allowed_collections: An optional list of user-defined Collection refs
    *  - roles: An array of role/predicate pairs where the predicate returns a boolean.
    *                The array can also contain Role references.
    *
    * '''Reference''': [[https://docs.fauna.com/fauna/current/api/fql/functions/createaccessprovider]]
    */
  def CreateAccessProvider(params: Expr): Expr =
    Expr(ObjectV("create_access_provider" -> params.value))
  
  /**
    * An HasCurrentIdentity expression.
=======
    * A HasCurrentToken expression.
    *
    * '''Reference''': [[https://docs.fauna.com/fauna/current/api/fql/functions/hascurrenttoken]]
    */
  def HasCurrentToken(): Expr =
    Expr(ObjectV("has_current_token" -> NullV))

  /**
    * A CurrentToken expression.
    *
    * '''Reference''': [[https://docs.fauna.com/fauna/current/api/fql/functions/currenttoken]]
    */
  def CurrentToken(): Expr =
    Expr(ObjectV("current_token" -> NullV))

  /**
    * A HasCurrentIdentity expression.
>>>>>>> 046e39cc
    *
    * '''Reference''': [[https://docs.fauna.com/fauna/current/api/fql/functions/hascurrentidentity]]
    */
  def HasCurrentIdentity(): Expr =
    Expr(ObjectV("has_current_identity" -> NullV))


  // String Functions

  /**
   * A Concat expression.
   *
   * '''Reference''': [[https://app.fauna.com/documentation/reference/queryapi#string-functions]]
   */
  def Concat(term: Expr): Expr =
    Expr(ObjectV("concat" -> term.value))

  def Concat(term: Expr, separator: Expr): Expr =
    Expr(ObjectV("concat" -> term.value, "separator" -> separator.value))

  /**
   * A Casefold expression.
   *
   * '''Reference''': [[https://app.fauna.com/documentation/reference/queryapi#string-functions]]
   */
  def Casefold(term: Expr): Expr =
    Expr(ObjectV("casefold" -> term.value))

  def Casefold(term: Expr, normalizer: Normalizer): Expr =
    Casefold(term, normalizer.expr)

  def Casefold(term: Expr, normalizer: Expr): Expr =
    Expr(ObjectV("casefold" -> term.value, "normalizer" -> normalizer.value))

  /**
    * A ContainsStr expression
    *
    * '''Reference''': [[https://docs.fauna.com/fauna/current/api/fql/functions/containsstr]]
    */
  def ContainsStr(value: Expr, search: Expr): Expr =
    Expr(ObjectV("containsstr" -> value.value, "search" -> search.value))

  /**
    * A ContainsStrRegex expression
    *
    * '''Reference''': [[https://docs.fauna.com/fauna/current/api/fql/functions/containsstrregex]]
    */
  def ContainsStrRegex(value: Expr, pattern: Expr): Expr =
    Expr(ObjectV("containsstrregex" -> value.value, "pattern" -> pattern.value))

  /**
    * An EndsWith expression
    *
    * '''Reference''': [[https://docs.fauna.com/fauna/current/api/fql/functions/endswith]]
    */
  def EndsWith(value: Expr, search: Expr): Expr =
    Expr(ObjectV("endswith" -> value.value, "search" -> search.value))

  /**
   * A FindStr expression
   *
   *'''Reference''': [[https://app.fauna.com/documentation/reference/queryapi#string-functions]]
   */
  def FindStr(value: Expr, find: Expr): Expr =
    Expr(ObjectV("findstr" -> value.value, "find" -> find.value))

  def FindStr(value: Expr, find: Expr, start: Expr): Expr =
    Expr(ObjectV("findstr" -> value.value, "find" -> find.value, "start" -> start.value))

  /**
    * A FindStrRegex expression
    *
    *'''Reference''': [[https://app.fauna.com/documentation/reference/queryapi#string-functions]]
    */
  def FindStrRegex(value: Expr, pattern: Expr, start: Expr): Expr =
    Expr(ObjectV("findstrregex" -> value.value, "pattern" -> pattern.value, "start" -> start.value))

  /**
    * A FindStrRegex expression
    *
    *'''Reference''': [[https://app.fauna.com/documentation/reference/queryapi#string-functions]]
    */
  def FindStrRegex(value: Expr, pattern: Expr, start: Expr, num_results: Expr): Expr =
    Expr(ObjectV("findstrregex" -> value.value, "pattern" -> pattern.value, "start" -> start.value, "num_results" -> num_results.value))

  /**
   * A Length expression
   *
   *'''Reference''': [[https://app.fauna.com/documentation/reference/queryapi#string-functions]]
   */
  def Length(value: Expr): Expr =
    Expr(ObjectV("length" -> value.value ))

  /**
   * A LowerCase expression
   *
   *'''Reference''': [[https://app.fauna.com/documentation/reference/queryapi#string-functions]]
   */
  def LowerCase(value: Expr): Expr =
    Expr(ObjectV("lowercase" -> value.value))

  /**
   * A LTrim expression
   *
   *'''Reference''': [[https://app.fauna.com/documentation/reference/queryapi#string-functions]]
   */
  def LTrim(value: Expr): Expr =
    Expr(ObjectV("ltrim" -> value.value ))

  /**
    * A NGram expression.
    *
    * '''Reference''': [[https://app.fauna.com/documentation/reference/queryapi#string-functions]]
    */
  def NGram(terms: Expr, min: Expr = NullV, max: Expr = NullV): Expr = {
    val b = Seq.newBuilder[(String, Value)]

    b += "ngram" -> terms.value
    if (min != Expr(NullV)) b += "min" -> min.value
    if (max != Expr(NullV)) b += "max" -> max.value
    Expr(ObjectV(b.result(): _*))
  }

  /**
    * A RegexEscape expression
    *
    * '''Reference''': [[https://docs.fauna.com/fauna/current/api/fql/functions/regexescape]]
    */
  def RegexEscape(value: Expr): Expr =
    Expr(ObjectV("regexescape" -> value.value))

  /**
   * A Repeat expression
   *
   *'''Reference''': [[https://app.fauna.com/documentation/reference/queryapi#string-functions]]
   */
  def Repeat(value: Expr): Expr =
    Expr(ObjectV("repeat" -> value.value ))

  /**
    * A Repeat expression
    *
    *'''Reference''': [[https://app.fauna.com/documentation/reference/queryapi#string-functions]]
    */
  def Repeat(value: Expr, number: Expr): Expr =
    Expr(ObjectV("repeat" -> value.value, "number" -> number.value))

  /**
   * A ReplaceStr expression
   *
   *'''Reference''': [[https://app.fauna.com/documentation/reference/queryapi#string-functions]]
   */
  def ReplaceStr(value: Expr, find: Expr, replace: Expr): Expr =
    Expr(ObjectV("replacestr" -> value.value, "find" -> find.value, "replace" -> replace.value))

  /**
    * A ReplaceStrRegex expression
    *
    *'''Reference''': [[https://app.fauna.com/documentation/reference/queryapi#string-functions]]
    */
  def ReplaceStrRegex(value: Expr, pattern: Expr, replace: Expr): Expr =
    Expr(ObjectV("replacestrregex" -> value.value, "pattern" -> pattern.value, "replace" -> replace.value))

  /**
    * A ReplaceStrRegex expression
    *
    *'''Reference''': [[https://app.fauna.com/documentation/reference/queryapi#string-functions]]
    */
  def ReplaceStrRegex(value: Expr, pattern: Expr, replace: Expr, first: Expr): Expr =
    Expr(ObjectV("replacestrregex" -> value.value, "pattern" -> pattern.value, "replace" -> replace.value, "first" -> first.value))

  /**
   * A RTrim expression
   *
   *'''Reference''': [[https://app.fauna.com/documentation/reference/queryapi#string-functions]]
   */
  def RTrim(value: Expr): Expr =
    Expr(ObjectV("rtrim" -> value.value))

  /**
   * A Space expression
   *
   *'''Reference''': [[https://app.fauna.com/documentation/reference/queryapi#string-functions]]
   */
  def Space(value: Expr): Expr =
    Expr(ObjectV("space" -> value.value ))

  /**
    * A StartsWith expression
    *
    * '''Reference''': [[https://docs.fauna.com/fauna/current/api/fql/functions/startswith]]
    */
  def StartsWith(value: Expr, search: Expr): Expr =
    Expr(ObjectV("startswith" -> value.value, "search" -> search.value))

  /**
    * A SubString expression
    *
    *'''Reference''': [[https://app.fauna.com/documentation/reference/queryapi#string-functions]]
    */
  def SubString(value: Expr): Expr =
    Expr(ObjectV("substring" -> value.value))

  /**
   * A SubString expression
   *
   *'''Reference''': [[https://app.fauna.com/documentation/reference/queryapi#string-functions]]
   */
  def SubString(value: Expr, start: Expr): Expr =
    Expr(ObjectV("substring" -> value.value, "start" -> start.value))

  /**
   * A SubString expression
   *
   *'''Reference''': [[https://app.fauna.com/documentation/reference/queryapi#string-functions]]
   */
  def SubString(value: Expr, start: Expr, length: Expr): Expr =
    Expr(ObjectV("substring" -> value.value, "start" -> start.value, "length" -> length.value))

  /**
    * A TitleCase expression
    *
    *'''Reference''': [[https://app.fauna.com/documentation/reference/queryapi#string-functions]]
    */
  def TitleCase(value: Expr): Expr =
    Expr(ObjectV("titlecase" -> value.value ))

  /**
   * A Trim expression
   *
   *'''Reference''': [[https://app.fauna.com/documentation/reference/queryapi#string-functions]]
   */
  def Trim(term: Expr): Expr =
    Expr(ObjectV("trim" -> term.value ))

  /**
   * A UpperCase expression
   *
   *'''Reference''': [[https://app.fauna.com/documentation/reference/queryapi#string-functions]]
   */
  def UpperCase(term: Expr): Expr =
    Expr(ObjectV("uppercase" -> term.value ))

  /**
    * A Format expression
    *
    *'''Reference''': [[https://app.fauna.com/documentation/reference/queryapi#string-functions]]
    */
  def Format(format: Expr, values: Expr*): Expr =
    Expr(ObjectV("format" -> format.value, "values" -> varargs(values)))

  // Time Functions

  /**
    * A Time expression.
    *
    * '''Reference''': [[https://app.fauna.com/documentation/reference/queryapi#time-and-date]]
    */
  def Time(str: Expr): Expr =
    Expr(ObjectV("time" -> str.value))

  /**
    * An Epoch expression.
    *
    * '''Reference''': [[https://app.fauna.com/documentation/reference/queryapi#time-and-date]]
    */
  def Epoch(num: Expr, unit: TimeUnit): Expr =
    Epoch(num, unit.expr)

  def Epoch(num: Expr, unit: Expr): Expr =
    Expr(ObjectV("epoch" -> num.value, "unit" -> unit.value))

  /**
    * A TimeAdd expression.
    *
    * '''Reference''': [[https://app.fauna.com/documentation/reference/queryapi#time-and-date]]
    */
  def TimeAdd(base: Expr, offset: Expr, unit: Expr): Expr =
    Expr(ObjectV("time_add" -> base.value, "offset" -> offset.value, "unit" -> unit.value))

  def TimeAdd(base: Expr, offset: Expr, unit: TimeUnit): Expr =
    TimeAdd(base, offset, unit.expr)

  /**
    * A TimeSubtract expression.
    *
    * '''Reference''': [[https://app.fauna.com/documentation/reference/queryapi#time-and-date]]
    */
  def TimeSubtract(base: Expr, offset: Expr, unit: Expr): Expr =
    Expr(ObjectV("time_subtract" -> base.value, "offset" -> offset.value, "unit" -> unit.value))

  def TimeSubtract(base: Expr, offset: Expr, unit: TimeUnit): Expr =
    TimeSubtract(base, offset, unit.expr)

  /**
    * A TimeDiff expression.
    *
    * '''Reference''': [[https://app.fauna.com/documentation/reference/queryapi#time-and-date]]
    */
  def TimeDiff(start: Expr, finish: Expr, unit: Expr): Expr =
    Expr(ObjectV("time_diff" -> start.value, "other" -> finish.value, "unit" -> unit.value))

  def TimeDiff(start: Expr, finish: Expr, unit: TimeUnit): Expr =
    TimeDiff(start, finish, unit.expr)

  /**
    * A Date expression.
    *
    * '''Reference''': [[https://app.fauna.com/documentation/reference/queryapi#time-and-date]]
    */
  def Date(str: Expr): Expr =
    Expr(ObjectV("date" -> str.value))

  /**
    * Returns the current snapshot time.
    *
    * '''Reference''': [[https://docs.fauna.com/fauna/current/api/fql/functions/now]]
   */
  def Now(): Expr =
    Expr(ObjectV("now" -> NullV))

  // Misc Functions

  /**
    * A Next Id expression.
    *
    * '''Reference''': [[https://app.fauna.com/documentation/reference/queryapi#miscellaneous-functions]]
    */
  @deprecated("use NewId instead", "2.7.0")
  def NextId(): Expr =
    Expr(ObjectV("next_id" -> NullV))

  /**
    * A New Id expression.
    *
    * '''Reference''': [[https://app.fauna.com/documentation/reference/queryapi#miscellaneous-functions]]
    */
  def NewId(): Expr =
    Expr(ObjectV("new_id" -> NullV))

  /**
    * A Class expression.
    *
    * '''Reference''': [[https://app.fauna.com/documentation/reference/queryapi#miscellaneous-functions]]
    */
  @deprecated("use Collection instead", "2.7.0")
  def Class(name: Expr): Expr =
    Expr(ObjectV("class" -> name.value))

  /**
    * A Class expression.
    *
    * '''Reference''': [[https://app.fauna.com/documentation/reference/queryapi#miscellaneous-functions]]
    */
  @deprecated("use Collection instead", "2.7.0")
  def Class(name: Expr, scope: Expr): Expr =
    Expr(ObjectV("class" -> name.value, "scope" -> scope.value))
  
  /**
    * A Collection expression.
    *
    * '''Reference''': [[https://app.fauna.com/documentation/reference/queryapi#miscellaneous-functions]]
    */
  def Collection(name: Expr): Expr =
    Expr(ObjectV("collection" -> name.value))

  /**
    * A Collection expression.
    *
    * '''Reference''': [[https://app.fauna.com/documentation/reference/queryapi#miscellaneous-functions]]
    */
  def Collection(name: Expr, scope: Expr): Expr =
    Expr(ObjectV("collection" -> name.value, "scope" -> scope.value))  

  /**
    * A Database expression.
    *
    * '''Reference''': [[https://app.fauna.com/documentation/reference/queryapi#miscellaneous-functions]]
    */
  def Database(name: Expr): Expr =
    Expr(ObjectV("database" -> name.value))

  /**
    * A Database expression.
    *
    * '''Reference''': [[https://app.fauna.com/documentation/reference/queryapi#miscellaneous-functions]]
    */
  def Database(name: Expr, scope: Expr): Expr =
    Expr(ObjectV("database" -> name.value, "scope" -> scope.value))

  /**
    * An Index expression.
    *
    * '''Reference''': [[https://app.fauna.com/documentation/reference/queryapi#miscellaneous-functions]]
    */
  def Index(name: Expr): Expr =
    Expr(ObjectV("index" -> name.value))

  /**
    * An Index expression.
    *
    * '''Reference''': [[https://app.fauna.com/documentation/reference/queryapi#miscellaneous-functions]]
    */
  def Index(name: Expr, scope: Expr): Expr =
    Expr(ObjectV("index" -> name.value, "scope" -> scope.value))

  /**
    * A Function expression.
    *
    * '''Reference''': [[https://app.fauna.com/documentation/reference/queryapi#miscellaneous-functions]]
    */
  def Function(name: Expr): Expr =
    Expr(ObjectV("function" -> name.value))

  /**
    * A Function expression.
    *
    * '''Reference''': [[https://app.fauna.com/documentation/reference/queryapi#miscellaneous-functions]]
    */
  def Function(name: Expr, scope: Expr): Expr =
    Expr(ObjectV("function" -> name.value, "scope" -> scope.value))

  /**
    * A Role expression.
    *
    * '''Reference''': [[https://app.fauna.com/documentation/reference/queryapi#miscellaneous-functions]]
    */
  def Role(name: Expr): Expr =
    Expr(ObjectV("role" -> name.value))

  /**
    * A Role expression.
    *
    * '''Reference''': [[https://app.fauna.com/documentation/reference/queryapi#miscellaneous-functions]]
    */
  def Role(name: Expr, scope: Expr): Expr =
    Expr(ObjectV("role" -> name.value, "scope" -> scope.value))

  /**
   * An Equals expression.
   *
   * '''Reference''': [[https://app.fauna.com/documentation/reference/queryapi#miscellaneous-functions]]
   */
  def Equals(terms: Expr*): Expr =
    Expr(ObjectV("equals" -> varargs(terms)))

  /**
   * A Contains expression.
   *
   * '''Reference''': [[https://app.fauna.com/documentation/reference/queryapi#miscellaneous-functions]]
   */
  @deprecated("use ContainsPath instead", "3.0.0")
  def Contains(path: Expr, in: Expr): Expr =
    Expr(ObjectV("contains" -> path.value, "in" -> in.value))

  /**
   * A ContainsField expression.
   *
   * '''Reference''': [[https://docs.fauna.com/fauna/current/api/fql/functions/containsfield]]
   */
  def ContainsField(field: Expr, in: Expr): Expr =
    Expr(ObjectV("contains_field" -> field.value, "in" -> in.value))

  /**
   * A ContainsPath expression.
   *
   * '''Reference''': [[https://docs.fauna.com/fauna/current/api/fql/functions/containspath]]
   */
  def ContainsPath(path: Expr, in: Expr): Expr =
    Expr(ObjectV("contains_path" -> path.value, "in" -> in.value))

  /**
   * A ContainsValue expression.
   *
   * '''Reference''': [[https://docs.fauna.com/fauna/current/api/fql/functions/containsvalue]]
   */
  def ContainsValue(value: Expr, in: Expr): Expr =
    Expr(ObjectV("contains_value" -> value.value, "in" -> in.value))

  /**
   * A Select expression.
   *
   * '''Reference''': [[https://app.fauna.com/documentation/reference/queryapi#read-functions]]
   */
  def Select(path: Expr, from: Expr): Expr =
    Expr(ObjectV("select" -> path.value, "from" -> from.value))

  def Select(path: Expr, from: Expr, default: Expr): Expr =
    Expr(ObjectV("select" -> path.value, "from" -> from.value, "default" -> default.value))

  /**
    * A SelectAll expression.
    *
    * '''Reference''': [[https://app.fauna.com/documentation/reference/queryapi#read-functions]]
    */
  @deprecated("use SelectAsIndex instead", "2.10.0")
  def SelectAll(path: Expr, from: Expr): Expr =
    Expr(ObjectV("select_all" -> path.value, "from" -> from.value))

    /**
    * A SelectAsIndex expression.
    *
    * '''Reference''': [[https://docs.fauna.com/fauna/current/api/fql/functions/selectasindex]]
    */
  def SelectAsIndex(path: Expr, from: Expr): Expr =
    Expr(ObjectV("select_as_index" -> path.value, "from" -> from.value))

  /**
   * An Abs expression.
   *
   * '''Reference''': [[https://app.fauna.com/documentation/reference/queryapi#mathematical-functions]]
   */
  def Abs(num: Expr): Expr =
    Expr(ObjectV("abs" -> num.value))

  /**
    * An Acos expression.
    *
    * '''Reference''': [[https://app.fauna.com/documentation/reference/queryapi#mathematical-functions]]
    */
  def Acos(num: Expr): Expr =
    Expr(ObjectV("acos" -> num.value))

  /**
   * An Add expression.
   *
   * '''Reference''': [[https://app.fauna.com/documentation/reference/queryapi#mathematical-functions]]
   */
  def Add(terms: Expr*): Expr =
    Expr(ObjectV("add" -> varargs(terms)))

  /**
    * An Asin expression.
    *
    * '''Reference''': [[https://app.fauna.com/documentation/reference/queryapi#mathematical-functions]]
    */
  def Asin(num: Expr): Expr =
    Expr(ObjectV("asin" -> num.value))

  /**
    * An Atan expression.
    *
    * '''Reference''': [[https://app.fauna.com/documentation/reference/queryapi#mathematical-functions]]
    */
  def Atan(num: Expr): Expr =
    Expr(ObjectV("atan" -> num.value))

  /**
    * An BitAnd expression.
    *
    * '''Reference''': [[https://app.fauna.com/documentation/reference/queryapi#mathematical-functions]]
    */
  def BitAnd(terms: Expr*): Expr =
    Expr(ObjectV("bitand" -> varargs(terms)))

  /**
    * A BitNot expression.
    *
    * '''Reference''': [[https://app.fauna.com/documentation/reference/queryapi#mathematical-functions]]
    */
  def BitNot(num: Expr): Expr =
    Expr(ObjectV("bitnot" -> num.value))

  /**
    * An BitOr expression.
    *
    * '''Reference''': [[https://app.fauna.com/documentation/reference/queryapi#mathematical-functions]]
    */
  def BitOr(terms: Expr*): Expr =
    Expr(ObjectV("bitor" -> varargs(terms)))

  /**
    * An BitXor expression.
    *
    * '''Reference''': [[https://app.fauna.com/documentation/reference/queryapi#mathematical-functions]]
    */
  def BitXor(terms: Expr*): Expr =
    Expr(ObjectV("bitxor" -> varargs(terms)))

  /**
    * A Ceil expression.
    *
    * '''Reference''': [[https://app.fauna.com/documentation/reference/queryapi#mathematical-functions]]
    */
  def Ceil(num: Expr): Expr =
    Expr(ObjectV("ceil" -> num.value))

  /**
    * A Cos expression.
    *
    * '''Reference''': [[https://app.fauna.com/documentation/reference/queryapi#mathematical-functions]]
    */
  def Cos(num: Expr): Expr =
    Expr(ObjectV("cos" -> num.value))

  /**
    * A Cosh expression.
    *
    * '''Reference''': [[https://app.fauna.com/documentation/reference/queryapi#mathematical-functions]]
    */
  def Cosh(num: Expr): Expr =
    Expr(ObjectV("cosh" -> num.value))

  /**
    * A Degrees expression.
    *
    * '''Reference''': [[https://app.fauna.com/documentation/reference/queryapi#mathematical-functions]]
    */
  def Degrees(num: Expr): Expr =
    Expr(ObjectV("degrees" -> num.value))

  /**
    * A Divide expression.
    *
    * '''Reference''': [[https://app.fauna.com/documentation/reference/queryapi#mathematical-functions]]
    */
  def Divide(terms: Expr*): Expr =
    Expr(ObjectV("divide" -> varargs(terms)))

  /**
    * An Exp expression.
    *
    * '''Reference''': [[https://app.fauna.com/documentation/reference/queryapi#mathematical-functions]]
    */
  def Exp(num: Expr): Expr =
    Expr(ObjectV("exp" -> num.value))

  /**
    * A Floor expression.
    *
    * '''Reference''': [[https://app.fauna.com/documentation/reference/queryapi#mathematical-functions]]
    */
  def Floor(num: Expr): Expr =
    Expr(ObjectV("floor" -> num.value))

  /**
    * A Hypot expression.
    *
    * '''Reference''': [[https://app.fauna.com/documentation/reference/queryapi#mathematical-functions]]
    */
  def Hypot(num: Expr): Expr =
    Expr(ObjectV("hypot" -> num.value))

  /**
    * A Hypot expression.
    *
    * '''Reference''': [[https://app.fauna.com/documentation/reference/queryapi#mathematical-functions]]
    */
  def Hypot(num: Expr, exp: Expr): Expr =
    Expr(ObjectV("hypot" -> num.value, "b" -> exp.value))

  /**
    * A ln expression.
    *
    * '''Reference''': [[https://app.fauna.com/documentation/reference/queryapi#mathematical-functions]]
    */
  def Ln(num: Expr): Expr =
    Expr(ObjectV("ln" -> num.value))

  /**
    * A Log expression.
    *
    * '''Reference''': [[https://app.fauna.com/documentation/reference/queryapi#mathematical-functions]]
    */
  def Log(num: Expr): Expr =
    Expr(ObjectV("log" -> num.value))

  /**
    * A Max expression.
    *
    * '''Reference''': [[https://app.fauna.com/documentation/reference/queryapi#mathematical-functions]]
    */
  def Max(terms: Expr*): Expr =
    Expr(ObjectV("max" -> varargs(terms)))

  /**
    * A Min expression.
    *
    * '''Reference''': [[https://app.fauna.com/documentation/reference/queryapi#mathematical-functions]]
    */
  def Min(terms: Expr*): Expr =
    Expr(ObjectV("min" -> varargs(terms)))

  /**
    * A Modulo expression.
    *
    * '''Reference''': [[https://app.fauna.com/documentation/reference/queryapi#mathematical-functions]]
    */
  def Modulo(terms: Expr*): Expr =
    Expr(ObjectV("modulo" -> varargs(terms)))

  /**
   * A Multiply expression.
   *
   * '''Reference''': [[https://app.fauna.com/documentation/reference/queryapi#mathematical-functions]]
   */
  def Multiply(terms: Expr*): Expr =
    Expr(ObjectV("multiply" -> varargs(terms)))

  /**
    * A Pow expression.
    *
    * '''Reference''': [[https://app.fauna.com/documentation/reference/queryapi#mathematical-functions]]
    */
  def Pow(num: Expr): Expr =
    Expr(ObjectV("pow" -> num.value))

  /**
    * A Pow expression.
    *
    * '''Reference''': [[https://app.fauna.com/documentation/reference/queryapi#mathematical-functions]]
    */
  def Pow(num: Expr, exp: Expr): Expr =
    Expr(ObjectV("pow" -> num.value, "exp" -> exp.value))

  /**
    * A Radians expression.
    *
    * '''Reference''': [[https://app.fauna.com/documentation/reference/queryapi#mathematical-functions]]
    */
  def Radians(num: Expr): Expr =
    Expr(ObjectV("radians" -> num.value))

  /**
    * A Round expression.
    *
    * '''Reference''': [[https://app.fauna.com/documentation/reference/queryapi#mathematical-functions]]
    */
  def Round(num: Expr): Expr =
    Expr(ObjectV("round" -> num.value))

  /**
    * A Round expression.
    *
    * '''Reference''': [[https://app.fauna.com/documentation/reference/queryapi#mathematical-functions]]
    */
  def Round(num: Expr, precision: Expr): Expr =
    Expr(ObjectV("round" -> num.value, "precision" -> precision.value))

  /**
    * A sign expression.
    *
    * '''Reference''': [[https://app.fauna.com/documentation/reference/queryapi#mathematical-functions]]
    */
  def Sign(num: Expr): Expr =
    Expr(ObjectV("sign" -> num.value))

  /**
    * A sin expression.
    *
    * '''Reference''': [[https://app.fauna.com/documentation/reference/queryapi#mathematical-functions]]
    */
  def Sin(num: Expr): Expr =
    Expr(ObjectV("sin" -> num.value))

  /**
    * A sinh expression.
    *
    * '''Reference''': [[https://app.fauna.com/documentation/reference/queryapi#mathematical-functions]]
    */
  def Sinh(num: Expr): Expr =
    Expr(ObjectV("sinh" -> num.value))

  /**
    * A sqrt expression.
    *
    * '''Reference''': [[https://app.fauna.com/documentation/reference/queryapi#mathematical-functions]]
    */
  def Sqrt(num: Expr): Expr =
    Expr(ObjectV("sqrt" -> num.value))

  /**
   * A Subtract expression.
   *
   * '''Reference''': [[https://app.fauna.com/documentation/reference/queryapi#mathematical-functions]]
   */
  def Subtract(terms: Expr*): Expr =
    Expr(ObjectV("subtract" -> varargs(terms)))

  /**
    * A Tan expression.
    *
    * '''Reference''': [[https://app.fauna.com/documentation/reference/queryapi#mathematical-functions]]
    */
  def Tan(num: Expr): Expr =
    Expr(ObjectV("tan" -> num.value))

  /**
    * A Tanh expression.
    *
    * '''Reference''': [[https://app.fauna.com/documentation/reference/queryapi#mathematical-functions]]
    */
  def Tanh(num: Expr): Expr =
    Expr(ObjectV("tanh" -> num.value))

  /**
    * A Trunc expression.
    *
    * '''Reference''': [[https://app.fauna.com/documentation/reference/queryapi#mathematical-functions]]
    */
  def Trunc(num: Expr): Expr =
    Expr(ObjectV("trunc" -> num.value))

  /**
    * A Trunc expression.
    *
    * '''Reference''': [[https://app.fauna.com/documentation/reference/queryapi#mathematical-functions]]
    */
  def Trunc(num: Expr, precision: Expr): Expr =
    Expr(ObjectV("trunc" -> num.value, "precision" -> precision.value))

  /**
    * Count the number of elements in the collection.
    *
    * '''Reference''': [[https://docs.fauna.com/fauna/current/api/fql/functions/count]]
    */
  def Count(collection: Expr): Expr =
    Expr(ObjectV("count" -> collection.value))

  /**
    * Sum the elements in the collection.
    *
    * '''Reference''': [[https://docs.fauna.com/fauna/current/api/fql/functions/sum]]
    */
  def Sum(collection: Expr): Expr =
    Expr(ObjectV("sum" -> collection.value))

  /**
    * Returns the mean of all elements in the collection.
    *
    * '''Reference''': [[https://docs.fauna.com/fauna/current/api/fql/functions/mean]]
    */
  def Mean(collection: Expr): Expr =
    Expr(ObjectV("mean" -> collection.value))

  /**
    * Evaluates to true if all elements of the collection is true.
    *
    * '''Reference''': [[https://docs.fauna.com/fauna/current/api/fql/functions/all]]
    */
  def All(collection: Expr): Expr =
    Expr(ObjectV("all" -> collection.value))

  /**
    * Evaluates to true if any element of the collection is true.
    *
    * '''Reference''': [[https://docs.fauna.com/fauna/current/api/fql/functions/any]]
    */
  def Any(collection: Expr): Expr =
    Expr(ObjectV("any" -> collection.value))

  /**
    * A LT expression.
    *
    * '''Reference''': [[https://app.fauna.com/documentation/reference/queryapi#logical-functions]]
    */
  def LT(terms: Expr*): Expr =
    Expr(ObjectV("lt" -> varargs(terms)))

  /**
    * A LTE expression.
    *
    * '''Reference''': [[https://app.fauna.com/documentation/reference/queryapi#logical-functions]]
    */
  def LTE(terms: Expr*): Expr =
    Expr(ObjectV("lte" -> varargs(terms)))

  /**
    * A GT expression.
    *
    * '''Reference''': [[https://app.fauna.com/documentation/reference/queryapi#logical-functions]]
    */
  def GT(terms: Expr*): Expr =
    Expr(ObjectV("gt" -> varargs(terms)))

  /**
    * A GTE expression.
    *
    * '''Reference''': [[https://app.fauna.com/documentation/reference/queryapi#logical-functions]]
    */
  def GTE(terms: Expr*): Expr =
    Expr(ObjectV("gte" -> varargs(terms)))

  /**
    * An And expression.
    *
    * '''Reference''': [[https://app.fauna.com/documentation/reference/queryapi#logical-functions]]
    */
  def And(terms: Expr*): Expr =
    Expr(ObjectV("and" -> varargs(terms)))

  /**
    * An Or expression.
    *
    * '''Reference''': [[https://app.fauna.com/documentation/reference/queryapi#logical-functions]]
    */
  def Or(terms: Expr*): Expr =
    Expr(ObjectV("or" -> varargs(terms)))

  /**
    * A Not expression.
    *
    * '''Reference''': [[https://app.fauna.com/documentation/reference/queryapi#logical-functions]]
    */
  def Not(term: Expr): Expr =
    Expr(ObjectV("not" -> term.value))

  /**
    * Casts an expression to a string value, if possible.
    */
  def ToString(term: Expr): Expr =
    Expr(ObjectV("to_string" -> term.value))

  /**
    * Casts an expression to a numeric value, if possible.
    */
  def ToNumber(term: Expr): Expr =
    Expr(ObjectV("to_number" -> term.value))

  /**
    * Casts an expression to a double value, if possible.
    */
  def ToDouble(term: Expr): Expr =
    Expr(ObjectV("to_double" -> term.value))

  /**
    * Casts an expression to an integer value, if possible.
    */
  def ToInteger(term: Expr): Expr =
    Expr(ObjectV("to_integer" -> term.value))

  /**
    * Casts an expression to a time value, if possible.
    *
    * '''Reference''': [[https://app.fauna.com/documentation/reference/queryapi#time-functions]]
    */
  def ToTime(term: Expr): Expr =
    Expr(ObjectV("to_time" -> term.value))

  /**
   * Converts a time expression to seconds since the UNIX epoch.
   *
   * '''Reference''': [[https://app.fauna.com/documentation/reference/queryapi#time-functions]]
   */ 
  def ToSeconds(term: Expr): Expr =
    Expr(ObjectV("to_seconds" -> term.value))

  /**
   * Converts a time expression to milliseconds since the UNIX epoch.
   *
   * '''Reference''': [[https://app.fauna.com/documentation/reference/queryapi#time-functions]]
   */
  def ToMillis(term: Expr): Expr =
    Expr(ObjectV("to_millis" -> term.value))

  /**
   * Converts a time expression to microseconds since the UNIX epoch.
   *
   * '''Reference''': [[https://app.fauna.com/documentation/reference/queryapi#time-functions]]
   */ 
  def ToMicros(term: Expr): Expr =
    Expr(ObjectV("to_micros" -> term.value))

  /**
   * Returns a time expression's day of the month, from 1 to 31.
   *
   * '''Reference''': [[https://app.fauna.com/documentation/reference/queryapi#time-functions]]
   */ 
  def DayOfMonth(term: Expr): Expr =
    Expr(ObjectV("day_of_month" -> term.value))

  /**
    * Returns a time expression's day of the week following ISO-8601 convention, from 1 (Monday) to 7 (Sunday).
    *
    * '''Reference''': [[https://app.fauna.com/documentation/reference/queryapi#time-functions]]
    */ 
  def DayOfWeek(term: Expr): Expr =
    Expr(ObjectV("day_of_week" -> term.value))

  /**
    * Returns a time expression's day of the year, from 1 to 365, or 366 in a leap year.
    *
    * '''Reference''': [[https://app.fauna.com/documentation/reference/queryapi#time-functions]]
    */
  def DayOfYear(term: Expr): Expr =
    Expr(ObjectV("day_of_year" -> term.value))

  /**
    * Returns the time expression's year, following the ISO-8601 standard.
    *
    * '''Reference''': [[https://app.fauna.com/documentation/reference/queryapi#time-functions]]
    */ 
  def Year(term: Expr): Expr =
    Expr(ObjectV("year" -> term.value))

  /**
    * Returns a time expression's month of the year, from 1 to 12.
    *
    * '''Reference''': [[https://app.fauna.com/documentation/reference/queryapi#time-functions]]
    */ 
  def Month(term: Expr): Expr =
    Expr(ObjectV("month" -> term.value))
  
  /**
    * Returns a time expression's hour of the day, from 0 to 23.
    *
    * '''Reference''': [[https://app.fauna.com/documentation/reference/queryapi#time-functions]]
    */   
  def Hour(term: Expr): Expr =
    Expr(ObjectV("hour" -> term.value))

  /**
    * Returns a time expression's minute of the hour, from 0 to 59.
    *
    * '''Reference''': [[https://app.fauna.com/documentation/reference/queryapi#time-functions]]
    */   
  def Minute(term: Expr): Expr =
    Expr(ObjectV("minute" -> term.value))

  /**
    * Returns a time expression's second of the minute, from 0 to 59.
    *
    * '''Reference''': [[https://app.fauna.com/documentation/reference/queryapi#time-functions]]
    */ 
  def Second(term: Expr): Expr =
    Expr(ObjectV("second" -> term.value))

  /**
    * Casts an expression to a data value, if possible.
    *
    * '''Reference''': [[https://app.fauna.com/documentation/reference/queryapi#time-functions]]
    */
  def ToDate(term: Expr): Expr =
    Expr(ObjectV("to_date" -> term.value))

  /**
    * Merge two or more objects into a single one.
    *
    * '''Reference''': [[https://app.fauna.com/documentation/reference/queryapi#object-functions]]
    */
  def Merge(merge: Expr, `with`: Expr): Expr =
    Expr(ObjectV("merge" -> merge.value, "with" -> `with`.value))

  /**
    * Merge two or more objects into a single one. A lambda can be specified to resolve conflicts.
    *
    * '''Reference''': [[https://app.fauna.com/documentation/reference/queryapi#object-functions]]
    */
  def Merge(merge: Expr, `with`: Expr, lambda: Expr): Expr =
    Expr(ObjectV("merge" -> merge.value, "with" -> `with`.value, "lambda" -> lambda.value))

  /**
    * Try to convert an array of (field, value) into an object.
    */
  def ToObject(fields: Expr): Expr =
    Expr(ObjectV("to_object" -> fields.value))

  /**
    * Try to convert an object into an array of (field, value).
    */
  def ToArray(obj: Expr): Expr =
    Expr(ObjectV("to_array" -> obj.value))

  /**
    * Check if the expression is a number.
    *
    * '''Reference''': [[https://docs.fauna.com/fauna/current/api/fql/functions/isnumber]]
    */
  def IsNumber(expr: Expr): Expr =
    Expr(ObjectV("is_number" -> expr.value))

  /**
    * Check if the expression is a double.
    *
    * '''Reference''': [[https://docs.fauna.com/fauna/current/api/fql/functions/isdouble]]
    */
  def IsDouble(expr: Expr): Expr =
    Expr(ObjectV("is_double" -> expr.value))

  /**
    * Check if the expression is an integer.
    *
    * '''Reference''': [[https://docs.fauna.com/fauna/current/api/fql/functions/isinteger]]
    */
  def IsInteger(expr: Expr): Expr =
    Expr(ObjectV("is_integer" -> expr.value))

  /**
    * Check if the expression is a boolean.
    *
    * '''Reference''': [[https://docs.fauna.com/fauna/current/api/fql/functions/isboolean]]
    */
  def IsBoolean(expr: Expr): Expr =
    Expr(ObjectV("is_boolean" -> expr.value))

  /**
    * Check if the expression is null.
    *
    * '''Reference''': [[https://docs.fauna.com/fauna/current/api/fql/functions/isnull]]
    */
  def IsNull(expr: Expr): Expr =
    Expr(ObjectV("is_null" -> expr.value))

  /**
    * Check if the expression is a byte array.
    *
    * '''Reference''': [[https://docs.fauna.com/fauna/current/api/fql/functions/isbytes]]
    */
  def IsBytes(expr: Expr): Expr =
    Expr(ObjectV("is_bytes" -> expr.value))

  /**
    * Check if the expression is a timestamp.
    *
    * '''Reference''': [[https://docs.fauna.com/fauna/current/api/fql/functions/istimestamp]]
    */
  def IsTimestamp(expr: Expr): Expr =
    Expr(ObjectV("is_timestamp" -> expr.value))

  /**
    * Check if the expression is a date.
    *
    * '''Reference''': [[https://docs.fauna.com/fauna/current/api/fql/functions/isdate]]
    */
  def IsDate(expr: Expr): Expr =
    Expr(ObjectV("is_date" -> expr.value))

  /**
    * Check if the expression is a string.
    *
    * '''Reference''': [[https://docs.fauna.com/fauna/current/api/fql/functions/isstring]]
    */
  def IsString(expr: Expr): Expr =
    Expr(ObjectV("is_string" -> expr.value))

  /**
    * Check if the expression is an array.
    *
    * '''Reference''': [[https://docs.fauna.com/fauna/current/api/fql/functions/isarray]]
    */
  def IsArray(expr: Expr): Expr =
    Expr(ObjectV("is_array" -> expr.value))

  /**
    * Check if the expression is an object.
    *
    * '''Reference''': [[https://docs.fauna.com/fauna/current/api/fql/functions/isobject]]
    */
  def IsObject(expr: Expr): Expr =
    Expr(ObjectV("is_object" -> expr.value))

  /**
    * Check if the expression is a reference.
    *
    * '''Reference''': [[https://docs.fauna.com/fauna/current/api/fql/functions/isref]]
    */
  def IsRef(expr: Expr): Expr =
    Expr(ObjectV("is_ref" -> expr.value))

  /**
    * Check if the expression is a set.
    *
    * '''Reference''': [[https://docs.fauna.com/fauna/current/api/fql/functions/isset]]
    */
  def IsSet(expr: Expr): Expr =
    Expr(ObjectV("is_set" -> expr.value))

  /**
    * Check if the expression is a document (either a reference or an instance).
    *
    * '''Reference''': [[https://docs.fauna.com/fauna/current/api/fql/functions/isdoc]]
    */
  def IsDoc(expr: Expr): Expr =
    Expr(ObjectV("is_doc" -> expr.value))

  /**
    * Check if the expression is a lambda.
    *
    * '''Reference''': [[https://docs.fauna.com/fauna/current/api/fql/functions/islambda]]
    */
  def IsLambda(expr: Expr): Expr =
    Expr(ObjectV("is_lambda" -> expr.value))

  /**
    * Check if the expression is a collection.
    *
    * '''Reference''': [[https://docs.fauna.com/fauna/current/api/fql/functions/iscollection]]
    */
  def IsCollection(expr: Expr): Expr =
    Expr(ObjectV("is_collection" -> expr.value))

  /**
    * Check if the expression is a database.
    *
    * '''Reference''': [[https://docs.fauna.com/fauna/current/api/fql/functions/isdatabase]]
    */
  def IsDatabase(expr: Expr): Expr =
    Expr(ObjectV("is_database" -> expr.value))

  /**
    * Check if the expression is an index.
    *
    * '''Reference''': [[https://docs.fauna.com/fauna/current/api/fql/functions/isindex]]
    */
  def IsIndex(expr: Expr): Expr =
    Expr(ObjectV("is_index" -> expr.value))

  /**
    * Check if the expression is a function.
    *
    * '''Reference''': [[https://docs.fauna.com/fauna/current/api/fql/functions/isfunction]]
    */
  def IsFunction(expr: Expr): Expr =
    Expr(ObjectV("is_function" -> expr.value))

  /**
    * Check if the expression is a key.
    *
    * '''Reference''': [[https://docs.fauna.com/fauna/current/api/fql/functions/iskey]]
    */
  def IsKey(expr: Expr): Expr =
    Expr(ObjectV("is_key" -> expr.value))

  /**
    * Check if the expression is a token.
    *
    * '''Reference''': [[https://docs.fauna.com/fauna/current/api/fql/functions/istoken]]
    */
  def IsToken(expr: Expr): Expr =
    Expr(ObjectV("is_token" -> expr.value))

  /**
    * Check if the expression is a credentials.
    *
    * '''Reference''': [[https://docs.fauna.com/fauna/current/api/fql/functions/iscredentials]]
    */
  def IsCredentials(expr: Expr): Expr =
    Expr(ObjectV("is_credentials" -> expr.value))

  /**
    * Check if the expression is a role.
    *
    * '''Reference''': [[https://docs.fauna.com/fauna/current/api/fql/functions/isrole]]
    */
  def IsRole(expr: Expr): Expr =
    Expr(ObjectV("is_role" -> expr.value))
}<|MERGE_RESOLUTION|>--- conflicted
+++ resolved
@@ -707,7 +707,6 @@
     Expr(ObjectV("has_identity" -> NullV))
 
   /**
-<<<<<<< HEAD
     * An CreateAccessProvider expression.
     *
     * @param params An object of parameters used to create a new access provider.
@@ -726,7 +725,6 @@
   
   /**
     * An HasCurrentIdentity expression.
-=======
     * A HasCurrentToken expression.
     *
     * '''Reference''': [[https://docs.fauna.com/fauna/current/api/fql/functions/hascurrenttoken]]
@@ -744,7 +742,6 @@
 
   /**
     * A HasCurrentIdentity expression.
->>>>>>> 046e39cc
     *
     * '''Reference''': [[https://docs.fauna.com/fauna/current/api/fql/functions/hascurrentidentity]]
     */
