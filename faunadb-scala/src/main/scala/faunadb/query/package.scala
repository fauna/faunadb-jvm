package faunadb

import com.fasterxml.jackson.annotation.JsonValue
import faunadb.values._
import scala.annotation.meta.getter
import scala.language.experimental.macros
import scala.language.implicitConversions

/**
  * Functions modeling the FaunaDB Query language.
  *
  * Documents of these Collections can be composed to model a query expression, which can then be passed to
  * [[FaunaClient!.query(expr:faunadb\.query\.Expr)*]] in order to execute the query.
  *
  * ===Examples===
  *
  * {{{
  * val query = Create(Collection("spells"), Obj("data" -> Obj("name" -> "Magic Missile")))
  * }}}
  *
  * {{{
  * val query = Map(Paginate(Match(Index("spells_by_name"), "Magic Missile")), Lambda(r => Get(r)))
  * }}}
  */
package query {

  /**
    * A query language expression.
    */
  case class Expr private[query] (@(JsonValue @getter) value: Value) extends AnyVal

  object Expr {
    implicit def encode[T: Encoder](obj: T): Expr = new Expr(wrapValue(obj))

    private def wrapValue(value: Value): Value = value match {
      case ObjectV(fields) => ObjectV("object" -> ObjectV(fields.map { case (k, v) => (k, wrapValue(v)) }))
      case ArrayV(values) => ArrayV(values.map(wrapValue))
      case _ => value
    }

    private[query] def apply(value: Value): Expr = new Expr(value)
  }

  /**
    * Enumeration for time units. Used by [[https://app.fauna.com/documentation/reference/queryapi#time-and-date]].
    */
  sealed abstract class TimeUnit(val expr: Expr)
  object TimeUnit {
    case object Day extends TimeUnit("day")
    case object HalfDay extends TimeUnit("half day")
    case object Hour extends TimeUnit("hour")
    case object Minute extends TimeUnit("minute")
    case object Second extends TimeUnit("second")
    case object Millisecond extends TimeUnit("millisecond")
    case object Microsecond extends TimeUnit("microsecond")
    case object Nanosecond extends TimeUnit("nanosecond")
  }

  /**
    * Enumeration for event action types.
    */
  sealed abstract class Action(val expr: Expr)
  object Action {
    case object Create extends Action("create")
    case object Delete extends Action("delete")
  }

  /**
    * Enumeration for casefold operation.
    */
  sealed abstract class Normalizer(val expr: Expr)
  object Normalizer {
    case object NFD extends Normalizer("NFD")
    case object NFC extends Normalizer("NFC")
    case object NFKD extends Normalizer("NFKD")
    case object NFKC extends Normalizer("NFKC")
    case object NFKCCaseFold extends Normalizer("NFKCCaseFold")
  }

  /**
    * Helper for path syntax
    */
  case class Path private (segments: Expr*) extends AnyVal {
    def /(sub: Path): Path = Path(segments ++ sub.segments: _*)
  }

  /**
    * Helper for pagination cursors
    */
  sealed trait Cursor
  object Cursor {
    implicit def exprToCursor(expr: Expr): Cursor =
      RawCursor(expr)
  }
  case class Before(expr: Expr) extends Cursor
  case class After(expr: Expr) extends Cursor
  case class RawCursor(expr: Expr) extends Cursor
  case object NoCursor extends Cursor
}

package object query {

  // implicit conversions

  implicit def strToPath(str: String): Path = Path(Expr(StringV(str)))
  implicit def intToPath(int: Int): Path = Path(Expr(LongV(int.toLong)))
  implicit def pathToExpr(path: Path): Expr = Expr(varargs(path.segments))

  // Helpers

  private def varargs(exprs: Seq[Expr]) =
    exprs match {
      case Seq(e) => e.value
      case es     => ArrayV(es map (_.value): _*)
    }

  private def unwrap(exprs: Seq[Expr]) =
    exprs map { _.value }

  private def unwrapPairs(exprs: Seq[(String, Expr)]) =
    exprs map { t => (t._1, t._2.value) }

  // Values

  /**
    * Creates a RefV value. The string "collections/widget/123" will be equivalent to:
    * {{{
    * RefV("123", RefV("widget", Native.Collections))
    * }}}
    *
    * '''Reference''': [[https://app.fauna.com/documentation/reference/queryapi#simple-type]]
    */
  def Ref(value: String): Expr =
    Expr(ObjectV("@ref" -> StringV(value)))

  def Ref(collectionRef: Expr, id: Expr): Expr =
    Expr(ObjectV("ref" -> collectionRef.value, "id" -> id.value))

  /** Native reference to all classes */
  @deprecated("use Collections instead", "2.7.0")
  def Classes(scope: Expr = NullV): Expr =
    Expr(ObjectV("classes" -> scope.value))

    /** Native reference to all classes */
  def Collections(scope: Expr = NullV): Expr =
    Expr(ObjectV("collections" -> scope.value))

  /** Native reference to all databases */
  def Databases(scope: Expr = NullV): Expr =
    Expr(ObjectV("databases" -> scope.value))

  /** Native reference to all indexes */
  def Indexes(scope: Expr = NullV): Expr =
    Expr(ObjectV("indexes" -> scope.value))

  /** Native reference to all functions */
  def Functions(scope: Expr = NullV): Expr =
    Expr(ObjectV("functions" -> scope.value))

  /** Native reference to all roles */
  def Roles(scope: Expr = NullV): Expr =
    Expr(ObjectV("roles" -> scope.value))

  /** Native reference to all keys */
  def Keys(scope: Expr = NullV): Expr =
    Expr(ObjectV("keys" -> scope.value))

  /** Native reference to all tokens */
  def Tokens(scope: Expr = NullV): Expr =
    Expr(ObjectV("tokens" -> scope.value))

  /** Native reference to all credentials */
  def Credentials(scope: Expr = NullV): Expr =
    Expr(ObjectV("credentials" -> scope.value))

  /** Returns a set of all documents in the given collection */
  def Documents(collection: Expr): Expr =
    Expr(ObjectV("documents" -> collection.value))

  /**
    * An Array value.
    *
    * '''Reference''': [[https://app.fauna.com/documentation/reference/queryapi#simple-type]]
    */
  def Arr(elems: Expr*): Expr =
    Expr(ArrayV(unwrap(elems): _*))

  /**
    * An Object value.
    *
    * '''Reference''': [[https://app.fauna.com/documentation/reference/queryapi#simple-type]]
    */
  def Obj(pairs: (String, Expr)*): Expr =
    Expr(ObjectV("object" -> ObjectV(unwrapPairs(pairs): _*)))

  /**
    * A Null value.
    *
    * '''Reference''': [[https://app.fauna.com/documentation/reference/queryapi#simple-type]]
    */
  def Null(): Expr =
    Expr(NullV)

  // Basic Forms

  /**
    * A Abort expression.
    *
    * '''Reference''': [[https://app.fauna.com/documentation/reference/queryapi#basic-forms]]
    */
  def Abort(msg: Expr): Expr =
    Expr(ObjectV("abort" -> msg.value))

  /**
    * A Call expression.
    *
    * '''Reference''': [[https://app.fauna.com/documentation/reference/queryapi#basic-forms]]
    */
  def Call(ref: Expr, arguments: Expr*): Expr =
    Expr(ObjectV("call" -> ref.value, "arguments" -> varargs(arguments)))

  /**
    * A Query expression.
    *
    * '''Reference''': [[https://app.fauna.com/documentation/reference/queryapi#basic-forms]]
    */
  def Query(fn: Expr => Expr): Expr = macro QueryMacros.query
  def Query(fn: (Expr, Expr) => Expr): Expr = macro QueryMacros.query
  def Query(fn: (Expr, Expr, Expr) => Expr): Expr = macro QueryMacros.query
  def Query(fn: (Expr, Expr, Expr, Expr) => Expr): Expr = macro QueryMacros.query
  def Query(fn: (Expr, Expr, Expr, Expr, Expr) => Expr): Expr = macro QueryMacros.query
  def Query(fn: (Expr, Expr, Expr, Expr, Expr, Expr) => Expr): Expr = macro QueryMacros.query
  def Query(fn: (Expr, Expr, Expr, Expr, Expr, Expr, Expr) => Expr): Expr = macro QueryMacros.query
  def Query(fn: (Expr, Expr, Expr, Expr, Expr, Expr, Expr, Expr) => Expr): Expr = macro QueryMacros.query
  def Query(fn: (Expr, Expr, Expr, Expr, Expr, Expr, Expr, Expr, Expr) => Expr): Expr = macro QueryMacros.query
  def Query(fn: (Expr, Expr, Expr, Expr, Expr, Expr, Expr, Expr, Expr, Expr) => Expr): Expr = macro QueryMacros.query

  def Query(lambda: Expr): Expr =
    Expr(ObjectV("query" -> lambda.value))

  /**
    * A At expression.
    *
    * '''Reference''': [[https://app.fauna.com/documentation/reference/queryapi#basic-forms]]
    */
  def At(timestamp: Expr, expr: Expr): Expr =
    Expr(ObjectV("at" -> timestamp.value, "expr" -> expr.value))

  /**
    * A Let expression.
    *
    * '''Reference''': [[https://app.fauna.com/documentation/reference/queryapi#basic-forms]]
    */

  def Let(block: => Any): Expr = macro QueryMacros.let

  def Let(bindings: Seq[(String, Expr)], in: Expr): Expr =
    Expr(ObjectV("let" -> ArrayV(unwrapPairs(bindings) map { ObjectV(_) }: _*), "in" -> in.value))

  /**
    * A Var expression.
    *
    * '''Reference''': [[https://app.fauna.com/documentation/reference/queryapi#basic-forms]]
    */
  def Var(name: String): Expr =
    Expr(ObjectV("var" -> StringV(name)))

  /**
   * An If expression.
   *
   * '''Reference''': [[https://app.fauna.com/documentation/reference/queryapi#basic-forms]]
   */
  def If(pred: Expr, `then`: Expr, `else`: Expr): Expr =
    Expr(ObjectV("if" -> pred.value, "then" -> `then`.value, "else" -> `else`.value))

  /**
   * A Do expression.
   *
   * '''Reference''': [[https://app.fauna.com/documentation/reference/queryapi#basic-forms]]
   */
  def Do(exprs: Expr*): Expr =
    Expr(ObjectV("do" -> ArrayV(unwrap(exprs): _*)))

  /**
   * A Lambda expression.
   *
   * '''Reference''': [[https://app.fauna.com/documentation/reference/queryapi#basic-forms]]
   */
  def Lambda(fn: Expr => Expr): Expr = macro QueryMacros.lambda
  def Lambda(fn: (Expr, Expr) => Expr): Expr = macro QueryMacros.lambda
  def Lambda(fn: (Expr, Expr, Expr) => Expr): Expr = macro QueryMacros.lambda
  def Lambda(fn: (Expr, Expr, Expr, Expr) => Expr): Expr = macro QueryMacros.lambda
  def Lambda(fn: (Expr, Expr, Expr, Expr, Expr) => Expr): Expr = macro QueryMacros.lambda
  def Lambda(fn: (Expr, Expr, Expr, Expr, Expr, Expr) => Expr): Expr = macro QueryMacros.lambda
  def Lambda(fn: (Expr, Expr, Expr, Expr, Expr, Expr, Expr) => Expr): Expr = macro QueryMacros.lambda
  def Lambda(fn: (Expr, Expr, Expr, Expr, Expr, Expr, Expr, Expr) => Expr): Expr = macro QueryMacros.lambda
  def Lambda(fn: (Expr, Expr, Expr, Expr, Expr, Expr, Expr, Expr, Expr) => Expr): Expr = macro QueryMacros.lambda
  def Lambda(fn: (Expr, Expr, Expr, Expr, Expr, Expr, Expr, Expr, Expr, Expr) => Expr): Expr = macro QueryMacros.lambda

  def Lambda(lambda: Expr, expr: Expr): Expr =
    Expr(ObjectV("lambda" -> lambda.value, "expr" -> expr.value))

  // Collection Functions

  /**
   * A Map expression.
   *
   * '''Reference''': [[https://app.fauna.com/documentation/reference/queryapi#collections]]
   */
  def Map(collection: Expr, lambda: Expr): Expr =
    Expr(ObjectV("map" -> lambda.value, "collection" -> collection.value))

  /**
   * A Foreach expression.
   *
   * '''Reference''': [[https://app.fauna.com/documentation/reference/queryapi#collections]]
   */
  def Foreach(collection: Expr, lambda: Expr): Expr =
    Expr(ObjectV("foreach" -> lambda.value, "collection" -> collection.value))

  /**
    * A Filter expression.
    *
    * '''Reference''': [[https://app.fauna.com/documentation/reference/queryapi#collections]]
    */
  def Filter(collection: Expr, lambda: Expr): Expr =
    Expr(ObjectV("filter" -> lambda.value, "collection" -> collection.value))

  /**
    * A Prepend expression.
    *
    * '''Reference''': [[https://app.fauna.com/documentation/reference/queryapi#collections]]
    */
  def Prepend(elems: Expr, collection: Expr): Expr =
    Expr(ObjectV("prepend" -> elems.value, "collection" -> collection.value))

  /**
    * An Append expression.
    *
    * '''Reference''': [[https://app.fauna.com/documentation/reference/queryapi#collections]]
    */
  def Append(elems: Expr, collection: Expr): Expr =
    Expr(ObjectV("append" -> elems.value, "collection" -> collection.value))

  /**
    * A Take expression.
    *
    * '''Reference''': [[https://app.fauna.com/documentation/reference/queryapi#collections]]
    */
  def Take(num: Expr, collection: Expr): Expr =
    Expr(ObjectV("take" -> num.value, "collection" -> collection.value))

  /**
    * A Drop expression.
    *
    * '''Reference''': [[https://app.fauna.com/documentation/reference/queryapi#collections]]
    */
  def Drop(num: Expr, collection: Expr): Expr =
    Expr(ObjectV("drop" -> num.value, "collection" -> collection.value))

  /**
    * A IsEmpty expression.
    *
    * '''Reference''': [[https://app.fauna.com/documentation/reference/queryapi#collections]]
    */
  def IsEmpty(collection: Expr): Expr =
    Expr(ObjectV("is_empty" -> collection.value))

  /**
    * A IsNonEmpty expression.
    *
    * '''Reference''': [[https://app.fauna.com/documentation/reference/queryapi#collections]]
    */
  def IsNonEmpty(collection: Expr): Expr =
    Expr(ObjectV("is_nonempty" -> collection.value))

  // Read Functions

  /**
   * A Get expression.
   *
   * '''Reference''': [[https://app.fauna.com/documentation/reference/queryapi#read-functions]]
   */
  def Get(resource: Expr): Expr =
    Expr(ObjectV("get" -> resource.value))

  def Get(resource: Expr, ts: Expr): Expr =
    Expr(ObjectV("get" -> resource.value, "ts" -> ts.value))

  /**
    * A KeyFromSecret expression.
    *
    * '''Reference''': [[https://app.fauna.com/documentation/reference/queryapi#read-functions]]
    */
  def KeyFromSecret(secret: Expr): Expr =
    Expr(ObjectV("key_from_secret" -> secret.value))

  /**
    * A Reduce expression.
    *
    * '''Reference''': [[https://docs.fauna.com/fauna/current/api/fql/functions/reduce]]
    */
  def Reduce(lambda: Expr, initial: Expr, collection: Expr): Expr =
    Expr(ObjectV("reduce" -> lambda.value, "initial" -> initial.value, "collection" -> collection.value))

  /**
    * A Reverse expression.
    *
    * '''Reference''': [[https://docs.fauna.com/fauna/current/api/fql/functions/reverse]]
    */
  def Reverse(source: Expr): Expr =
    Expr(ObjectV("reverse" -> source.value))

  /**
   * A Paginate expression.
   *
   * '''Reference''': [[https://app.fauna.com/documentation/reference/queryapi#read-functions]]
   */
  def Paginate(
    resource: Expr,
    cursor: Cursor = NoCursor,
    ts: Expr = Expr(NullV),
    size: Expr = Expr(NullV),
    sources: Expr = Expr(NullV),
    events: Expr = Expr(NullV)): Expr = {

    val call = List.newBuilder[(String, Value)]
    call += "paginate" -> resource.value

    cursor match {
      case b: Before    => call += "before" -> b.expr.value
      case a: After     => call += "after" -> a.expr.value
      case r: RawCursor => call += "cursor" -> r.expr.value
      case NoCursor     => ()
    }

    val nullExpr = Expr(NullV)

    if (ts != nullExpr) call += "ts" -> ts.value
    if (size != nullExpr) call += "size" -> size.value
    if (events != nullExpr) call += "events" -> events.value
    if (sources != nullExpr) call += "sources" -> sources.value

    Expr(ObjectV(call.result: _*))
  }

  /**
   * An Exists expression.
   *
   * '''Reference''': [[https://app.fauna.com/documentation/reference/queryapi#read-functions]]
   */
  def Exists(ref: Expr): Expr =
    Expr(ObjectV("exists" -> ref.value))

  def Exists(ref: Expr, ts: Expr): Expr =
    Expr(ObjectV("exists" -> ref.value, "ts" -> ts.value))

  // Write Functions

  /**
   * A Create expression.
   *
   * '''Reference''': [[https://app.fauna.com/documentation/reference/queryapi#write-functions]]
   */
  def Create(ref: Expr, params: Expr): Expr =
    Expr(ObjectV("create" -> ref.value, "params" -> params.value))

  /**
   * An Update expression.
   *
   * '''Reference''': [[https://app.fauna.com/documentation/reference/queryapi#write-functions]]
   */
  def Update(ref: Expr, params: Expr): Expr =
    Expr(ObjectV("update" -> ref.value, "params" -> params.value))

  /**
   * A Replace expression.
   *
   * '''Reference''': [[https://app.fauna.com/documentation/reference/queryapi#write-functions]]
   */
  def Replace(ref: Expr, params: Expr): Expr =
    Expr(ObjectV("replace" -> ref.value, "params" -> params.value))

  /**
   * A Delete expression.
   *
   * '''Reference''': [[https://app.fauna.com/documentation/reference/queryapi#write-functions]]
   */
  def Delete(ref: Expr): Expr =
    Expr(ObjectV("delete" -> ref.value))

  /**
    * An Insert expression.
    *
    * '''Reference''': [[https://app.fauna.com/documentation/reference/queryapi#write-functions]]
    */
  def Insert(ref: Expr, ts: Expr, action: Action, params: Expr): Expr =
    Insert(ref, ts, action.expr, params)

  def Insert(ref: Expr, ts: Expr, action: Expr, params: Expr): Expr =
    Expr(ObjectV("insert" -> ref.value, "ts" -> ts.value, "action" -> action.value, "params" -> params.value))

  /**
    * A Remove expression.
    *
    * '''Reference''': [[https://app.fauna.com/documentation/reference/queryapi#write-functions]]
    */
  def Remove(ref: Expr, ts: Expr, action: Action): Expr =
    Remove(ref, ts, action.expr)

  def Remove(ref: Expr, ts: Expr, action: Expr): Expr =
    Expr(ObjectV("remove" -> ref.value, "ts" -> ts.value, "action" -> action.value))

  /**
    * A Create Class expression.
    *
    * '''Reference''': [[https://app.fauna.com/documentation/reference/queryapi#write-functions]]
    */
  @deprecated("use CreateCollection instead", "2.7.0")
  def CreateClass(params: Expr): Expr =
    Expr(ObjectV("create_class" -> params.value))

  /**
    * A Create Collection expression.
    *
    * '''Reference''': [[https://app.fauna.com/documentation/reference/queryapi#write-functions]]
    */
  def CreateCollection(params: Expr): Expr =
    Expr(ObjectV("create_collection" -> params.value))

  /**
    * A Create Database expression.
    *
    * '''Reference''': [[https://app.fauna.com/documentation/reference/queryapi#write-functions]]
    */
  def CreateDatabase(params: Expr): Expr =
    Expr(ObjectV("create_database" -> params.value))

  /**
    * A Create Key expression.
    *
    * '''Reference''': [[https://app.fauna.com/documentation/reference/queryapi#write-functions]]
    */
  def CreateKey(params: Expr): Expr =
    Expr(ObjectV("create_key" -> params.value))

  /**
    * A Create Index expression.
    *
    * '''Reference''': [[https://app.fauna.com/documentation/reference/queryapi#write-functions]]
    */
  def CreateIndex(params: Expr): Expr =
    Expr(ObjectV("create_index" -> params.value))

  /**
    * A Create Function expression.
    *
    * '''Reference''': [[https://app.fauna.com/documentation/reference/queryapi#write-functions]]
    */
  def CreateFunction(params: Expr): Expr =
    Expr(ObjectV("create_function" -> params.value))

  /**
    * A Create Role expression.
    *
    * '''Reference''': [[https://app.fauna.com/documentation/reference/queryapi#write-functions]]
    */
  def CreateRole(params: Expr): Expr =
    Expr(ObjectV("create_role" -> params.value))

  /**
    * A Move Database expression.
    *
    * '''Reference''': [[https://app.fauna.com/documentation/reference/queryapi#write-functions]]
    */
  def MoveDatabase(from: Expr, to: Expr): Expr =
    Expr(ObjectV("move_database" -> from.value, "to" -> to.value))

  // Set Constructors

  /**
    * A Singleton set.
    *
    * '''Reference''': [[https://app.fauna.com/documentation/reference/queryapi#sets]]
    */
  def Singleton(ref: Expr): Expr =
    Expr(ObjectV("singleton" -> ref.value))

  /**
    * A Events set.
    *
    * '''Reference''': [[https://app.fauna.com/documentation/reference/queryapi#sets]]
    */
  def Events(refSet: Expr): Expr =
    Expr(ObjectV("events" -> refSet.value))

  /**
   * A Match set.
   *
   * '''Reference''': [[https://app.fauna.com/documentation/reference/queryapi#sets]]
   */
  def Match(index: Expr, terms: Expr*): Expr =
    Expr(ObjectV("match" -> varargs(terms), "index" -> index.value))

  /**
   * A Union set.
   *
   * '''Reference''': [[https://app.fauna.com/documentation/reference/queryapi#sets]]
   */
  def Union(sets: Expr*): Expr =
    Expr(ObjectV("union" -> varargs(sets)))

  /**
   * An Intersection set.
   *
   * '''Reference''': [[https://app.fauna.com/documentation/reference/queryapi#sets]]
   */
  def Intersection(sets: Expr*): Expr =
    Expr(ObjectV("intersection" -> varargs(sets)))

  /**
   * A Difference set.
   *
   * '''Reference''': [[https://app.fauna.com/documentation/reference/queryapi#sets]]
   */
  def Difference(sets: Expr*): Expr =
    Expr(ObjectV("difference" -> varargs(sets)))

  /**
   * A Distinct set.
   *
   * '''Reference''': [[https://app.fauna.com/documentation/reference/queryapi#sets]]
   */
  def Distinct(set: Expr): Expr =
    Expr(ObjectV("distinct" -> set.value))

  /**
   * A Join set.
   *
   * '''Reference''': [[https://app.fauna.com/documentation/reference/queryapi#sets]]
   */
  def Join(source: Expr, `with`: Expr): Expr =
    Expr(ObjectV("join" -> source.value, "with" -> `with`.value))

  /**
   * Filter the set based on the lower/upper bounds (inclusive).
   *
   * '''Reference''': [[https://docs.fauna.com/fauna/current/api/fql/functions/range]]
   *
   * @param set set to be filtered
   * @param from lower bound
   * @param to upper bound
   */
  def Range(set: Expr, from: Expr, to: Expr): Expr =
    Expr(ObjectV("range" -> set.value, "from" -> from.value, "to" -> to.value))

  // Authentication Functions

  /**
    * A Login expression.
    *
    * '''Reference''': [[https://app.fauna.com/documentation/reference/queryapi#authentication]]
    */
  def Login(ref: Expr, params: Expr): Expr =
    Expr(ObjectV("login" -> ref.value, "params" -> params.value))

  /**
    * A Logout expression.
    *
    * '''Reference''': [[https://app.fauna.com/documentation/reference/queryapi#authentication]]
    */
  def Logout(invalidateAll: Expr): Expr =
    Expr(ObjectV("logout" -> invalidateAll.value))

  /**
    * An Identify expression.
    *
    * '''Reference''': [[https://app.fauna.com/documentation/reference/queryapi#authentication]]
    */
  def Identify(ref: Expr, password: Expr): Expr =
    Expr(ObjectV("identify" -> ref.value, "password" -> password.value))

  /**
    * An Identity expression.
    *
    * '''Reference''': [[https://docs.fauna.com/fauna/current/api/fql/functions/identity]]
    */
  @deprecated("use CurrentIdentity instead", "4.0.0")
  def Identity(): Expr =
    Expr(ObjectV("identity" -> NullV))

  /**
<<<<<<< HEAD
    * A HasIdentity expression.
=======
    * A CurrentIdentity expression.
    *
    * '''Reference''': [[https://docs.fauna.com/fauna/current/api/fql/functions/currentidentity]]
    */
  def CurrentIdentity(): Expr =
    Expr(ObjectV("current_identity" -> NullV))

  /**
    * An HasIdentity expression.
>>>>>>> 93c8794b
    *
    * '''Reference''': [[https://app.fauna.com/documentation/reference/queryapi#authentication]]
    */
  def HasIdentity(): Expr =
    Expr(ObjectV("has_identity" -> NullV))

  /**
    * An HasCurrentToken expression.
    *
    * '''Reference''': [[https://docs.fauna.com/fauna/current/api/fql/functions/hascurrenttoken]]
    */
  def HasCurrentToken(): Expr =
    Expr(ObjectV("has_current_token" -> NullV))

  // String Functions

  /**
   * A Concat expression.
   *
   * '''Reference''': [[https://app.fauna.com/documentation/reference/queryapi#string-functions]]
   */
  def Concat(term: Expr): Expr =
    Expr(ObjectV("concat" -> term.value))

  def Concat(term: Expr, separator: Expr): Expr =
    Expr(ObjectV("concat" -> term.value, "separator" -> separator.value))

  /**
   * A Casefold expression.
   *
   * '''Reference''': [[https://app.fauna.com/documentation/reference/queryapi#string-functions]]
   */
  def Casefold(term: Expr): Expr =
    Expr(ObjectV("casefold" -> term.value))

  def Casefold(term: Expr, normalizer: Normalizer): Expr =
    Casefold(term, normalizer.expr)

  def Casefold(term: Expr, normalizer: Expr): Expr =
    Expr(ObjectV("casefold" -> term.value, "normalizer" -> normalizer.value))

  /**
    * A ContainsStr expression
    *
    * '''Reference''': [[https://docs.fauna.com/fauna/current/api/fql/functions/containsstr]]
    */
  def ContainsStr(value: Expr, search: Expr): Expr =
    Expr(ObjectV("containsstr" -> value.value, "search" -> search.value))

  /**
    * A ContainsStrRegex expression
    *
    * '''Reference''': [[https://docs.fauna.com/fauna/current/api/fql/functions/containsstrregex]]
    */
  def ContainsStrRegex(value: Expr, pattern: Expr): Expr =
    Expr(ObjectV("containsstrregex" -> value.value, "pattern" -> pattern.value))

  /**
    * An EndsWith expression
    *
    * '''Reference''': [[https://docs.fauna.com/fauna/current/api/fql/functions/endswith]]
    */
  def EndsWith(value: Expr, search: Expr): Expr =
    Expr(ObjectV("endswith" -> value.value, "search" -> search.value))

  /**
   * A FindStr expression
   *
   *'''Reference''': [[https://app.fauna.com/documentation/reference/queryapi#string-functions]]
   */
  def FindStr(value: Expr, find: Expr): Expr =
    Expr(ObjectV("findstr" -> value.value, "find" -> find.value))

  def FindStr(value: Expr, find: Expr, start: Expr): Expr =
    Expr(ObjectV("findstr" -> value.value, "find" -> find.value, "start" -> start.value))

  /**
    * A FindStrRegex expression
    *
    *'''Reference''': [[https://app.fauna.com/documentation/reference/queryapi#string-functions]]
    */
  def FindStrRegex(value: Expr, pattern: Expr, start: Expr): Expr =
    Expr(ObjectV("findstrregex" -> value.value, "pattern" -> pattern.value, "start" -> start.value))

  /**
    * A FindStrRegex expression
    *
    *'''Reference''': [[https://app.fauna.com/documentation/reference/queryapi#string-functions]]
    */
  def FindStrRegex(value: Expr, pattern: Expr, start: Expr, num_results: Expr): Expr =
    Expr(ObjectV("findstrregex" -> value.value, "pattern" -> pattern.value, "start" -> start.value, "num_results" -> num_results.value))

  /**
   * A Length expression
   *
   *'''Reference''': [[https://app.fauna.com/documentation/reference/queryapi#string-functions]]
   */
  def Length(value: Expr): Expr =
    Expr(ObjectV("length" -> value.value ))

  /**
   * A LowerCase expression
   *
   *'''Reference''': [[https://app.fauna.com/documentation/reference/queryapi#string-functions]]
   */
  def LowerCase(value: Expr): Expr =
    Expr(ObjectV("lowercase" -> value.value))

  /**
   * A LTrim expression
   *
   *'''Reference''': [[https://app.fauna.com/documentation/reference/queryapi#string-functions]]
   */
  def LTrim(value: Expr): Expr =
    Expr(ObjectV("ltrim" -> value.value ))

  /**
    * A NGram expression.
    *
    * '''Reference''': [[https://app.fauna.com/documentation/reference/queryapi#string-functions]]
    */
  def NGram(terms: Expr, min: Expr = NullV, max: Expr = NullV): Expr = {
    val b = Seq.newBuilder[(String, Value)]

    b += "ngram" -> terms.value
    if (min != Expr(NullV)) b += "min" -> min.value
    if (max != Expr(NullV)) b += "max" -> max.value
    Expr(ObjectV(b.result(): _*))
  }

  /**
    * A RegexEscape expression
    *
    * '''Reference''': [[https://docs.fauna.com/fauna/current/api/fql/functions/regexescape]]
    */
  def RegexEscape(value: Expr): Expr =
    Expr(ObjectV("regexescape" -> value.value))

  /**
   * A Repeat expression
   *
   *'''Reference''': [[https://app.fauna.com/documentation/reference/queryapi#string-functions]]
   */
  def Repeat(value: Expr): Expr =
    Expr(ObjectV("repeat" -> value.value ))

  /**
    * A Repeat expression
    *
    *'''Reference''': [[https://app.fauna.com/documentation/reference/queryapi#string-functions]]
    */
  def Repeat(value: Expr, number: Expr): Expr =
    Expr(ObjectV("repeat" -> value.value, "number" -> number.value))

  /**
   * A ReplaceStr expression
   *
   *'''Reference''': [[https://app.fauna.com/documentation/reference/queryapi#string-functions]]
   */
  def ReplaceStr(value: Expr, find: Expr, replace: Expr): Expr =
    Expr(ObjectV("replacestr" -> value.value, "find" -> find.value, "replace" -> replace.value))

  /**
    * A ReplaceStrRegex expression
    *
    *'''Reference''': [[https://app.fauna.com/documentation/reference/queryapi#string-functions]]
    */
  def ReplaceStrRegex(value: Expr, pattern: Expr, replace: Expr): Expr =
    Expr(ObjectV("replacestrregex" -> value.value, "pattern" -> pattern.value, "replace" -> replace.value))

  /**
    * A ReplaceStrRegex expression
    *
    *'''Reference''': [[https://app.fauna.com/documentation/reference/queryapi#string-functions]]
    */
  def ReplaceStrRegex(value: Expr, pattern: Expr, replace: Expr, first: Expr): Expr =
    Expr(ObjectV("replacestrregex" -> value.value, "pattern" -> pattern.value, "replace" -> replace.value, "first" -> first.value))

  /**
   * A RTrim expression
   *
   *'''Reference''': [[https://app.fauna.com/documentation/reference/queryapi#string-functions]]
   */
  def RTrim(value: Expr): Expr =
    Expr(ObjectV("rtrim" -> value.value))

  /**
   * A Space expression
   *
   *'''Reference''': [[https://app.fauna.com/documentation/reference/queryapi#string-functions]]
   */
  def Space(value: Expr): Expr =
    Expr(ObjectV("space" -> value.value ))

  /**
    * A StartsWith expression
    *
    * '''Reference''': [[https://docs.fauna.com/fauna/current/api/fql/functions/startswith]]
    */
  def StartsWith(value: Expr, search: Expr): Expr =
    Expr(ObjectV("startswith" -> value.value, "search" -> search.value))

  /**
    * A SubString expression
    *
    *'''Reference''': [[https://app.fauna.com/documentation/reference/queryapi#string-functions]]
    */
  def SubString(value: Expr): Expr =
    Expr(ObjectV("substring" -> value.value))

  /**
   * A SubString expression
   *
   *'''Reference''': [[https://app.fauna.com/documentation/reference/queryapi#string-functions]]
   */
  def SubString(value: Expr, start: Expr): Expr =
    Expr(ObjectV("substring" -> value.value, "start" -> start.value))

  /**
   * A SubString expression
   *
   *'''Reference''': [[https://app.fauna.com/documentation/reference/queryapi#string-functions]]
   */
  def SubString(value: Expr, start: Expr, length: Expr): Expr =
    Expr(ObjectV("substring" -> value.value, "start" -> start.value, "length" -> length.value))

  /**
    * A TitleCase expression
    *
    *'''Reference''': [[https://app.fauna.com/documentation/reference/queryapi#string-functions]]
    */
  def TitleCase(value: Expr): Expr =
    Expr(ObjectV("titlecase" -> value.value ))

  /**
   * A Trim expression
   *
   *'''Reference''': [[https://app.fauna.com/documentation/reference/queryapi#string-functions]]
   */
  def Trim(term: Expr): Expr =
    Expr(ObjectV("trim" -> term.value ))

  /**
   * A UpperCase expression
   *
   *'''Reference''': [[https://app.fauna.com/documentation/reference/queryapi#string-functions]]
   */
  def UpperCase(term: Expr): Expr =
    Expr(ObjectV("uppercase" -> term.value ))

  /**
    * A Format expression
    *
    *'''Reference''': [[https://app.fauna.com/documentation/reference/queryapi#string-functions]]
    */
  def Format(format: Expr, values: Expr*): Expr =
    Expr(ObjectV("format" -> format.value, "values" -> varargs(values)))

  // Time Functions

  /**
    * A Time expression.
    *
    * '''Reference''': [[https://app.fauna.com/documentation/reference/queryapi#time-and-date]]
    */
  def Time(str: Expr): Expr =
    Expr(ObjectV("time" -> str.value))

  /**
    * An Epoch expression.
    *
    * '''Reference''': [[https://app.fauna.com/documentation/reference/queryapi#time-and-date]]
    */
  def Epoch(num: Expr, unit: TimeUnit): Expr =
    Epoch(num, unit.expr)

  def Epoch(num: Expr, unit: Expr): Expr =
    Expr(ObjectV("epoch" -> num.value, "unit" -> unit.value))

  /**
    * A TimeAdd expression.
    *
    * '''Reference''': [[https://app.fauna.com/documentation/reference/queryapi#time-and-date]]
    */
  def TimeAdd(base: Expr, offset: Expr, unit: Expr): Expr =
    Expr(ObjectV("time_add" -> base.value, "offset" -> offset.value, "unit" -> unit.value))

  def TimeAdd(base: Expr, offset: Expr, unit: TimeUnit): Expr =
    TimeAdd(base, offset, unit.expr)

  /**
    * A TimeSubtract expression.
    *
    * '''Reference''': [[https://app.fauna.com/documentation/reference/queryapi#time-and-date]]
    */
  def TimeSubtract(base: Expr, offset: Expr, unit: Expr): Expr =
    Expr(ObjectV("time_subtract" -> base.value, "offset" -> offset.value, "unit" -> unit.value))

  def TimeSubtract(base: Expr, offset: Expr, unit: TimeUnit): Expr =
    TimeSubtract(base, offset, unit.expr)

  /**
    * A TimeDiff expression.
    *
    * '''Reference''': [[https://app.fauna.com/documentation/reference/queryapi#time-and-date]]
    */
  def TimeDiff(start: Expr, finish: Expr, unit: Expr): Expr =
    Expr(ObjectV("time_diff" -> start.value, "other" -> finish.value, "unit" -> unit.value))

  def TimeDiff(start: Expr, finish: Expr, unit: TimeUnit): Expr =
    TimeDiff(start, finish, unit.expr)

  /**
    * A Date expression.
    *
    * '''Reference''': [[https://app.fauna.com/documentation/reference/queryapi#time-and-date]]
    */
  def Date(str: Expr): Expr =
    Expr(ObjectV("date" -> str.value))

  /**
    * Returns the current snapshot time.
    *
    * '''Reference''': [[https://docs.fauna.com/fauna/current/api/fql/functions/now]]
   */
  def Now(): Expr =
    Expr(ObjectV("now" -> NullV))

  // Misc Functions

  /**
    * A Next Id expression.
    *
    * '''Reference''': [[https://app.fauna.com/documentation/reference/queryapi#miscellaneous-functions]]
    */
  @deprecated("use NewId instead", "2.7.0")
  def NextId(): Expr =
    Expr(ObjectV("next_id" -> NullV))

  /**
    * A New Id expression.
    *
    * '''Reference''': [[https://app.fauna.com/documentation/reference/queryapi#miscellaneous-functions]]
    */
  def NewId(): Expr =
    Expr(ObjectV("new_id" -> NullV))

  /**
    * A Class expression.
    *
    * '''Reference''': [[https://app.fauna.com/documentation/reference/queryapi#miscellaneous-functions]]
    */
  @deprecated("use Collection instead", "2.7.0")
  def Class(name: Expr): Expr =
    Expr(ObjectV("class" -> name.value))

  /**
    * A Class expression.
    *
    * '''Reference''': [[https://app.fauna.com/documentation/reference/queryapi#miscellaneous-functions]]
    */
  @deprecated("use Collection instead", "2.7.0")
  def Class(name: Expr, scope: Expr): Expr =
    Expr(ObjectV("class" -> name.value, "scope" -> scope.value))
  
  /**
    * A Collection expression.
    *
    * '''Reference''': [[https://app.fauna.com/documentation/reference/queryapi#miscellaneous-functions]]
    */
  def Collection(name: Expr): Expr =
    Expr(ObjectV("collection" -> name.value))

  /**
    * A Collection expression.
    *
    * '''Reference''': [[https://app.fauna.com/documentation/reference/queryapi#miscellaneous-functions]]
    */
  def Collection(name: Expr, scope: Expr): Expr =
    Expr(ObjectV("collection" -> name.value, "scope" -> scope.value))  

  /**
    * A Database expression.
    *
    * '''Reference''': [[https://app.fauna.com/documentation/reference/queryapi#miscellaneous-functions]]
    */
  def Database(name: Expr): Expr =
    Expr(ObjectV("database" -> name.value))

  /**
    * A Database expression.
    *
    * '''Reference''': [[https://app.fauna.com/documentation/reference/queryapi#miscellaneous-functions]]
    */
  def Database(name: Expr, scope: Expr): Expr =
    Expr(ObjectV("database" -> name.value, "scope" -> scope.value))

  /**
    * An Index expression.
    *
    * '''Reference''': [[https://app.fauna.com/documentation/reference/queryapi#miscellaneous-functions]]
    */
  def Index(name: Expr): Expr =
    Expr(ObjectV("index" -> name.value))

  /**
    * An Index expression.
    *
    * '''Reference''': [[https://app.fauna.com/documentation/reference/queryapi#miscellaneous-functions]]
    */
  def Index(name: Expr, scope: Expr): Expr =
    Expr(ObjectV("index" -> name.value, "scope" -> scope.value))

  /**
    * A Function expression.
    *
    * '''Reference''': [[https://app.fauna.com/documentation/reference/queryapi#miscellaneous-functions]]
    */
  def Function(name: Expr): Expr =
    Expr(ObjectV("function" -> name.value))

  /**
    * A Function expression.
    *
    * '''Reference''': [[https://app.fauna.com/documentation/reference/queryapi#miscellaneous-functions]]
    */
  def Function(name: Expr, scope: Expr): Expr =
    Expr(ObjectV("function" -> name.value, "scope" -> scope.value))

  /**
    * A Role expression.
    *
    * '''Reference''': [[https://app.fauna.com/documentation/reference/queryapi#miscellaneous-functions]]
    */
  def Role(name: Expr): Expr =
    Expr(ObjectV("role" -> name.value))

  /**
    * A Role expression.
    *
    * '''Reference''': [[https://app.fauna.com/documentation/reference/queryapi#miscellaneous-functions]]
    */
  def Role(name: Expr, scope: Expr): Expr =
    Expr(ObjectV("role" -> name.value, "scope" -> scope.value))

  /**
   * An Equals expression.
   *
   * '''Reference''': [[https://app.fauna.com/documentation/reference/queryapi#miscellaneous-functions]]
   */
  def Equals(terms: Expr*): Expr =
    Expr(ObjectV("equals" -> varargs(terms)))

  /**
   * A Contains expression.
   *
   * '''Reference''': [[https://app.fauna.com/documentation/reference/queryapi#miscellaneous-functions]]
   */
  @deprecated("use ContainsPath instead", "3.0.0")
  def Contains(path: Expr, in: Expr): Expr =
    Expr(ObjectV("contains" -> path.value, "in" -> in.value))

  /**
   * A ContainsField expression.
   *
   * '''Reference''': [[https://docs.fauna.com/fauna/current/api/fql/functions/containsfield]]
   */
  def ContainsField(field: Expr, in: Expr): Expr =
    Expr(ObjectV("contains_field" -> field.value, "in" -> in.value))

  /**
   * A ContainsPath expression.
   *
   * '''Reference''': [[https://docs.fauna.com/fauna/current/api/fql/functions/containspath]]
   */
  def ContainsPath(path: Expr, in: Expr): Expr =
    Expr(ObjectV("contains_path" -> path.value, "in" -> in.value))

  /**
   * A ContainsValue expression.
   *
   * '''Reference''': [[https://docs.fauna.com/fauna/current/api/fql/functions/containsvalue]]
   */
  def ContainsValue(value: Expr, in: Expr): Expr =
    Expr(ObjectV("contains_value" -> value.value, "in" -> in.value))

  /**
   * A Select expression.
   *
   * '''Reference''': [[https://app.fauna.com/documentation/reference/queryapi#read-functions]]
   */
  def Select(path: Expr, from: Expr): Expr =
    Expr(ObjectV("select" -> path.value, "from" -> from.value))

  def Select(path: Expr, from: Expr, default: Expr): Expr =
    Expr(ObjectV("select" -> path.value, "from" -> from.value, "default" -> default.value))

  /**
    * A SelectAll expression.
    *
    * '''Reference''': [[https://app.fauna.com/documentation/reference/queryapi#read-functions]]
    */
  @deprecated("use SelectAsIndex instead", "2.10.0")
  def SelectAll(path: Expr, from: Expr): Expr =
    Expr(ObjectV("select_all" -> path.value, "from" -> from.value))

    /**
    * A SelectAsIndex expression.
    *
    * '''Reference''': [[https://docs.fauna.com/fauna/current/api/fql/functions/selectasindex]]
    */
  def SelectAsIndex(path: Expr, from: Expr): Expr =
    Expr(ObjectV("select_as_index" -> path.value, "from" -> from.value))

  /**
   * An Abs expression.
   *
   * '''Reference''': [[https://app.fauna.com/documentation/reference/queryapi#mathematical-functions]]
   */
  def Abs(num: Expr): Expr =
    Expr(ObjectV("abs" -> num.value))

  /**
    * An Acos expression.
    *
    * '''Reference''': [[https://app.fauna.com/documentation/reference/queryapi#mathematical-functions]]
    */
  def Acos(num: Expr): Expr =
    Expr(ObjectV("acos" -> num.value))

  /**
   * An Add expression.
   *
   * '''Reference''': [[https://app.fauna.com/documentation/reference/queryapi#mathematical-functions]]
   */
  def Add(terms: Expr*): Expr =
    Expr(ObjectV("add" -> varargs(terms)))

  /**
    * An Asin expression.
    *
    * '''Reference''': [[https://app.fauna.com/documentation/reference/queryapi#mathematical-functions]]
    */
  def Asin(num: Expr): Expr =
    Expr(ObjectV("asin" -> num.value))

  /**
    * An Atan expression.
    *
    * '''Reference''': [[https://app.fauna.com/documentation/reference/queryapi#mathematical-functions]]
    */
  def Atan(num: Expr): Expr =
    Expr(ObjectV("atan" -> num.value))

  /**
    * An BitAnd expression.
    *
    * '''Reference''': [[https://app.fauna.com/documentation/reference/queryapi#mathematical-functions]]
    */
  def BitAnd(terms: Expr*): Expr =
    Expr(ObjectV("bitand" -> varargs(terms)))

  /**
    * A BitNot expression.
    *
    * '''Reference''': [[https://app.fauna.com/documentation/reference/queryapi#mathematical-functions]]
    */
  def BitNot(num: Expr): Expr =
    Expr(ObjectV("bitnot" -> num.value))

  /**
    * An BitOr expression.
    *
    * '''Reference''': [[https://app.fauna.com/documentation/reference/queryapi#mathematical-functions]]
    */
  def BitOr(terms: Expr*): Expr =
    Expr(ObjectV("bitor" -> varargs(terms)))

  /**
    * An BitXor expression.
    *
    * '''Reference''': [[https://app.fauna.com/documentation/reference/queryapi#mathematical-functions]]
    */
  def BitXor(terms: Expr*): Expr =
    Expr(ObjectV("bitxor" -> varargs(terms)))

  /**
    * A Ceil expression.
    *
    * '''Reference''': [[https://app.fauna.com/documentation/reference/queryapi#mathematical-functions]]
    */
  def Ceil(num: Expr): Expr =
    Expr(ObjectV("ceil" -> num.value))

  /**
    * A Cos expression.
    *
    * '''Reference''': [[https://app.fauna.com/documentation/reference/queryapi#mathematical-functions]]
    */
  def Cos(num: Expr): Expr =
    Expr(ObjectV("cos" -> num.value))

  /**
    * A Cosh expression.
    *
    * '''Reference''': [[https://app.fauna.com/documentation/reference/queryapi#mathematical-functions]]
    */
  def Cosh(num: Expr): Expr =
    Expr(ObjectV("cosh" -> num.value))

  /**
    * A Degrees expression.
    *
    * '''Reference''': [[https://app.fauna.com/documentation/reference/queryapi#mathematical-functions]]
    */
  def Degrees(num: Expr): Expr =
    Expr(ObjectV("degrees" -> num.value))

  /**
    * A Divide expression.
    *
    * '''Reference''': [[https://app.fauna.com/documentation/reference/queryapi#mathematical-functions]]
    */
  def Divide(terms: Expr*): Expr =
    Expr(ObjectV("divide" -> varargs(terms)))

  /**
    * An Exp expression.
    *
    * '''Reference''': [[https://app.fauna.com/documentation/reference/queryapi#mathematical-functions]]
    */
  def Exp(num: Expr): Expr =
    Expr(ObjectV("exp" -> num.value))

  /**
    * A Floor expression.
    *
    * '''Reference''': [[https://app.fauna.com/documentation/reference/queryapi#mathematical-functions]]
    */
  def Floor(num: Expr): Expr =
    Expr(ObjectV("floor" -> num.value))

  /**
    * A Hypot expression.
    *
    * '''Reference''': [[https://app.fauna.com/documentation/reference/queryapi#mathematical-functions]]
    */
  def Hypot(num: Expr): Expr =
    Expr(ObjectV("hypot" -> num.value))

  /**
    * A Hypot expression.
    *
    * '''Reference''': [[https://app.fauna.com/documentation/reference/queryapi#mathematical-functions]]
    */
  def Hypot(num: Expr, exp: Expr): Expr =
    Expr(ObjectV("hypot" -> num.value, "b" -> exp.value))

  /**
    * A ln expression.
    *
    * '''Reference''': [[https://app.fauna.com/documentation/reference/queryapi#mathematical-functions]]
    */
  def Ln(num: Expr): Expr =
    Expr(ObjectV("ln" -> num.value))

  /**
    * A Log expression.
    *
    * '''Reference''': [[https://app.fauna.com/documentation/reference/queryapi#mathematical-functions]]
    */
  def Log(num: Expr): Expr =
    Expr(ObjectV("log" -> num.value))

  /**
    * A Max expression.
    *
    * '''Reference''': [[https://app.fauna.com/documentation/reference/queryapi#mathematical-functions]]
    */
  def Max(terms: Expr*): Expr =
    Expr(ObjectV("max" -> varargs(terms)))

  /**
    * A Min expression.
    *
    * '''Reference''': [[https://app.fauna.com/documentation/reference/queryapi#mathematical-functions]]
    */
  def Min(terms: Expr*): Expr =
    Expr(ObjectV("min" -> varargs(terms)))

  /**
    * A Modulo expression.
    *
    * '''Reference''': [[https://app.fauna.com/documentation/reference/queryapi#mathematical-functions]]
    */
  def Modulo(terms: Expr*): Expr =
    Expr(ObjectV("modulo" -> varargs(terms)))

  /**
   * A Multiply expression.
   *
   * '''Reference''': [[https://app.fauna.com/documentation/reference/queryapi#mathematical-functions]]
   */
  def Multiply(terms: Expr*): Expr =
    Expr(ObjectV("multiply" -> varargs(terms)))

  /**
    * A Pow expression.
    *
    * '''Reference''': [[https://app.fauna.com/documentation/reference/queryapi#mathematical-functions]]
    */
  def Pow(num: Expr): Expr =
    Expr(ObjectV("pow" -> num.value))

  /**
    * A Pow expression.
    *
    * '''Reference''': [[https://app.fauna.com/documentation/reference/queryapi#mathematical-functions]]
    */
  def Pow(num: Expr, exp: Expr): Expr =
    Expr(ObjectV("pow" -> num.value, "exp" -> exp.value))

  /**
    * A Radians expression.
    *
    * '''Reference''': [[https://app.fauna.com/documentation/reference/queryapi#mathematical-functions]]
    */
  def Radians(num: Expr): Expr =
    Expr(ObjectV("radians" -> num.value))

  /**
    * A Round expression.
    *
    * '''Reference''': [[https://app.fauna.com/documentation/reference/queryapi#mathematical-functions]]
    */
  def Round(num: Expr): Expr =
    Expr(ObjectV("round" -> num.value))

  /**
    * A Round expression.
    *
    * '''Reference''': [[https://app.fauna.com/documentation/reference/queryapi#mathematical-functions]]
    */
  def Round(num: Expr, precision: Expr): Expr =
    Expr(ObjectV("round" -> num.value, "precision" -> precision.value))

  /**
    * A sign expression.
    *
    * '''Reference''': [[https://app.fauna.com/documentation/reference/queryapi#mathematical-functions]]
    */
  def Sign(num: Expr): Expr =
    Expr(ObjectV("sign" -> num.value))

  /**
    * A sin expression.
    *
    * '''Reference''': [[https://app.fauna.com/documentation/reference/queryapi#mathematical-functions]]
    */
  def Sin(num: Expr): Expr =
    Expr(ObjectV("sin" -> num.value))

  /**
    * A sinh expression.
    *
    * '''Reference''': [[https://app.fauna.com/documentation/reference/queryapi#mathematical-functions]]
    */
  def Sinh(num: Expr): Expr =
    Expr(ObjectV("sinh" -> num.value))

  /**
    * A sqrt expression.
    *
    * '''Reference''': [[https://app.fauna.com/documentation/reference/queryapi#mathematical-functions]]
    */
  def Sqrt(num: Expr): Expr =
    Expr(ObjectV("sqrt" -> num.value))

  /**
   * A Subtract expression.
   *
   * '''Reference''': [[https://app.fauna.com/documentation/reference/queryapi#mathematical-functions]]
   */
  def Subtract(terms: Expr*): Expr =
    Expr(ObjectV("subtract" -> varargs(terms)))

  /**
    * A Tan expression.
    *
    * '''Reference''': [[https://app.fauna.com/documentation/reference/queryapi#mathematical-functions]]
    */
  def Tan(num: Expr): Expr =
    Expr(ObjectV("tan" -> num.value))

  /**
    * A Tanh expression.
    *
    * '''Reference''': [[https://app.fauna.com/documentation/reference/queryapi#mathematical-functions]]
    */
  def Tanh(num: Expr): Expr =
    Expr(ObjectV("tanh" -> num.value))

  /**
    * A Trunc expression.
    *
    * '''Reference''': [[https://app.fauna.com/documentation/reference/queryapi#mathematical-functions]]
    */
  def Trunc(num: Expr): Expr =
    Expr(ObjectV("trunc" -> num.value))

  /**
    * A Trunc expression.
    *
    * '''Reference''': [[https://app.fauna.com/documentation/reference/queryapi#mathematical-functions]]
    */
  def Trunc(num: Expr, precision: Expr): Expr =
    Expr(ObjectV("trunc" -> num.value, "precision" -> precision.value))

  /**
    * Count the number of elements in the collection.
    *
    * '''Reference''': [[https://docs.fauna.com/fauna/current/api/fql/functions/count]]
    */
  def Count(collection: Expr): Expr =
    Expr(ObjectV("count" -> collection.value))

  /**
    * Sum the elements in the collection.
    *
    * '''Reference''': [[https://docs.fauna.com/fauna/current/api/fql/functions/sum]]
    */
  def Sum(collection: Expr): Expr =
    Expr(ObjectV("sum" -> collection.value))

  /**
    * Returns the mean of all elements in the collection.
    *
    * '''Reference''': [[https://docs.fauna.com/fauna/current/api/fql/functions/mean]]
    */
  def Mean(collection: Expr): Expr =
    Expr(ObjectV("mean" -> collection.value))

  /**
    * Evaluates to true if all elements of the collection is true.
    *
    * '''Reference''': [[https://docs.fauna.com/fauna/current/api/fql/functions/all]]
    */
  def All(collection: Expr): Expr =
    Expr(ObjectV("all" -> collection.value))

  /**
    * Evaluates to true if any element of the collection is true.
    *
    * '''Reference''': [[https://docs.fauna.com/fauna/current/api/fql/functions/any]]
    */
  def Any(collection: Expr): Expr =
    Expr(ObjectV("any" -> collection.value))

  /**
    * A LT expression.
    *
    * '''Reference''': [[https://app.fauna.com/documentation/reference/queryapi#logical-functions]]
    */
  def LT(terms: Expr*): Expr =
    Expr(ObjectV("lt" -> varargs(terms)))

  /**
    * A LTE expression.
    *
    * '''Reference''': [[https://app.fauna.com/documentation/reference/queryapi#logical-functions]]
    */
  def LTE(terms: Expr*): Expr =
    Expr(ObjectV("lte" -> varargs(terms)))

  /**
    * A GT expression.
    *
    * '''Reference''': [[https://app.fauna.com/documentation/reference/queryapi#logical-functions]]
    */
  def GT(terms: Expr*): Expr =
    Expr(ObjectV("gt" -> varargs(terms)))

  /**
    * A GTE expression.
    *
    * '''Reference''': [[https://app.fauna.com/documentation/reference/queryapi#logical-functions]]
    */
  def GTE(terms: Expr*): Expr =
    Expr(ObjectV("gte" -> varargs(terms)))

  /**
    * An And expression.
    *
    * '''Reference''': [[https://app.fauna.com/documentation/reference/queryapi#logical-functions]]
    */
  def And(terms: Expr*): Expr =
    Expr(ObjectV("and" -> varargs(terms)))

  /**
    * An Or expression.
    *
    * '''Reference''': [[https://app.fauna.com/documentation/reference/queryapi#logical-functions]]
    */
  def Or(terms: Expr*): Expr =
    Expr(ObjectV("or" -> varargs(terms)))

  /**
    * A Not expression.
    *
    * '''Reference''': [[https://app.fauna.com/documentation/reference/queryapi#logical-functions]]
    */
  def Not(term: Expr): Expr =
    Expr(ObjectV("not" -> term.value))

  /**
    * Casts an expression to a string value, if possible.
    */
  def ToString(term: Expr): Expr =
    Expr(ObjectV("to_string" -> term.value))

  /**
    * Casts an expression to a numeric value, if possible.
    */
  def ToNumber(term: Expr): Expr =
    Expr(ObjectV("to_number" -> term.value))

  /**
    * Casts an expression to a double value, if possible.
    */
  def ToDouble(term: Expr): Expr =
    Expr(ObjectV("to_double" -> term.value))

  /**
    * Casts an expression to an integer value, if possible.
    */
  def ToInteger(term: Expr): Expr =
    Expr(ObjectV("to_integer" -> term.value))

  /**
    * Casts an expression to a time value, if possible.
    *
    * '''Reference''': [[https://app.fauna.com/documentation/reference/queryapi#time-functions]]
    */
  def ToTime(term: Expr): Expr =
    Expr(ObjectV("to_time" -> term.value))

  /**
   * Converts a time expression to seconds since the UNIX epoch.
   *
   * '''Reference''': [[https://app.fauna.com/documentation/reference/queryapi#time-functions]]
   */ 
  def ToSeconds(term: Expr): Expr =
    Expr(ObjectV("to_seconds" -> term.value))

  /**
   * Converts a time expression to milliseconds since the UNIX epoch.
   *
   * '''Reference''': [[https://app.fauna.com/documentation/reference/queryapi#time-functions]]
   */
  def ToMillis(term: Expr): Expr =
    Expr(ObjectV("to_millis" -> term.value))

  /**
   * Converts a time expression to microseconds since the UNIX epoch.
   *
   * '''Reference''': [[https://app.fauna.com/documentation/reference/queryapi#time-functions]]
   */ 
  def ToMicros(term: Expr): Expr =
    Expr(ObjectV("to_micros" -> term.value))

  /**
   * Returns a time expression's day of the month, from 1 to 31.
   *
   * '''Reference''': [[https://app.fauna.com/documentation/reference/queryapi#time-functions]]
   */ 
  def DayOfMonth(term: Expr): Expr =
    Expr(ObjectV("day_of_month" -> term.value))

  /**
    * Returns a time expression's day of the week following ISO-8601 convention, from 1 (Monday) to 7 (Sunday).
    *
    * '''Reference''': [[https://app.fauna.com/documentation/reference/queryapi#time-functions]]
    */ 
  def DayOfWeek(term: Expr): Expr =
    Expr(ObjectV("day_of_week" -> term.value))

  /**
    * Returns a time expression's day of the year, from 1 to 365, or 366 in a leap year.
    *
    * '''Reference''': [[https://app.fauna.com/documentation/reference/queryapi#time-functions]]
    */
  def DayOfYear(term: Expr): Expr =
    Expr(ObjectV("day_of_year" -> term.value))

  /**
    * Returns the time expression's year, following the ISO-8601 standard.
    *
    * '''Reference''': [[https://app.fauna.com/documentation/reference/queryapi#time-functions]]
    */ 
  def Year(term: Expr): Expr =
    Expr(ObjectV("year" -> term.value))

  /**
    * Returns a time expression's month of the year, from 1 to 12.
    *
    * '''Reference''': [[https://app.fauna.com/documentation/reference/queryapi#time-functions]]
    */ 
  def Month(term: Expr): Expr =
    Expr(ObjectV("month" -> term.value))
  
  /**
    * Returns a time expression's hour of the day, from 0 to 23.
    *
    * '''Reference''': [[https://app.fauna.com/documentation/reference/queryapi#time-functions]]
    */   
  def Hour(term: Expr): Expr =
    Expr(ObjectV("hour" -> term.value))

  /**
    * Returns a time expression's minute of the hour, from 0 to 59.
    *
    * '''Reference''': [[https://app.fauna.com/documentation/reference/queryapi#time-functions]]
    */   
  def Minute(term: Expr): Expr =
    Expr(ObjectV("minute" -> term.value))

  /**
    * Returns a time expression's second of the minute, from 0 to 59.
    *
    * '''Reference''': [[https://app.fauna.com/documentation/reference/queryapi#time-functions]]
    */ 
  def Second(term: Expr): Expr =
    Expr(ObjectV("second" -> term.value))

  /**
    * Casts an expression to a data value, if possible.
    *
    * '''Reference''': [[https://app.fauna.com/documentation/reference/queryapi#time-functions]]
    */
  def ToDate(term: Expr): Expr =
    Expr(ObjectV("to_date" -> term.value))

  /**
    * Merge two or more objects into a single one.
    *
    * '''Reference''': [[https://app.fauna.com/documentation/reference/queryapi#object-functions]]
    */
  def Merge(merge: Expr, `with`: Expr): Expr =
    Expr(ObjectV("merge" -> merge.value, "with" -> `with`.value))

  /**
    * Merge two or more objects into a single one. A lambda can be specified to resolve conflicts.
    *
    * '''Reference''': [[https://app.fauna.com/documentation/reference/queryapi#object-functions]]
    */
  def Merge(merge: Expr, `with`: Expr, lambda: Expr): Expr =
    Expr(ObjectV("merge" -> merge.value, "with" -> `with`.value, "lambda" -> lambda.value))

  /**
    * Try to convert an array of (field, value) into an object.
    */
  def ToObject(fields: Expr): Expr =
    Expr(ObjectV("to_object" -> fields.value))

  /**
    * Try to convert an object into an array of (field, value).
    */
  def ToArray(obj: Expr): Expr =
    Expr(ObjectV("to_array" -> obj.value))

  /**
    * Check if the expression is a number.
    *
    * '''Reference''': [[https://docs.fauna.com/fauna/current/api/fql/functions/isnumber]]
    */
  def IsNumber(expr: Expr): Expr =
    Expr(ObjectV("is_number" -> expr.value))

  /**
    * Check if the expression is a double.
    *
    * '''Reference''': [[https://docs.fauna.com/fauna/current/api/fql/functions/isdouble]]
    */
  def IsDouble(expr: Expr): Expr =
    Expr(ObjectV("is_double" -> expr.value))

  /**
    * Check if the expression is an integer.
    *
    * '''Reference''': [[https://docs.fauna.com/fauna/current/api/fql/functions/isinteger]]
    */
  def IsInteger(expr: Expr): Expr =
    Expr(ObjectV("is_integer" -> expr.value))

  /**
    * Check if the expression is a boolean.
    *
    * '''Reference''': [[https://docs.fauna.com/fauna/current/api/fql/functions/isboolean]]
    */
  def IsBoolean(expr: Expr): Expr =
    Expr(ObjectV("is_boolean" -> expr.value))

  /**
    * Check if the expression is null.
    *
    * '''Reference''': [[https://docs.fauna.com/fauna/current/api/fql/functions/isnull]]
    */
  def IsNull(expr: Expr): Expr =
    Expr(ObjectV("is_null" -> expr.value))

  /**
    * Check if the expression is a byte array.
    *
    * '''Reference''': [[https://docs.fauna.com/fauna/current/api/fql/functions/isbytes]]
    */
  def IsBytes(expr: Expr): Expr =
    Expr(ObjectV("is_bytes" -> expr.value))

  /**
    * Check if the expression is a timestamp.
    *
    * '''Reference''': [[https://docs.fauna.com/fauna/current/api/fql/functions/istimestamp]]
    */
  def IsTimestamp(expr: Expr): Expr =
    Expr(ObjectV("is_timestamp" -> expr.value))

  /**
    * Check if the expression is a date.
    *
    * '''Reference''': [[https://docs.fauna.com/fauna/current/api/fql/functions/isdate]]
    */
  def IsDate(expr: Expr): Expr =
    Expr(ObjectV("is_date" -> expr.value))

  /**
    * Check if the expression is a string.
    *
    * '''Reference''': [[https://docs.fauna.com/fauna/current/api/fql/functions/isstring]]
    */
  def IsString(expr: Expr): Expr =
    Expr(ObjectV("is_string" -> expr.value))

  /**
    * Check if the expression is an array.
    *
    * '''Reference''': [[https://docs.fauna.com/fauna/current/api/fql/functions/isarray]]
    */
  def IsArray(expr: Expr): Expr =
    Expr(ObjectV("is_array" -> expr.value))

  /**
    * Check if the expression is an object.
    *
    * '''Reference''': [[https://docs.fauna.com/fauna/current/api/fql/functions/isobject]]
    */
  def IsObject(expr: Expr): Expr =
    Expr(ObjectV("is_object" -> expr.value))

  /**
    * Check if the expression is a reference.
    *
    * '''Reference''': [[https://docs.fauna.com/fauna/current/api/fql/functions/isref]]
    */
  def IsRef(expr: Expr): Expr =
    Expr(ObjectV("is_ref" -> expr.value))

  /**
    * Check if the expression is a set.
    *
    * '''Reference''': [[https://docs.fauna.com/fauna/current/api/fql/functions/isset]]
    */
  def IsSet(expr: Expr): Expr =
    Expr(ObjectV("is_set" -> expr.value))

  /**
    * Check if the expression is a document (either a reference or an instance).
    *
    * '''Reference''': [[https://docs.fauna.com/fauna/current/api/fql/functions/isdoc]]
    */
  def IsDoc(expr: Expr): Expr =
    Expr(ObjectV("is_doc" -> expr.value))

  /**
    * Check if the expression is a lambda.
    *
    * '''Reference''': [[https://docs.fauna.com/fauna/current/api/fql/functions/islambda]]
    */
  def IsLambda(expr: Expr): Expr =
    Expr(ObjectV("is_lambda" -> expr.value))

  /**
    * Check if the expression is a collection.
    *
    * '''Reference''': [[https://docs.fauna.com/fauna/current/api/fql/functions/iscollection]]
    */
  def IsCollection(expr: Expr): Expr =
    Expr(ObjectV("is_collection" -> expr.value))

  /**
    * Check if the expression is a database.
    *
    * '''Reference''': [[https://docs.fauna.com/fauna/current/api/fql/functions/isdatabase]]
    */
  def IsDatabase(expr: Expr): Expr =
    Expr(ObjectV("is_database" -> expr.value))

  /**
    * Check if the expression is an index.
    *
    * '''Reference''': [[https://docs.fauna.com/fauna/current/api/fql/functions/isindex]]
    */
  def IsIndex(expr: Expr): Expr =
    Expr(ObjectV("is_index" -> expr.value))

  /**
    * Check if the expression is a function.
    *
    * '''Reference''': [[https://docs.fauna.com/fauna/current/api/fql/functions/isfunction]]
    */
  def IsFunction(expr: Expr): Expr =
    Expr(ObjectV("is_function" -> expr.value))

  /**
    * Check if the expression is a key.
    *
    * '''Reference''': [[https://docs.fauna.com/fauna/current/api/fql/functions/iskey]]
    */
  def IsKey(expr: Expr): Expr =
    Expr(ObjectV("is_key" -> expr.value))

  /**
    * Check if the expression is a token.
    *
    * '''Reference''': [[https://docs.fauna.com/fauna/current/api/fql/functions/istoken]]
    */
  def IsToken(expr: Expr): Expr =
    Expr(ObjectV("is_token" -> expr.value))

  /**
    * Check if the expression is a credentials.
    *
    * '''Reference''': [[https://docs.fauna.com/fauna/current/api/fql/functions/iscredentials]]
    */
  def IsCredentials(expr: Expr): Expr =
    Expr(ObjectV("is_credentials" -> expr.value))

  /**
    * Check if the expression is a role.
    *
    * '''Reference''': [[https://docs.fauna.com/fauna/current/api/fql/functions/isrole]]
    */
  def IsRole(expr: Expr): Expr =
    Expr(ObjectV("is_role" -> expr.value))
}<|MERGE_RESOLUTION|>--- conflicted
+++ resolved
@@ -690,9 +690,6 @@
     Expr(ObjectV("identity" -> NullV))
 
   /**
-<<<<<<< HEAD
-    * A HasIdentity expression.
-=======
     * A CurrentIdentity expression.
     *
     * '''Reference''': [[https://docs.fauna.com/fauna/current/api/fql/functions/currentidentity]]
@@ -701,8 +698,7 @@
     Expr(ObjectV("current_identity" -> NullV))
 
   /**
-    * An HasIdentity expression.
->>>>>>> 93c8794b
+    * A HasIdentity expression.
     *
     * '''Reference''': [[https://app.fauna.com/documentation/reference/queryapi#authentication]]
     */
