--- conflicted
+++ resolved
@@ -444,11 +444,11 @@
     }
 
     statusCode match {
-<<<<<<< HEAD
       case 400 => throwQueryError(parseErrors())
       case 401 => Future.failed(UnauthorizedException("Unauthorized", statusCode))
       case 403 => throwQueryError(parseErrors())
       case 404 => throwQueryError(parseErrors())
+      case 409 => Future.failed(TransactionContentionException("Transaction exception", statusCode))
       case 440 => Future.failed(ProcessingTimeLimitExceededException("Processing timeout exceeded", statusCode))
       case 500 => Future.failed(InternalException("Internal Server Error", statusCode))
       case 502 => Future.failed(BadGatewayException("Bad gateway", statusCode))
@@ -464,16 +464,6 @@
     } else {
       val unnested = obj.copy(cause = IndexedSeq.empty)
       Seq(unnested) ++ obj.cause.flatMap(flattenCause)
-=======
-      case 400 => parseErrorsAndFailWith(new BadRequestException(_))
-      case 401 => parseErrorsAndFailWith(new UnauthorizedException(_))
-      case 403 => parseErrorsAndFailWith(new PermissionDeniedException(_))
-      case 404 => parseErrorsAndFailWith(new NotFoundException(_))
-      case 409 => parseErrorsAndFailWith(new TransactionContentionException(_))
-      case 500 => parseErrorsAndFailWith(new InternalException(_))
-      case 503 => parseErrorsAndFailWith(new UnavailableException(_))
-      case _   => parseErrorsAndFailWith(new UnknownException(_))
->>>>>>> 55d4a688
     }
 
   }
