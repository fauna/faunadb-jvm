package faunadb

import com.codahale.metrics.MetricRegistry
import com.fasterxml.jackson.databind.{ JsonNode, ObjectMapper }
import com.fasterxml.jackson.databind.node.ArrayNode
import com.fasterxml.jackson.module.scala.DefaultScalaModule
import com.faunadb.common.Connection
import com.faunadb.common.Connection.JvmDriver
import faunadb.errors._
import faunadb.query.Expr
import faunadb.values.{ ArrayV, NullV, Value }
import java.io.IOException
import java.net.ConnectException
import java.util.concurrent.TimeoutException

import io.netty.buffer.ByteBufInputStream
import io.netty.handler.codec.http.FullHttpResponse

import scala.collection.JavaConverters._
import scala.compat.java8.DurationConverters._
import scala.compat.java8.FutureConverters._
import scala.compat.java8.OptionConverters._
import scala.concurrent.duration.FiniteDuration
import scala.concurrent.{ ExecutionContext, Future }

/** Companion object to the FaunaClient class. */
object FaunaClient {

  /**
    * Creates a new FaunaDB client.
    *
    * @param secret The secret material of the auth key used. See [[https://fauna.com/documentation#authentication-key_access]]
    * @param endpoint URL of the FaunaDB service to connect to. Defaults to https://db.fauna.com
    * @param metrics An optional [[com.codahale.metrics.MetricRegistry]] to record stats.
    * @param queryTimeout An optional global timeout for all the queries issued by this client. The timeout value has
    *                     milliseconds precision. If not provided, a default timeout value is set on the server side.
    * @return A configured FaunaClient instance.
    */
  def apply(
    secret: String = null,
    endpoint: String = null,
    metrics: MetricRegistry = null,
    queryTimeout: FiniteDuration = null): FaunaClient = {

    val b = Connection.builder
    if (endpoint ne null) b.withFaunaRoot(endpoint)
    if (secret ne null) b.withAuthToken(secret)
    if (metrics ne null) b.withMetrics(metrics)
    if (queryTimeout ne null) b.withQueryTimeout(queryTimeout.toJava)
    b.withJvmDriver(JvmDriver.SCALA)

    new FaunaClient(b.build)
  }
}

/**
  * The Scala native client for FaunaDB.
  *
  * Create a new client using [[faunadb.FaunaClient.apply]].
  *
  * Query requests are made asynchronously: All methods will return a
  * [[scala.concurrent.Future]].
  *
  * Example:
  * {{{
  * case class User(ref: RefV, name: String, age: Int)
  *
  * val client = FaunaClient(secret = "myKeySecret")
  *
  * val fut = client.query(Get(Ref(Class("users"), "123")))
  * val instance = Await.result(fut, 5.seconds)
  *
  * val userCast =
  *   for {
  *     ref <- instance("ref").to[RefV]
  *     name <- instance("data", "name").to[String]
  *     age <- instance("data", "age").to[Int]
  *   } yield {
  *     User(ref, name, age)
  *   }
  *
  * userCast.get
  * }}}
  *
  * @constructor create a new client with a configured [[com.faunadb.common.Connection]].
  */
class FaunaClient private (connection: Connection) {

  private[this] val json = new ObjectMapper
  json.registerModule(new DefaultScalaModule)

  /**
    * Issues a query.
    *
    * @param expr the query to run, created using the query dsl helpers in [[faunadb.query]].
    * @param ec the `ExecutionContext` used to run the query asynchronously.
    * @return A [[scala.concurrent.Future]] containing the query result.
    *         The result is an instance of [[faunadb.values.Result]],
    *         which can be cast to a typed value using the
    *         [[faunadb.values.Field]] API. If the query fails, failed
    *         future is returned.
    */
<<<<<<< HEAD
  def query(expr: Expr)(implicit ec: ExecutionContext): Future[Value] = {
    def handleSuccessResponse(response: FullHttpResponse): Future[Value] = Future {
      val rv = json.treeToValue[Value](parseResponseBody(response).get("resource"), classOf[Value])
      if (rv eq null) NullV else rv
    }.andThen {
      case _ => response.release()
    }

    val response = connection.post("", json.valueToTree(expr)).toScala

    response
      .flatMap {
        case successResponse if successResponse.status().code() < 300 => handleSuccessResponse(successResponse)
        case errorResponse => handleErrorResponse(errorResponse)
      }
      .recoverWith(handleNetworkExceptions)
  }
=======
  def query(expr: Expr)(implicit ec: ExecutionContext): Future[Value] = query(expr, None)

  /**
    * Issues a query.
    *
    * @param expr the query to run, created using the query dsl helpers in [[faunadb.query]].
    * @param ec the `ExecutionContext` used to run the query asynchronously.
    * @param timeout the timeout for the current query. It replaces the timeout value set for this
    *                [[faunadb.FaunaClient]] if any for the scope of this query. The timeout value has
    *                milliseconds precision.
    * @return A [[scala.concurrent.Future]] containing the query result.
    *         The result is an instance of [[faunadb.values.Result]],
    *         which can be cast to a typed value using the
    *         [[faunadb.values.Field]] API. If the query fails, failed
    *         future is returned.
    */
  def query(expr: Expr, timeout: FiniteDuration)(implicit ec: ExecutionContext): Future[Value] = query(expr, Some(timeout))

  /**
    * Issues a query.
    *
    * @param expr the query to run, created using the query dsl helpers in [[faunadb.query]].
    * @param ec the `ExecutionContext` used to run the query asynchronously.
    * @param timeout the timeout for the current query. It replaces the timeout value set for this
    *                [[faunadb.FaunaClient]] if any for the scope of this query. The timeout value has
    *                milliseconds precision.
    * @return A [[scala.concurrent.Future]] containing the query result.
    *         The result is an instance of [[faunadb.values.Result]],
    *         which can be cast to a typed value using the
    *         [[faunadb.values.Field]] API. If the query fails, failed
    *         future is returned.
    */
  def query(expr: Expr, timeout: Option[FiniteDuration])(implicit ec: ExecutionContext): Future[Value] =
    performRequest(json.valueToTree(expr), timeout).map { result =>
      if (result eq null) NullV else result
    }
>>>>>>> d087a89b

  /**
    * Issues multiple queries as a single transaction.
    *
    * @param exprs the queries to run.
    * @param ec the `ExecutionContext` used to run the query asynchronously.
    * @return A [[scala.concurrent.Future]] containing an IndexedSeq of
    *         the results of each query. Each result is an instance of
    *         [[faunadb.values.Value]], which can be cast to a typed
    *         value using the [[faunadb.values.Field]] API. If *any*
    *         query fails, a failed future is returned.
    */
<<<<<<< HEAD
  def query(exprs: Iterable[Expr])(implicit ec: ExecutionContext): Future[IndexedSeq[Value]] = {
    def handleSuccessResponse(response: FullHttpResponse): Future[IndexedSeq[Value]] = Future {
      val arr = json.treeToValue[Value](parseResponseBody(response).get("resource"), classOf[Value])
      arr.asInstanceOf[ArrayV].elems
    }.andThen {
      case _ => response.release()
    }

    val response = connection.post("", json.valueToTree(exprs)).toScala

    response
      .flatMap {
        case successResponse if successResponse.status().code() < 300 => handleSuccessResponse(successResponse)
        case errorResponse => handleErrorResponse(errorResponse)
=======
  def query(exprs: Iterable[Expr])(implicit ec: ExecutionContext): Future[IndexedSeq[Value]] =
    query(exprs, None)

  /**
    * Issues multiple queries as a single transaction.
    *
    * @param exprs the queries to run.
    * @param ec the `ExecutionContext` used to run the query asynchronously.
    * @param timeout the timeout for the current query. It replaces the timeout value set for this
    *                [[faunadb.FaunaClient]] if any, for the scope of this query. The timeout value
    *                has milliseconds precision.
    * @return A [[scala.concurrent.Future]] containing an IndexedSeq of
    *         the results of each query. Each result is an instance of
    *         [[faunadb.values.Value]], which can be cast to a typed
    *         value using the [[faunadb.values.Field]] API. If *any*
    *         query fails, a failed future is returned.
    */
  def query(exprs: Iterable[Expr], timeout: FiniteDuration)(implicit ec: ExecutionContext): Future[IndexedSeq[Value]] =
    query(exprs, Some(timeout))

  /**
    * Issues multiple queries as a single transaction.
    *
    * @param exprs the queries to run.
    * @param ec the `ExecutionContext` used to run the query asynchronously.
    * @param timeout the timeout for the current query. It replaces the timeout value set for this
    *                [[faunadb.FaunaClient]] if any, for the scope of this query. The timeout value
    *                has milliseconds precision.
    * @return A [[scala.concurrent.Future]] containing an IndexedSeq of
    *         the results of each query. Each result is an instance of
    *         [[faunadb.values.Value]], which can be cast to a typed
    *         value using the [[faunadb.values.Field]] API. If *any*
    *         query fails, a failed future is returned.
    */
  def query(exprs: Iterable[Expr], timeout: Option[FiniteDuration])(implicit ec: ExecutionContext): Future[IndexedSeq[Value]] =
    performRequest(json.valueToTree(exprs), timeout).map { result =>
      result.asInstanceOf[ArrayV].elems
    }

  private def performRequest(body: JsonNode, timeout: Option[FiniteDuration])(implicit ec: ExecutionContext): Future[Value] =
    connection.post("", body, timeout.map(_.toJava).asJava).toScala.map { resp =>
      try {
        handleQueryErrors(resp)
        val result = json.treeToValue[Value](parseResponseBody(resp).get("resource"), classOf[Value])
        result
      } finally {
        resp.release()
>>>>>>> d087a89b
      }
      .recoverWith(handleNetworkExceptions)
  }

  /**
    * Creates a new scope to execute session queries. Queries submitted within the session scope will be
    * authenticated with the secret provided. A session client shares its parent's
    * [[com.faunadb.common.Connection]] instance and is closed as soon as the session scope ends.
    *
    * @param secret user secret for the session scope
    * @param session a function that receives a session client
    * @return the value produced by the session function
    */
  def sessionWith[A](secret: String)(session: FaunaClient => A): A = {
    val client = sessionClient(secret)
    try session(client) finally client.close()
  }

  /**
    * Create a new session client. The returned session client shares its parent [[com.faunadb.common.Connection]] instance.
    * The returned session client must be closed after its usage.
    *
    * @param secret user secret for the session client
    * @return a new session client
    */
  def sessionClient(secret: String): FaunaClient = new FaunaClient(connection.newSessionConnection(secret))

  /** Frees any resources held by the client and close the underlying connection. */
  def close(): Unit = connection.close()

  /**
   * Get the freshest timestamp reported to this client.
   */
  def lastTxnTime: Long = connection.getLastTxnTime

  /**
   * Sync the freshest timestamp seen by this client.
   *
   * This has no effect if staler than currently stored timestamp.
   * WARNING: This should be used only when coordinating timestamps across
   *          multiple clients. Moving the timestamp arbitrarily forward into
   *          the future will cause transactions to stall.
   */
  def syncLastTxnTime(timestamp: Long): Unit =
    connection.syncLastTxnTime(timestamp)

  private def handleNetworkExceptions[A]: PartialFunction[Throwable, Future[A]] = {
    case ex: ConnectException => Future.failed(new UnavailableException(ex.getMessage, ex))
    case ex: TimeoutException => Future.failed(new TimeoutException(ex.getMessage))
  }

  private def handleErrorResponse(response: FullHttpResponse)(implicit ec: ExecutionContext): Future[Nothing] = {
    def parseError(): Future[QueryErrorResponse] = Future {
      val statusCode = response.status().code()
      val errors = Option(parseResponseBody(response).get("errors").asInstanceOf[ArrayNode])
      val parsedErrors = errors.map(_.iterator().asScala.map(json.treeToValue(_, classOf[QueryError])).toIndexedSeq).getOrElse(IndexedSeq.empty)
      val error = QueryErrorResponse(statusCode, parsedErrors)
      error
    }.recoverWith {
      case e: FaunaException => Future.failed(e)
      case unavailable if response.status().code() == 503 => Future.failed(new UnavailableException("Service Unavailable: Unparseable response.", unavailable))
      case unknown => Future.failed(new UnknownException(s"Unparseable service $unknown response.", unknown))
    }.andThen {
      case _ => response.release()
    }

    def parseErrorAndFailWith(fun: QueryErrorResponse => FaunaException): Future[Nothing] = {
      parseError().flatMap { errors =>
        val exception = fun(errors)
        Future.failed(exception)
      }
    }

    response.status().code() match {
      case 400 => parseErrorAndFailWith(new BadRequestException(_))
      case 401 => parseErrorAndFailWith(new UnauthorizedException(_))
      case 403 => parseErrorAndFailWith(new PermissionDeniedException(_))
      case 404 => parseErrorAndFailWith(new NotFoundException(_))
      case 500 => parseErrorAndFailWith(new InternalException(_))
      case 503 => parseErrorAndFailWith(new UnavailableException(_))
      case _   => parseErrorAndFailWith(new UnknownException(_))
    }
  }

  private def parseResponseBody(response: FullHttpResponse): JsonNode = {
    val body = json.readTree(new ByteBufInputStream(response.content()))
    if (body eq null) {
      throw new IOException("Invalid JSON.")
    } else {
      body
    }
  }
}<|MERGE_RESOLUTION|>--- conflicted
+++ resolved
@@ -22,6 +22,7 @@
 import scala.compat.java8.OptionConverters._
 import scala.concurrent.duration.FiniteDuration
 import scala.concurrent.{ ExecutionContext, Future }
+import scala.util.control.NonFatal
 
 /** Companion object to the FaunaClient class. */
 object FaunaClient {
@@ -100,25 +101,6 @@
     *         [[faunadb.values.Field]] API. If the query fails, failed
     *         future is returned.
     */
-<<<<<<< HEAD
-  def query(expr: Expr)(implicit ec: ExecutionContext): Future[Value] = {
-    def handleSuccessResponse(response: FullHttpResponse): Future[Value] = Future {
-      val rv = json.treeToValue[Value](parseResponseBody(response).get("resource"), classOf[Value])
-      if (rv eq null) NullV else rv
-    }.andThen {
-      case _ => response.release()
-    }
-
-    val response = connection.post("", json.valueToTree(expr)).toScala
-
-    response
-      .flatMap {
-        case successResponse if successResponse.status().code() < 300 => handleSuccessResponse(successResponse)
-        case errorResponse => handleErrorResponse(errorResponse)
-      }
-      .recoverWith(handleNetworkExceptions)
-  }
-=======
   def query(expr: Expr)(implicit ec: ExecutionContext): Future[Value] = query(expr, None)
 
   /**
@@ -155,7 +137,6 @@
     performRequest(json.valueToTree(expr), timeout).map { result =>
       if (result eq null) NullV else result
     }
->>>>>>> d087a89b
 
   /**
     * Issues multiple queries as a single transaction.
@@ -168,22 +149,6 @@
     *         value using the [[faunadb.values.Field]] API. If *any*
     *         query fails, a failed future is returned.
     */
-<<<<<<< HEAD
-  def query(exprs: Iterable[Expr])(implicit ec: ExecutionContext): Future[IndexedSeq[Value]] = {
-    def handleSuccessResponse(response: FullHttpResponse): Future[IndexedSeq[Value]] = Future {
-      val arr = json.treeToValue[Value](parseResponseBody(response).get("resource"), classOf[Value])
-      arr.asInstanceOf[ArrayV].elems
-    }.andThen {
-      case _ => response.release()
-    }
-
-    val response = connection.post("", json.valueToTree(exprs)).toScala
-
-    response
-      .flatMap {
-        case successResponse if successResponse.status().code() < 300 => handleSuccessResponse(successResponse)
-        case errorResponse => handleErrorResponse(errorResponse)
-=======
   def query(exprs: Iterable[Expr])(implicit ec: ExecutionContext): Future[IndexedSeq[Value]] =
     query(exprs, None)
 
@@ -223,15 +188,20 @@
       result.asInstanceOf[ArrayV].elems
     }
 
-  private def performRequest(body: JsonNode, timeout: Option[FiniteDuration])(implicit ec: ExecutionContext): Future[Value] =
-    connection.post("", body, timeout.map(_.toJava).asJava).toScala.map { resp =>
-      try {
-        handleQueryErrors(resp)
-        val result = json.treeToValue[Value](parseResponseBody(resp).get("resource"), classOf[Value])
-        result
-      } finally {
-        resp.release()
->>>>>>> d087a89b
+  private def performRequest(body: JsonNode, timeout: Option[FiniteDuration])(implicit ec: ExecutionContext): Future[Value] = {
+    def handleSuccessResponse(response: FullHttpResponse): Future[Value] = Future {
+      json.treeToValue[Value](parseResponseBody(response).get("resource"), classOf[Value])
+    }.andThen {
+      case _ => response.release()
+    }
+
+    val javaTimeout = timeout.map(_.toJava).asJava
+    val response: Future[FullHttpResponse] = connection.post("", body, javaTimeout).toScala
+
+    response
+      .flatMap {
+        case successResponse if successResponse.status().code() < 300 => handleSuccessResponse(successResponse)
+        case errorResponse => handleErrorResponse(errorResponse)
       }
       .recoverWith(handleNetworkExceptions)
   }
