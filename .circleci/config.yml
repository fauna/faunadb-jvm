--- conflicted
+++ resolved
@@ -6,14 +6,8 @@
     resource_class: large
     docker:
       - image: openjdk:11
-<<<<<<< HEAD
       - image: fauna/faunadb:latest
         name: core
-=======
-      - image: fauna/faunadb
-        name: core
-
->>>>>>> 25130116
     environment:
       SBT_VERSION: 1.7.2
       FAUNA_ROOT_KEY: secret
