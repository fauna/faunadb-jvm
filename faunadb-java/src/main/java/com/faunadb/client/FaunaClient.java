--- conflicted
+++ resolved
@@ -494,30 +494,7 @@
           }
         }
 
-<<<<<<< HEAD
         throwQueryError(parsedErrors, statusCode);
-=======
-        HttpResponses.QueryErrorResponse errorResponse = HttpResponses.QueryErrorResponse.create(statusCode, parsedErrors);
-
-        switch (statusCode) {
-          case 400:
-            throw new BadRequestException(errorResponse);
-          case 401:
-            throw new UnauthorizedException(errorResponse);
-          case 403:
-            throw new PermissionDeniedException(errorResponse);
-          case 404:
-            throw new NotFoundException(errorResponse);
-          case 409:
-            throw new TransactionContentionException(errorResponse);
-          case 500:
-            throw new InternalException(errorResponse);
-          case 503:
-            throw new UnavailableException(errorResponse);
-          default:
-            throw new UnknownException(errorResponse);
-        }
->>>>>>> 55d4a688
       } catch (JsonProcessingException | IllegalArgumentException ex) {
         if (statusCode == 503) {
           throw new UnavailableException("Service Unavailable: Unparseable response.", ex);
@@ -543,6 +520,8 @@
         throw new UnauthorizedException(message, statusCode);
       case 440:
         throw new ProcessingTimeLimitExceededException(message, statusCode);
+      case 409:
+        throw new TransactionContentionException(message, statusCode);
       case 500:
         throw new InternalException(message, statusCode);
       case 502:
