package com.faunadb.client.query;

import com.faunadb.client.types.Encoder;
import com.faunadb.client.types.Value.*;

import java.time.Instant;
import java.time.LocalDate;
import java.util.Arrays;
import java.util.ArrayList;
import java.util.Collections;
import java.util.LinkedHashMap;
import java.util.List;
import java.util.Map;
import java.util.function.UnaryOperator;

import static com.faunadb.client.util.SymbolGenerator.genSym;

/**
 * The {@link Language} class contains static constructors for the FaunaDB Query Language expressions.
 * This class is intended to be statically imported into your code with:
 *
 * {@code import static com.faunadb.client.query.Language.*;}
 *
 * <p>
 * Each method in the {@link Language} class constructs a new {@link Expr} instance.
 * No computation is executed until the expression is evaluated by the FaunaDB server.
 * </p>
 *
 * <b>Example:</b>
 * <pre>{@code
 *   // Creates a new expression that, once executed, it will create a new instance
 *   // of the user collection with an username and password fields.
 *   Expr createUserExpr = Create(Collection("user"), Obj("data", Obj(
 *     "username", Value("bob"),
 *     "password", Value("abc123"),
 *   )));
 *
 *   // Executes the expression created above and get its result.
 *   Value result = client.query(createUserExpr).get();
 * }</pre>
 *
 * @see <a href="https://app.fauna.com/documentation/reference/queryapi">FaunaDB Query API</a>
 */
public final class Language {

  private Language() {
  }

  private static Expr varargs(List<? extends Expr> exprs) {
    if (exprs.size() == 1) {
      return exprs.get(0);
    } else {
      return Arr(exprs);
    }
  }

  /**
   * Enumeration for time units.
   *
   * @see <a href="https://app.fauna.com/documentation/reference/queryapi#time-and-date">FaunaDB Time Functions</a>
   * @see #Epoch(Expr, TimeUnit)
   * @see #TimeAdd(Expr, Expr, TimeUnit)
   * @see #TimeSubtract(Expr, Expr, TimeUnit)
   * @see #TimeDiff(Expr, Expr, TimeUnit)
   */
  public enum TimeUnit {
    DAY("day"),
    HALF_DAY("half day"),
    HOUR("hour"),
    MINUTE("minute"),
    SECOND("second"),
    MILLISECOND("millisecond"),
    MICROSECOND("microsecond"),
    NANOSECOND("nanosecond");

    private final Expr value;

    TimeUnit(String value) {
      this.value = Value(value);
    }
  }

  /**
   * Enumeration for event action types.
   *
   * @see <a href="https://app.fauna.com/documentation/reference/queryapi#write-functions">FaunaDB Write Functions</a>
   * @see #Insert(Expr, Expr, Action, Expr)
   * @see #Remove(Expr, Expr, Action)
   */
  public enum Action {
    CREATE("create"),
    DELETE("delete");

    private final Expr value;

    Action(String value) {
      this.value = Value(value);
    }
  }

  /**
   * Enumeration for casefold normalizers.
   *
   * @see <a href="https://app.fauna.com/documentation/reference/queryapi#string-functions">FaunaDB String Functions</a>
   * @see #Casefold(Expr, Normalizer)
   */
  public enum Normalizer {
    NFD("NFD"),
    NFC("NFC"),
    NFKD("NFKD"),
    NFKC("NFKC"),
    NFKCCaseFold("NFKCCaseFold");

    private final Expr value;

    Normalizer(String value) {
      this.value = Value(value);
    }
  }

  /**
   * Builder for let expressions.
   * To complete the let binding, the {@link LetBinding#in(Expr)} method must be called.
   *
   * @see <a href="https://app.fauna.com/documentation/reference/queryapi#basic-forms">FaunaDB Basic Forms</a>
   * @see #Let(Map)
   * @see #Let(String, Expr)
   */
  public static final class LetBinding {

    private final Expr bindings;

    private LetBinding(List<Expr> bindings) {
      this.bindings = Fn.apply(bindings);
    }

    /**
     * Defines the scope where the let bindings will apply.
     * @param in the scope where the let bindings apply
     * @return a new {@link Expr} instance
     */
    public Expr in(Expr in) {
      return Fn.apply("let", bindings, "in", in);
    }
  }

  /**
   * Builder for path selectors. This builder must be constructed using
   * either the {@link Path#at(String...)} or {@link Path#at(int...)} functions.
   *
   * @see <a href="https://app.fauna.com/documentation/reference/queryapi#miscellaneous-functions">FaunaDB Miscellaneous Functions</a>
   * @see #Contains(Path, Expr)
   * @see #Select(Path, Expr)
   * @see #Select(Path, Expr, Expr)
   * @see #SelectAll(Path, Expr)
   */
  public static final class Path {

    private final List<Expr> segments;

    private Path() {
      this(Collections.emptyList());
    }

    private Path(List<Expr> segments) {
      this.segments = segments;
    }

    /**
     * Narrow to a specific path in a object key.
     *
     * @param others path selectors
     * @return a new narrowed path
     */
    public Path at(String... others) {
      List<Expr> all = new ArrayList<>(segments.size() + others.length);
      all.addAll(segments);

      for (String segment : others) {
        all.add(Value(segment));
      }

      return new Path(Collections.unmodifiableList(all));
    }

    /**
     * Narrow to a specific element index in an array.
     *
     * @param others path selectors
     * @return a new narrowed path
     */
    public Path at(int... others) {
      List<Expr> all = new ArrayList<>(segments.size() + others.length);
      all.addAll(segments);

      for (int segment : others) {
        all.add(Value(segment));
      }

      return new Path(Collections.unmodifiableList(all));
    }

  }

  /**
   * Creates a new reference.
   * For example {@code Ref(Collection("users"), "123")}.
   *
   * <p>
   * The usage of this method is discouraged.
   * Prefer {@link #Ref(Expr, String)} or {@link #Ref(Expr, Expr)}.
   * </p>
   *
   * @param ref the reference id
   * @return a new {@link Expr} instance
   * @see <a href="https://app.fauna.com/documentation/reference/queryapi#simple-type">FaunaDB Values</a>
   * @see #Ref(Expr, String)
   */
  public static Expr Ref(String ref) {
    return Fn.apply("@ref", Value(ref));
  }

  /**
   * Creates a new scoped reference.
   * For example {@code Ref(Collection("users"), "123")}.
   *
   * @param collectionRef the scope reference. Type: Reference
   * @param id the reference id. Type: String
   * @return a new {@link Expr} instance
   * @see <a href="https://app.fauna.com/documentation/reference/queryapi#simple-type">FaunaDB Values</a>
   * @see #Collection(String)
   * @see #Database(String)
   * @see #Index(String)
   * @see #Function(String)
   */
  public static Expr Ref(Expr collectionRef, Expr id) {
    return Fn.apply("ref", collectionRef, "id", id);
  }

  /**
   * Creates a new scoped reference.
   * For example {@code Ref(Collection("users"), "123")}.
   *
   * @param collectionRef the scope reference. Type: Reference
   * @param id the reference id
   * @return a new {@link Expr} instance
   * @see <a href="https://app.fauna.com/documentation/reference/queryapi#simple-type">FaunaDB Values</a>
   * @see #Collection(String)
   * @see #Database(String)
   * @see #Index(String)
   * @see #Function(String)
   */
  public static Expr Ref(Expr collectionRef, String id) {
    return Ref(collectionRef, Value(id));
  }

  /**
   * Returns a reference to a set of all classes in the database.
   * A reference set must be paginated in order to retrieve its values.
   *
   * @return a new {@link Expr} instance
   * @see #Paginate(Expr)
   * 
   * @deprecated use Collections instead
   */
  @Deprecated
  public static Expr Classes() {
    return Classes(Null());
  }

  /**
   * Returns a reference to a set of all collections in the database.
   * A reference set must be paginated in order to retrieve its values.
   *
   * @return a new {@link Expr} instance
   * @see #Paginate(Expr)
   */
  public static Expr Collections() {
    return Collections(Null());
  }

  /**
   * Returns a reference to a set of all classes in the specified database.
   * A reference set must be paginated in order to retrieve its values.
   *
   * @param scope a reference to a database. Type: Reference
   * @return a new {@link Expr} instance
   * @see #Database(String)
   * @see #Paginate(Expr)
   * 
   * @deprecated use Collection instead
   */
  @Deprecated
  public static Expr Classes(Expr scope) {
    return Fn.apply("classes", scope);
  }

  /**
   * Returns a reference to a set of all collections in the specified database.
   * A reference set must be paginated in order to retrieve its values.
   *
   * @param scope a reference to a database. Type: Reference
   * @return a new {@link Expr} instance
   * @see #Database(String)
   * @see #Paginate(Expr)
   */
  public static Expr Collections(Expr scope) {
    return Fn.apply("collections", scope);
  }

  /**
   * Returns a reference to a set of all databases.
   * A reference set must be paginated in order to retrieve its values.
   *
   * @return a new {@link Expr} instance
   * @see #Paginate(Expr)
   */
  public static Expr Databases() {
    return Databases(Null());
  }

  /**
   * Returns a reference to a set of all databases in the specified database.
   * A reference set must be paginated in order to retrieve its values.
   *
   * @param scope a reference to a database. Type: Reference
   * @return a new {@link Expr} instance
   * @see #Database(String)
   * @see #Paginate(Expr)
   */
  public static Expr Databases(Expr scope) {
    return Fn.apply("databases", scope);
  }

  /**
   * Returns a reference to a set of all indexes in the database.
   * A reference set must be paginated in order to retrieve its values.
   *
   * @return a new {@link Expr} instance
   * @see #Paginate(Expr)
   */
  public static Expr Indexes() {
    return Indexes(Null());
  }

  /**
   * Returns a reference to a set of all indexes in the specified database.
   * A reference set must be paginated in order to retrieve its values.
   *
   * @param scope a reference to a database. Type: Reference
   * @return a new {@link Expr} instance
   * @see #Paginate(Expr)
   */
  public static Expr Indexes(Expr scope) {
    return Fn.apply("indexes", scope);
  }

  /**
   * Returns a reference to a set of all user defined functions in the database.
   * A reference set must be paginated in order to retrieve its values.
   *
   * @return a new {@link Expr} instance
   * @see #Paginate(Expr)
   */
  public static Expr Functions() {
    return Functions(Null());
  }

  /**
   * Returns a reference to a set of all user defined functions in the specified database.
   * A reference set must be paginated in order to retrieve its values.
   *
   * @param scope a reference to a database. Type: Reference
   * @return a new {@link Expr} instance
   * @see #Ref(Expr, String)
   * @see #Database(String)
   * @see #Paginate(Expr)
   */
  public static Expr Functions(Expr scope) {
    return Fn.apply("functions", scope);
  }

  /**
   * Returns a reference to a set of all keys in the database.
   * A reference set must be paginated in order to retrieve its values.
   *
   * @return a new {@link Expr} instance
   * @see #Paginate(Expr)
   */
  public static Expr Keys() {
    return Keys(Null());
  }

  /**
   * Returns a reference to a set of all keys in the specified database.
   * A reference set must be paginated in order to retrieve its values.
   *
   * @param scope a reference to a database. Type: Reference
   * @return a new {@link Expr} instance
   * @see #Ref(Expr, String)
   * @see #Database(String)
   * @see #Paginate(Expr)
   */
  public static Expr Keys(Expr scope) {
    return Fn.apply("keys", scope);
  }

  /**
   * Returns a reference to a set of all tokens in the database.
   * A reference set must be paginated in order to retrieve its values.
   *
   * @return a new {@link Expr} instance
   * @see #Paginate(Expr)
   */
  public static Expr Tokens() {
    return Tokens(Null());
  }

  /**
   * Returns a reference to a set of all tokens in the specified database.
   * A reference set must be paginated in order to retrieve its values.
   *
   * @param scope a reference to a database. Type: Reference
   * @return a new {@link Expr} instance
   * @see #Ref(Expr, String)
   * @see #Database(String)
   * @see #Paginate(Expr)
   */
  public static Expr Tokens(Expr scope) {
    return Fn.apply("tokens", scope);
  }

  /**
   * Returns a reference to a set of all credentials in the database.
   * A reference set must be paginated in order to retrieve its values.
   *
   * @return a new {@link Expr} instance
   * @see #Paginate(Expr)
   */
  public static Expr Credentials() {
    return Credentials(Null());
  }

  /**
   * Returns a reference to a set of all credentials in the specified database.
   * A reference set must be paginated in order to retrieve its values.
   *
   * @param scope a reference to a database. Type: Reference
   * @return a new {@link Expr} instance
   * @see #Ref(Expr, String)
   * @see #Database(String)
   * @see #Paginate(Expr)
   */
  public static Expr Credentials(Expr scope) {
    return Fn.apply("credentials", scope);
  }

  /**
   * Returns a reference to a set of all roles in the database.
   * A reference set must be paginated in order to retrieve its values.
   *
   * @return a new {@link Expr} instance
   * @see #Paginate(Expr)
   */
  public static Expr Roles() {
    return Roles(Null());
  }

  /**
   * Returns a reference to a set of all roles in the specified database.
   * A reference set must be paginated in order to retrieve its values.
   *
   * @param scope a reference to a database. Type: Reference
   * @return a new {@link Expr} instance
   * @see #Ref(Expr, String)
   * @see #Database(String)
   * @see #Paginate(Expr)
   */
  public static Expr Roles(Expr scope) {
    return Fn.apply("roles", scope);
  }

  /**
   * Returns a set of all documents in the given collection.
   * A set must be paginated in order to retrieve its values.
   *
   * @param collection a reference to the collection. Type: Reference
   * @return a new {@link Expr} instance
   * @see #Paginate(Expr)
   */
  public static Expr Documents(Expr collection) {
    return Fn.apply("documents", collection);
  }

  /**
   * Encodes the given object using the reflection {@link Encoder}.
   *
   * @param value the object to be encoded
   * @return a new {@link Expr} instance
   * @see Encoder
   */
  public static Expr Value(Object value) {
    return Encoder.encode(value).get();
  }

  /**
   * Encodes the given {@link String} as an {@link Expr} instance.
   *
   * @param value the string to be encoded
   * @return a new {@link Expr} instance
   * @see <a href="https://app.fauna.com/documentation/reference/queryapi#simple-type">FaunaDB Values</a>
   */
  public static Expr Value(String value) {
    return new StringV(value);
  }

  /**
   * Encodes the given {@link Long} as an {@link Expr} instance.
   *
   * @param value the number to be encoded
   * @return a new {@link Expr} instance
   * @see <a href="https://app.fauna.com/documentation/reference/queryapi#simple-type">FaunaDB Values</a>
   */
  public static Expr Value(long value) {
    return new LongV(value);
  }

  /**
   * Encodes the given {@link Double} as an {@link Expr} instance.
   *
   * @param value the number to be encoded
   * @return a new {@link Expr} instance
   * @see <a href="https://app.fauna.com/documentation/reference/queryapi#simple-type">FaunaDB Values</a>
   */
  public static Expr Value(double value) {
    return new DoubleV(value);
  }

  /**
   * Encodes the given {@link Boolean} as an {@link Expr} instance.
   *
   * @param value the boolean value to be encoded
   * @return a new {@link Expr} instance
   * @see <a href="https://app.fauna.com/documentation/reference/queryapi#simple-type">FaunaDB Values</a>
   */
  public static Expr Value(boolean value) {
    return BooleanV.valueOf(value);
  }

  /**
   * Encodes the given {@link Instant} as an {@link Expr} instance.
   *
   * @param value the timestamp to be encoded
   * @return a new {@link Expr} instance
   * @see <a href="https://app.fauna.com/documentation/reference/queryapi#simple-type">FaunaDB Values</a>
   * @see Instant
   */
  public static Expr Value(Instant value) {
    return new TimeV(value);
  }

  /**
   * Encodes the given {@link LocalDate} as an {@link Expr} instance.
   *
   * @param value the date to be encoded
   * @return a new {@link Expr} instance
   * @see <a href="https://app.fauna.com/documentation/reference/queryapi#simple-type">FaunaDB Values</a>
   * @see LocalDate
   */
  public static Expr Value(LocalDate value) {
    return new DateV(value);
  }

  /**
   * Encodes the given {@link Byte} array as an {@link Expr} instance.
   *
   * @param bytes the byte array to be encoded
   * @return a new {@link Expr} instance
   * @see <a href="https://app.fauna.com/documentation/reference/queryapi#simple-type">FaunaDB Values</a>
   */
  public static Expr Value(byte[] bytes) {
    return new BytesV(bytes);
  }

  /**
   * Creates a new expression representing a null value.
   *
   * @return a new {@link Expr} instance
   * @see <a href="https://app.fauna.com/documentation/reference/queryapi#simple-type">FaunaDB Values</a>
   */
  public static Expr Null() {
    return NullV.NULL;
  }

  /**
   * Creates a new object wrapping the {@link Map} provided.
   * For convenience, the following helpers are available:
   * <ul>
   *   <li>{@link #Obj()}</li>
   *   <li>{@link #Obj(String, Expr)}</li>
   *   <li>{@link #Obj(String, Expr, String, Expr)}</li>
   *   <li>{@link #Obj(String, Expr, String, Expr, String, Expr)}</li>
   *   <li>{@link #Obj(String, Expr, String, Expr, String, Expr, String, Expr)}</li>
   *   <li>{@link #Obj(String, Expr, String, Expr, String, Expr, String, Expr, String, Expr)}</li>
   * </ul>
   *
   * @param values the key/value {@link Map} to be wrapped
   * @return a new {@link Expr} instance
   * @see <a href="https://app.fauna.com/documentation/reference/queryapi#simple-type">FaunaDB Values</a>
   */
  public static Expr Obj(Map<String, ? extends Expr> values) {
    return Fn.apply("object", Fn.apply(values));
  }

  /**
   * Creates an empty object.
   *
   * @return a new {@link Expr} instance
   * @see <a href="https://app.fauna.com/documentation/reference/queryapi#simple-type">FaunaDB Values</a>
   */
  public static Expr Obj() {
    return Obj(Collections.emptyMap());
  }

  /**
   * Creates a new object with the provided key and value.
   *
   * @param k1 a key
   * @param v1 a value
   * @return a new {@link Expr} instance
   * @see <a href="https://app.fauna.com/documentation/reference/queryapi#simple-type">FaunaDB Values</a>
   */
  public static Expr Obj(String k1, Expr v1) {
    return Obj(Collections.singletonMap(k1, v1));
  }

  /**
   * Creates a new object with two key/value pairs.
   *
   * @param k1 the first key
   * @param v1 the first value
   * @param k2 the second key
   * @param v2 the second value
   * @return a new {@link Expr} instance
   * @see <a href="https://app.fauna.com/documentation/reference/queryapi#simple-type">FaunaDB Values</a>
   */
  public static Expr Obj(String k1, Expr v1, String k2, Expr v2) {
    Map<String, Expr> obj = new LinkedHashMap<>();
    obj.put(k1, v1);
    obj.put(k2, v2);
    return Obj(Collections.unmodifiableMap(obj));
  }

  /**
   * Creates a new object with three key/value pairs.
   *
   * @param k1 the first key
   * @param v1 the first value
   * @param k2 the second key
   * @param v2 the second value
   * @param k3 the third key
   * @param v3 the third value
   * @return a new {@link Expr} instance
   * @see <a href="https://app.fauna.com/documentation/reference/queryapi#simple-type">FaunaDB Values</a>
   */
  public static Expr Obj(String k1, Expr v1, String k2, Expr v2, String k3, Expr v3) {
    Map<String, Expr> obj = new LinkedHashMap<>();
    obj.put(k1, v1);
    obj.put(k2, v2);
    obj.put(k3, v3);
    return Obj(Collections.unmodifiableMap(obj));
  }

  /**
   * Creates a new object with four key/value pairs.
   *
   * @param k1 the first key
   * @param v1 the first value
   * @param k2 the second key
   * @param v2 the second value
   * @param k3 the third key
   * @param v3 the third value
   * @param k4 the fourth key
   * @param v4 the fourth value
   * @return a new {@link Expr} instance
   * @see <a href="https://app.fauna.com/documentation/reference/queryapi#simple-type">FaunaDB Values</a>
   */
  public static Expr Obj(String k1, Expr v1, String k2, Expr v2, String k3, Expr v3, String k4, Expr v4) {
    Map<String, Expr> obj = new LinkedHashMap<>();
    obj.put(k1, v1);
    obj.put(k2, v2);
    obj.put(k3, v3);
    obj.put(k4, v4);
    return Obj(Collections.unmodifiableMap(obj));
  }

  /**
   * Creates a new object with five key/value pairs.
   *
   * @param k1 the first key
   * @param v1 the first value
   * @param k2 the second key
   * @param v2 the second value
   * @param k3 the third key
   * @param v3 the third value
   * @param k4 the fourth key
   * @param v4 the fourth value
   * @param k5 the fifth key
   * @param v5 the fifth value
   * @return a new {@link Expr} instance
   * @see <a href="https://app.fauna.com/documentation/reference/queryapi#simple-type">FaunaDB Values</a>
   */
  public static Expr Obj(String k1, Expr v1, String k2, Expr v2, String k3, Expr v3, String k4, Expr v4, String k5, Expr v5) {
    Map<String, Expr> obj = new LinkedHashMap<>();
    obj.put(k1, v1);
    obj.put(k2, v2);
    obj.put(k3, v3);
    obj.put(k4, v4);
    obj.put(k5, v5);
    return Obj(Collections.unmodifiableMap(obj));
  }

  /**
   * Creates a new array wrapping the provided {@link List}.
   * For convenience, see the {@link #Arr(Expr...)} helper.
   *
   * @param values the {@link List} instance to be wrapped
   * @return a new {@link Expr} instance
   * @see <a href="https://app.fauna.com/documentation/reference/queryapi#simple-type">FaunaDB Values</a>
   */
  public static Expr Arr(List<? extends Expr> values) {
    return Fn.apply(values);
  }

  /**
   * Creates a new array containing with the values provided.
   *
   * @param values the elements of the new array
   * @return a new {@link Expr} instance
   * @see <a href="https://app.fauna.com/documentation/reference/queryapi#simple-type">FaunaDB Values</a>
   */
  public static Expr Arr(Expr... values) {
    return Arr(Collections.unmodifiableList(Arrays.asList(values)));
  }

  /**
   * Aborts the current transaction with a given message.
   *
   * @param msg a message to be used when aborting the transaction
   * @return a new {@link Expr} instance
   * @see <a href="https://app.fauna.com/documentation/reference/queryapi#basic-forms">FaunaDB Basic Forms</a>
   */
  public static Expr Abort(String msg) {
    return Abort(Value(msg));
  }

  /**
   * Aborts the current transaction with a given message.
   *
   * @param msg a message to be used when aborting the transaction. Type: String
   * @return a new {@link Expr} instance
   * @see <a href="https://app.fauna.com/documentation/reference/queryapi#basic-forms">FaunaDB Basic Forms</a>
   */
  public static Expr Abort(Expr msg) {
    return Fn.apply("abort", msg);
  }

  /**
   * Calls the given user defined function with the arguments provided.
   *
   * @param ref the reference to the user defined function to be called. Type: Reference
   * @param args the list of arguments for the given user defined function
   * @return a new {@link Expr} instance
   * @see <a href="https://app.fauna.com/documentation/reference/queryapi#basic-forms">FaunaDB Basic Forms</a>
   */
  public static Expr Call(Expr ref, List<? extends  Expr> args) {
    return Fn.apply("call", ref, "arguments", varargs(args));
  }

  /**
   * Calls the given user defined function with the arguments provided.
   *
   * @param ref the reference to the user defined function to be called. Type: Reference
   * @param args the arguments for the given user defined function
   * @return a new {@link Expr} instance
   * @see <a href="https://app.fauna.com/documentation/reference/queryapi#basic-forms">FaunaDB Basic Forms</a>
   */
  public static Expr Call(Expr ref, Expr... args) {
    return Call(ref, Collections.unmodifiableList(Arrays.asList(args)));
  }

  /**
   * Creates a new query expression with the given lambda.
   *
   * @param lambda a lambda type
   * @return a new {@link Expr} instance
   * @see <a href="https://app.fauna.com/documentation/reference/queryapi#basic-forms">FaunaDB Basic Forms</a>
   * @see #CreateFunction(Expr)
   * @see #Lambda(Expr, Expr)
   */
  public static Expr Query(Expr lambda) {
    return Fn.apply("query", lambda);
  }

  /**
   * Execute the reads associated with the given expression at the timestamp provided.
   * Writes are still executed at the current transaction time.
   *
   * @param timestamp the read timestamp. Type: Timestamp
   * @param expr the scoped expression
   * @return a new {@link Expr} instance
   * @see <a href="https://app.fauna.com/documentation/reference/queryapi#basic-forms">FaunaDB Basic Forms</a>
   * @see #Time(Expr)
   * @see #Value(Instant)
   */
  public static Expr At(Expr timestamp, Expr expr) {
    return Fn.apply("at", timestamp, "expr", expr);
  }

  /**
   * Execute the reads associated with the given expression at the timestamp provided.
   * Writes are still executed at the current transaction time.
   *
   * @param timestamp the read timestamp.
   * @param expr the scoped expression
   * @return a new {@link Expr} instance
   * @see <a href="https://app.fauna.com/documentation/reference/queryapi#basic-forms">FaunaDB Basic Forms</a>
   */
  public static Expr At(Instant timestamp, Expr expr) {
    return At(new TimeV(timestamp), expr);
  }

  /**
   * Bind values to one or more variables.
   * Variables must be accessed using the {@link #Var(String)} function.
   *
   * <p>Example:</p>
   * <pre>{@code
   * // Creates a binding map of variable names and their values,
   * // then use the binding map to build a let expression where
   * // the values can be referenced to by the expression provided
   * // using their given names.
   * Map<String, Expr> bindings = new HashMap<>();
   * bindings.add("name", Value("Bob"));
   * bindings.add("age", Value(53));
   *
   * client.query(
   *   Let(bindings).in(
   *     Create(Collection("users"), Obj("data", Obj(
   *       "name", Var("name"),
   *       "age", Var("age"),
   *     )))
   *   )
   * ).get();
   * }</pre>
   *
   * @param bindings a {@link Map} of variable names to values.
   * @return a new {@link LetBinding} instance
   * @see <a href="https://app.fauna.com/documentation/reference/queryapi#basic-forms">FaunaDB Basic Forms</a>
   * @see #Var(String)
   * @see LetBinding
   *
   * @deprecated As of release 2.6.0, use alternate Let forms.
   */
  @Deprecated
  public static LetBinding Let(Map<String, ? extends Expr> bindings) {
    List<Expr> let = new ArrayList<>();

    for (Map.Entry<String, ? extends Expr> b : bindings.entrySet()) {
      let.add(Fn.apply(b.getKey(), b.getValue()));
    }

    return new LetBinding(let);
  }

  /**
   * Bind values to one or more variables.
   * Variables must be accessed using the {@link #Var(String)} function.
   *
   * <p>Example:</p>
   * <pre>{@code
   * client.query(
   *   Let("a", Value(1)).in(
   *     Add(Value(1), Var("a"))
   *   )
   * ).get();
   * }</pre>
   *
   * @param v1 the variable name
   * @param d1 the variable value
   * @return a new {@link LetBinding} instance
   * @see <a href="https://app.fauna.com/documentation/reference/queryapi#basic-forms">FaunaDB Basic Forms</a>
   * @see #Var(String)
   * @see LetBinding
   */
  public static LetBinding Let(String v1, Expr d1) {
    List<Expr> let = new ArrayList<>();
    let.add(Fn.apply(v1, d1));
    return new LetBinding(let);
  }

  /**
   * Bind values to one or more variables.
   * Variables must be accessed using the {@link #Var(String)} function.
   *
   * <p>Example:</p>
   * <pre>{@code
   * client.query(
   *   Let("a", Value(1), "b", Value(2)).in(
   *     Add(Var("a"), Var("b"))
   *   )
   * ).get();
   * }</pre>
   *
   * @param v1 the first variable name
   * @param d1 the first variable value
   * @param v2 the second variable name
   * @param d2 the second variable value
   * @return a new {@link LetBinding} instance
   * @see <a href="https://app.fauna.com/documentation/reference/queryapi#basic-forms">FaunaDB Basic Forms</a>
   * @see #Var(String)
   * @see LetBinding
   */
  public static LetBinding Let(String v1, Expr d1, String v2, Expr d2) {
    List<Expr> let = new ArrayList<>();
    let.add(Fn.apply(v1, d1));
    let.add(Fn.apply(v2, d2));
    return new LetBinding(let);
  }

  /**
   * Bind values to one or more variables.
   * Variables must be accessed using the {@link #Var(String)} function.
   *
   * <p>Example:</p>
   * <pre>{@code
   * client.query(
   *   Let(
   *     "a", Value(1),
   *     "b", Value(2),
   *     "c", Value(3),
   *   ).in(
   *     Add(Var("a"), Var("b"), Var("c"))
   *   )
   * ).get();
   * }</pre>
   *
   * @param v1 the first variable name
   * @param d1 the first variable value
   * @param v2 the second variable name
   * @param d2 the second variable value
   * @param v3 the third variable name
   * @param d3 the third variable value
   * @return a new {@link LetBinding} instance
   * @see <a href="https://app.fauna.com/documentation/reference/queryapi#basic-forms">FaunaDB Basic Forms</a>
   * @see #Var(String)
   * @see LetBinding
   */
  public static LetBinding Let(String v1, Expr d1, String v2, Expr d2, String v3, Expr d3) {
    List<Expr> let = new ArrayList<>();
    let.add(Fn.apply(v1, d1));
    let.add(Fn.apply(v2, d2));
    let.add(Fn.apply(v3, d3));
    return new LetBinding(let);
  }

  /**
   * Bind values to one or more variables.
   * Variables must be accessed using the {@link #Var(String)} function.
   *
   * <p>Example:</p>
   * <pre>{@code
   * client.query(
   *   Let(
   *     "a", Value(1),
   *     "b", Value(2),
   *     "c", Value(3),
   *     "d", Value(4),
   *   ).in(
   *     Add(Var("a"), Var("b"), Var("c"), Var("d"))
   *   )
   * ).get();
   * }</pre>
   *
   * @param v1 the first variable name
   * @param d1 the first variable value
   * @param v2 the second variable name
   * @param d2 the second variable value
   * @param v3 the third variable name
   * @param d3 the third variable value
   * @param v4 the fourth variable name
   * @param d4 the fourth variable value
   * @return a new {@link LetBinding} instance
   * @see <a href="https://app.fauna.com/documentation/reference/queryapi#basic-forms">FaunaDB Basic Forms</a>
   * @see #Var(String)
   * @see LetBinding
   */
  public static LetBinding Let(String v1, Expr d1, String v2, Expr d2, String v3, Expr d3, String v4, Expr d4) {
    List<Expr> let = new ArrayList<>();
    let.add(Fn.apply(v1, d1));
    let.add(Fn.apply(v2, d2));
    let.add(Fn.apply(v3, d3));
    let.add(Fn.apply(v4, d4));
    return new LetBinding(let);
  }

  /**
   * Bind values to one or more variables.
   * Variables must be accessed using the {@link #Var(String)} function.
   *
   * <p>Example:</p>
   * <pre>{@code
   * client.query(
   *   Let(
   *     "a", Value(1),
   *     "b", Value(2),
   *     "c", Value(3),
   *     "d", Value(4),
   *     "e", Value(5),
   *   ).in(
   *     Add(Var("a"), Var("b"), Var("c"), Var("d"), Var("e"))
   *   )
   * ).get()
   * }</pre>
   *
   * @param v1 the first variable name
   * @param d1 the first variable value
   * @param v2 the second variable name
   * @param d2 the second variable value
   * @param v3 the third variable name
   * @param d3 the third variable value
   * @param v4 the fourth variable name
   * @param d4 the fourth variable value
   * @param v5 the fifth variable name
   * @param d5 the fitfh variable value
   * @return a new {@link LetBinding} instance
   * @see <a href="https://app.fauna.com/documentation/reference/queryapi#basic-forms">FaunaDB Basic Forms</a>
   * @see #Var(String)
   * @see LetBinding
   */
  public static LetBinding Let(String v1, Expr d1, String v2, Expr d2, String v3, Expr d3, String v4, Expr d4, String v5, Expr d5) {
    List<Expr> let = new ArrayList<>();
    let.add(Fn.apply(v1, d1));
    let.add(Fn.apply(v2, d2));
    let.add(Fn.apply(v3, d3));
    let.add(Fn.apply(v4, d4));
    let.add(Fn.apply(v5, d5));
    return new LetBinding(let);
  }

  /**
   * Bind values to one or more variables.
   * Variables must be accessed using the {@link #Var(String)} function.
   *
   * <p>Example:</p>
   * <pre>{@code
   * client.query(
   *   Let(
   *     "a", Value(1),
   *     "b", Value(2),
   *     "c", Value(3),
   *     "d", Value(4),
   *     "e", Value(5),
   *     "f", Value(6),
   *   ).in(
   *     Add(Var("a"), Var("b"), Var("c"), Var("d"), Var("e"), Var("f"))
   *   )
   * ).get()
   * }</pre>
   *
   * @param v1 the first variable name
   * @param d1 the first variable value
   * @param v2 the second variable name
   * @param d2 the second variable value
   * @param v3 the third variable name
   * @param d3 the third variable value
   * @param v4 the fourth variable name
   * @param d4 the fourth variable value
   * @param v5 the fifth variable name
   * @param d5 the fitfh variable value
   * @param v6 the sixth variable name
   * @param d6 the sixth variable value
   * @return a new {@link LetBinding} instance
   * @see <a href="https://app.fauna.com/documentation/reference/queryapi#basic-forms">FaunaDB Basic Forms</a>
   * @see #Var(String)
   * @see LetBinding
   */
  public static LetBinding Let(String v1, Expr d1, String v2, Expr d2, String v3, Expr d3, String v4, Expr d4, String v5, Expr d5, String v6, Expr d6) {
    List<Expr> let = new ArrayList<>();
    let.add(Fn.apply(v1, d1));
    let.add(Fn.apply(v2, d2));
    let.add(Fn.apply(v3, d3));
    let.add(Fn.apply(v4, d4));
    let.add(Fn.apply(v5, d5));
    let.add(Fn.apply(v6, d6));
    return new LetBinding(let);
  }

  /**
   * Bind values to one or more variables.
   * Variables must be accessed using the {@link #Var(String)} function.
   *
   * <p>Example:</p>
   * <pre>{@code
   * client.query(
   *   Let(
   *     "a", Value(1),
   *     "b", Value(2),
   *     "c", Value(3),
   *     "d", Value(4),
   *     "e", Value(5),
   *     "f", Value(6),
   *     "g", Value(7),
   *   ).in(
   *     Add(Var("a"), Var("b"), Var("c"), Var("d"), Var("e"), Var("f"), Var("g"))
   *   )
   * ).get()
   * }</pre>
   *
   * @param v1 the first variable name
   * @param d1 the first variable value
   * @param v2 the second variable name
   * @param d2 the second variable value
   * @param v3 the third variable name
   * @param d3 the third variable value
   * @param v4 the fourth variable name
   * @param d4 the fourth variable value
   * @param v5 the fifth variable name
   * @param d5 the fitfh variable value
   * @param v6 the sixth variable name
   * @param d6 the sixth variable value
   * @param v7 the seventh variable name
   * @param d7 the seventh variable value
   * @return a new {@link LetBinding} instance
   * @see <a href="https://app.fauna.com/documentation/reference/queryapi#basic-forms">FaunaDB Basic Forms</a>
   * @see #Var(String)
   * @see LetBinding
   */
  public static LetBinding Let(String v1, Expr d1, String v2, Expr d2, String v3, Expr d3, String v4, Expr d4, String v5, Expr d5, String v6, Expr d6, String v7, Expr d7) {
    List<Expr> let = new ArrayList<>();
    let.add(Fn.apply(v1, d1));
    let.add(Fn.apply(v2, d2));
    let.add(Fn.apply(v3, d3));
    let.add(Fn.apply(v4, d4));
    let.add(Fn.apply(v5, d5));
    let.add(Fn.apply(v6, d6));
    let.add(Fn.apply(v7, d7));
    return new LetBinding(let);
  }

  /**
   * Bind values to one or more variables.
   * Variables must be accessed using the {@link #Var(String)} function.
   *
   * <p>Example:</p>
   * <pre>{@code
   * client.query(
   *   Let(
   *     "a", Value(1),
   *     "b", Value(2),
   *     "c", Value(3),
   *     "d", Value(4),
   *     "e", Value(5),
   *     "f", Value(6),
   *     "g", Value(7),
   *     "g", Value(8),
   *   ).in(
   *     Add(Var("a"), Var("b"), Var("c"), Var("d"), Var("e"), Var("f"), Var("g"), Var("h"))
   *   )
   * ).get()
   * }</pre>
   *
   * @param v1 the first variable name
   * @param d1 the first variable value
   * @param v2 the second variable name
   * @param d2 the second variable value
   * @param v3 the third variable name
   * @param d3 the third variable value
   * @param v4 the fourth variable name
   * @param d4 the fourth variable value
   * @param v5 the fifth variable name
   * @param d5 the fitfh variable value
   * @param v6 the sixth variable name
   * @param d6 the sixth variable value
   * @param v7 the seventh variable name
   * @param d7 the seventh variable value
   * @param v8 the eighth variable name
   * @param d8 the eighth variable value
   * @return a new {@link LetBinding} instance
   * @see <a href="https://app.fauna.com/documentation/reference/queryapi#basic-forms">FaunaDB Basic Forms</a>
   * @see #Var(String)
   * @see LetBinding
   */
  public static LetBinding Let(String v1, Expr d1, String v2, Expr d2, String v3, Expr d3, String v4, Expr d4, String v5, Expr d5, String v6, Expr d6, String v7, Expr d7, String v8, Expr d8) {
    List<Expr> let = new ArrayList<>();
    let.add(Fn.apply(v1, d1));
    let.add(Fn.apply(v2, d2));
    let.add(Fn.apply(v3, d3));
    let.add(Fn.apply(v4, d4));
    let.add(Fn.apply(v5, d5));
    let.add(Fn.apply(v6, d6));
    let.add(Fn.apply(v7, d7));
    let.add(Fn.apply(v8, d8));
    return new LetBinding(let);
  }

  /**
   * Creates a expression that refers to the value of the given variable name in the current lexical scope.
   *
   * @param name the referred variable name
   * @return a new {@link Expr} instance
   * @see <a href="https://app.fauna.com/documentation/reference/queryapi#basic-forms">FaunaDB Basic Forms</a>
   * @see #Let(Map)
   * @see #Lambda(Expr, Expr)
   */
  public static Expr Var(String name) {
    return Fn.apply("var", Value(name));
  }

  /**
   * Evaluates the then or else branch according to the given condition.
   *
   * @param condition the if condition. Type: Boolean
   * @param thenExpr the then branch for the if expression
   * @param elseExpr the else branch for the if expression
   * @return a new {@link Expr} instance
   * @see <a href="https://app.fauna.com/documentation/reference/queryapi#basic-forms">FaunaDB Basic Forms</a>
   */
  public static Expr If(Expr condition, Expr thenExpr, Expr elseExpr) {
    return Fn.apply("if", condition, "then", thenExpr, "else", elseExpr);
  }

  /**
   * Evaluates the given expressions sequentially evaluates its arguments,
   * and returns the result of the last expression.
   *
   * @param exprs a list of expressions to be evaluated sequentially
   * @return a new {@link Expr} instance
   * @see <a href="https://app.fauna.com/documentation/reference/queryapi#basic-forms">FaunaDB Basic Forms</a>
   */
  public static Expr Do(List<? extends Expr> exprs) {
    return Fn.apply("do", Fn.apply(exprs));
  }

  /**
   * Evaluates the given expressions sequentially evaluates its arguments,
   * and returns the result of the last expression.
   *
   * @param exprs a list of expressions to be evaluated sequentially
   * @return a new {@link Expr} instance
   * @see <a href="https://app.fauna.com/documentation/reference/queryapi#basic-forms">FaunaDB Basic Forms</a>
   */
  public static Expr Do(Expr... exprs) {
    return Do(Collections.unmodifiableList(Arrays.asList(exprs)));
  }

  /**
   * Creates an anonymous function that binds one or more variables in the expression provided.
   *
   * <p>Example:</p>
   * <pre>{@code
   * client.query(
   *   Map(userNames, Lambda(Value("name"),
   *     Create(Collection("user"), Obj("data", Obj(
   *       "name", Var("name")
   *     )))
   *   ))
   * ).get();
   * }</pre>
   *
   * <p>An array of variable names can be provided to match multiple variables at once. For example:</p>
   * <pre>{@code
   * // Assuming the variable userFullNames has the following format:
   * // [
   * //   ["name", "surname"],
   * //   ["name", "surname"]
   * // ]
   * client.query(
   *   Map(userFullNames,
   *     Lambda(
   *       Arr(
   *         Value("name"),
   *         Value("surname")
   *       ),
   *       Create(Collection("user"), Obj("data", Obj(
   *         "fullName", Concat(
   *           Var("name"),
   *           Var("surname")
   *         )
   *       )))
   *     )
   *   )
   * ).get();
   * }</pre>
   *
   * @param var the lambda's parameter binding. Type: String or an Array of strings
   * @param expr the lambda's function body. Type: An expression.
   * @return a new {@link Expr} instance
   * @see <a href="https://app.fauna.com/documentation/reference/queryapi#basic-forms">FaunaDB Basic Forms</a>
   * @see #Map(Expr, Expr)
   * @see #Foreach(Expr, Expr)
   * @see #Filter(Expr, Expr)
   * @see #Query(Expr)
   * @see #Value(String)
   * @see #Arr(List)
   */
  public static Expr Lambda(Expr var, Expr expr) {
    return Fn.apply("lambda", var, "expr", expr);
  }

  /**
   * Creates an anonymous function that binds one or more variables in the expression provided.
   *
   * @param var the lambda's parameter binding.
   * @param expr the lambda's function body. Type: An expression.
   * @return a new {@link Expr} instance
   * @see <a href="https://app.fauna.com/documentation/reference/queryapi#basic-forms">FaunaDB Basic Forms</a>
   * @see #Lambda(Expr, Expr)
   */
  public static Expr Lambda(String var, Expr expr) {
    return Lambda(new StringV(var), expr);
  }

  /**
   * Applies the given lambda to each element of the provided collection, and returns
   * the results of each application in a new collection of the same type.
   *
   * Map applies the lambda function concurrently to each element in the collection. Side-effects do not affect
   * evaluation of other lambda applications. The order of possible refs being generated within the lambda are
   * non-deterministic.
   *
   * @param collection the source collection. Type: Collection.
   * @param lambda the lambda function to be applied for each element in the given collection. Type: A lambda function.
   * @return a new {@link Expr} instance
   * @see <a href="https://app.fauna.com/documentation/reference/queryapi#collections">FaunaDB Collection Functions</a>
   * @see #Lambda(Expr, Expr)
   */
  public static Expr Map(Expr collection, Expr lambda) {
    return Fn.apply("map", lambda, "collection", collection);
  }

  /**
   * Applies the given lambda to each element of the provided
   * collections, and returns the results of each application in a
   * new collection of the same type.
   *
   * Map applies the lambda function concurrently to each element in
   * the collection. Side-effects do not affect evaluation of other
   * lambda applications. The order of possible refs being generated
   * within the lambda are non-deterministic.
   *
   * @param collection the source collection. Type: Collection.
   * @param lambda the lambda function to be applied for each element in the given collection.
   * @return a new {@link Expr} instance
   * @see <a href="https://app.fauna.com/documentation/reference/queryapi#collections">FaunaDB Collection Functions</a>
   */
  public static Expr Map(Expr collection, UnaryOperator<Expr> lambda) {
    String sym = genSym("map");
    return Map(collection, Lambda(sym, lambda.apply(Var(sym))));
  }

  /**
   * Applies the given lambda to each element of the provided collection.
   *
   * Foreach applies the lambda function concurrently to each element in the collection. Side-effects do not affect
   * evaluation of other lambda applications. The order of possible refs being generated within the lambda are
   * non-deterministic.
   *
   * @param collection the source collection. Type: Collection.
   * @param lambda the lambda function to be applied for each element in the given collection. Type: A lambda function.
   * @return a new {@link Expr} instance
   * @see <a href="https://app.fauna.com/documentation/reference/queryapi#collections">FaunaDB Collection Functions</a>
   * @see #Lambda(Expr, Expr)
   */
  public static Expr Foreach(Expr collection, Expr lambda) {
    return Fn.apply("foreach", lambda, "collection", collection);
  }

  /**
   * Applies the given lambda to each element of the provided
   * collection.
   *
   * Foreach applies the lambda function concurrently to each element
   * in the collection. Side-effects do not affect evaluation of other
   * lambda applications. The order of possible refs being generated
   * within the lambda are non-deterministic.
   *
   * @param collection the source collection. Type: Collection.
   * @param lambda the lambda function to be applied for each element in the given collection.
   * @return a new {@link Expr} instance
   * @see <a href="https://app.fauna.com/documentation/reference/queryapi#collections">FaunaDB Collection Functions</a>
   */
  public static Expr Foreach(Expr collection, UnaryOperator<Expr> lambda) {
    String sym = genSym("foreach");
    return Foreach(collection, Lambda(sym, lambda.apply(Var(sym))));
  }

  /**
   * Applies the given lambda to each element of the collection provided, and
   * returns a new collection containing only the elements for which the lambda returns true.
   *
   * @param collection the source collection. Type: Collection
   * @param lambda the filter lambda. Type: A lambda expression that returns a boolean value
   * @return a new {@link Expr} instance
   * @see <a href="https://app.fauna.com/documentation/reference/queryapi#collections">FaunaDB Collection Functions</a>
   * @see #Lambda(Expr, Expr)
   */
  public static Expr Filter(Expr collection, Expr lambda) {
    return Fn.apply("filter", lambda, "collection", collection);
  }

  /**
   * Applies the given lambda to each element of the collection
   * provided, and returns a new collection containing only the
   * elements for which the lambda returns true.
   *
   * @param collection the source collection. Type: Collection
   * @param lambda the filter lambda. Type: A lambda expression that returns a boolean value
   * @return a new {@link Expr} instance
   * @see <a href="https://app.fauna.com/documentation/reference/queryapi#collections">FaunaDB Collection Functions</a>
   */
  public static Expr Filter(Expr collection, UnaryOperator<Expr> lambda) {
    String sym = genSym("filter");
    return Filter(collection, Lambda(sym, lambda.apply(Var(sym))));
  }

  /**
   * Returns a new collection containing the given number of elements taken from the provided collection.
   *
   * @param num the number of elements to be taken from the source collection. Type: Number
   * @param collection the source collection. Type: Collection
   * @return a new {@link Expr} instance
   * @see <a href="https://app.fauna.com/documentation/reference/queryapi#collections">FaunaDB Collection Functions</a>
   */
  public static Expr Take(Expr num, Expr collection) {
    return Fn.apply("take", num, "collection", collection);
  }

  /**
   * Returns a new collection containing the given number of elements taken from the provided collection.
   *
   * @param num the number of elements to be taken from the source collection.
   * @param collection the source collection. Type: Collection
   * @return a new {@link Expr} instance
   * @see <a href="https://app.fauna.com/documentation/reference/queryapi#collections">FaunaDB Collection Functions</a>
   */
  public static Expr Take(long num, Expr collection) {
    return Take(new LongV(num), collection);
  }

  /**
   * Returns a new collection containing after dropping the given number of elements from the provided collection.
   *
   * @param num the number of elements to be dropped from the source collection. Type: Number
   * @param collection the source collection. Type: Collection
   * @return a new {@link Expr} instance
   * @see <a href="https://app.fauna.com/documentation/reference/queryapi#collections">FaunaDB Collection Functions</a>
   */
  public static Expr Drop(Expr num, Expr collection) {
    return Fn.apply("drop", num, "collection", collection);
  }

  /**
   * Returns a new collection containing after dropping the given number of elements from the provided collection.
   *
   * @param num the number of elements to be dropped from the source collection.
   * @param collection the source collection. Type: Collection
   * @return a new {@link Expr} instance
   * @see <a href="https://app.fauna.com/documentation/reference/queryapi#collections">FaunaDB Collection Functions</a>
   */
  public static Expr Drop(long num, Expr collection) {
    return Drop(new LongV(num), collection);
  }

  /**
   * Returns a new collection with the given elements prepended to the provided collection.
   *
   * @param elements the elements to be prepended to the source collection. Type: Array
   * @param collection the source collection. Type: Array
   * @return a new {@link Expr} instance
   * @see <a href="https://app.fauna.com/documentation/reference/queryapi#collections">FaunaDB Collection Functions</a>
   */
  public static Expr Prepend(Expr elements, Expr collection) {
    return Fn.apply("prepend", elements, "collection", collection);
  }

  /**
   * Returns a new collection with the given elements appended to the provided collection.
   *
   * @param elements the elements to be appended to the source collection. Type: Array
   * @param collection the source collection. Type: Array
   * @return a new {@link Expr} instance
   * @see <a href="https://app.fauna.com/documentation/reference/queryapi#collections">FaunaDB Collection Functions</a>
   */
  public static Expr Append(Expr elements, Expr collection) {
    return Fn.apply("append", elements, "collection", collection);
  }

  /**
   * Returns true if the given collection is empty, or false otherwise.
   *
   * @param collection the source collection to check for emptiness. Type: Collection
   * @return a new {@link Expr} instance
   * @see <a href="https://app.fauna.com/documentation/reference/queryapi#collections">FaunaDB Collection Functions</a>
   */
  public static Expr IsEmpty(Expr collection) {
    return Fn.apply("is_empty", collection);
  }

  /**
   * Returns true if the given collection is not empty, or false otherwise.
   *
   * @param collection the source collection to check for non-emptiness. Type: Collection
   * @return a new {@link Expr} instance
   * @see <a href="https://app.fauna.com/documentation/reference/queryapi#collections">FaunaDB Collection Functions</a>
   */
  public static Expr IsNonEmpty(Expr collection) {
    return Fn.apply("is_nonempty", collection);
  }

  /**
   * Retrieves the document identified by the given reference.
   *
   * @param ref the reference to be retrieved. Type: Reference
   * @return a new {@link Expr} instance
   * @see <a href="https://app.fauna.com/documentation/reference/queryapi#read-functions">FaunaDB Read Functions</a>
   * @see #Ref(Expr, String)
   */
  public static Expr Get(Expr ref) {
    return Fn.apply("get", ref);
  }

  /**
   * Retrieves the document identified by the given reference at a specific point in time.
   *
   * @param ref the reference to be retrieved. Type: Reference
   * @param timestamp the timestamp from which the reference's data will be retrieved. Type: Timestamp
   * @return a new {@link Expr} instance
   * @see <a href="https://app.fauna.com/documentation/reference/queryapi#read-functions">FaunaDB Read Functions</a>
   * @see #Ref(Expr, String)
   * @see #Time(Expr)
   * @see #Value(Instant)
   * @see #At(Expr, Expr)
   */
  public static Expr Get(Expr ref, Expr timestamp) {
    return Fn.apply("get", ref, "ts", timestamp);
  }

  /**
   * Retrieves the document identified by the given reference at a specific point in time.
   *
   * @param ref the reference to be retrieved. Type: Reference
   * @param timestamp the timestamp from which the reference's data will be retrieved.
   * @return a new {@link Expr} instance
   * @see <a href="https://app.fauna.com/documentation/reference/queryapi#read-functions">FaunaDB Read Functions</a>
   * @see #Ref(Expr, String)
   * @see #Time(Expr)
   * @see #Value(Instant)
   * @see #At(Expr, Expr)
   */
  public static Expr Get(Expr ref, Instant timestamp) {
    return Get(ref, new TimeV(timestamp));
  }

  /**
   * Retrieves the key object given the key's secret string.
   *
   * @param secret the key's secret string. Type: String
   * @return a new {@link Expr} instance
   * @see <a href="https://app.fauna.com/documentation/reference/queryapi#read-functions">FaunaDB Read Functions</a>
   */
  public static Expr KeyFromSecret(Expr secret) {
    return Fn.apply("key_from_secret", secret);
  }

  /**
   * Retrieves the key object given the key's secret string.
   *
   * @param secret the key's secret string.
   * @return a new {@link Expr} instance
   * @see <a href="https://app.fauna.com/documentation/reference/queryapi#read-functions">FaunaDB Read Functions</a>
   */
  public static Expr KeyFromSecret(String secret) {
    return KeyFromSecret(new StringV(secret));
  }

  /**
   * Reduce the collection.
   *
   * @param lambda the accumulator lambda
   * @param initial the initial value for the accumulator.
   * @param collection the collection to be reduced.
   * @see <a href="https://docs.fauna.com/fauna/current/api/fql/functions/reduce">Reduce Function</a>
   * @return a new {@link Expr} instance
   */
  public static Expr Reduce(Expr lambda, Expr initial, Expr collection) {
    return Fn.apply("reduce", lambda, "initial", initial, "collection", collection);
  }

  /**
   * Reverse the order of the given source.
   *
   * @param source the source set. Type: Array, Set, or Page.
   * @see <a href="https://docs.fauna.com/fauna/current/api/fql/functions/reverse">Reverse Function</a>
   * @return a new {@link Expr} instance
   */
  public static Expr Reverse(Expr source) {
    return Fn.apply("reverse", source);
  }

  /**
   * Returns a Page object that groups a page of results and cursors for retrieving pages before or after
   * the current page. Pages are collections and can be passed directly to some functions such as
   * {@link #Map(Expr, Expr)}, {@link #Foreach(Expr, Expr)}, or {@link #Filter(Expr, Expr)}.
   * Transformations are applied to the Page's data array; cursors are passed through.
   *
   * <p>Example:</p>
   * <pre>{@code
   * Pagination paginateUsersQuery = Paginate(Match(Index("all_users_refs"))).withSize(20);
   * Optional<Value> nextPageCursor = Optional.absent();
   *
   * do {
   *   if (nextPageCursor.isPresent()) {
   *     paginateUsersQuery.after(nextPageCursor);
   *   }
   *
   *   Value result = client.query(
   *     Map(
   *       paginateUsersQuery,
   *       Lambda(
   *         Value("ref"),
   *         Get(Var("ref"))
   *       )
   *     )
   *   ).get();
   *
   *   Collection<User> allUsers = result.at("data")
   *     .asCollectionOf(User.class)
   *     .get();
   *
   *   // The before and after cursors must be considered opaque values.
   *   // There is no need to convert them to different types. However,
   *   // this call will safe guard our code from the absence of a cursor.
   *   nextPageCursor = result.at("after")
   *     .to(Value.class)
   *     .getOptional();
   *
   *   doSomething(allUsers);
   *
   * } while(nextPageCursor.isPresent());
   * }</pre>
   *
   * @param resource the resource to paginate
   * @return a {@link Pagination} builder
   * @see Pagination
   * @see <a href="https://app.fauna.com/documentation/reference/queryapi#read-functions">FaunaDB Read Functions</a>
   * @see #Match(Expr)
   * @see #Map(Expr, Expr)
   * @see #Foreach(Expr, Expr)
   * @see #Filter(Expr, Expr)
   */
  public static Pagination Paginate(Expr resource) {
    return new Pagination(resource);
  }

  /**
   * Returns true if the provided reference exists, or false otherwise.
   *
   * @param ref the reference to check for existence. Type: Reference
   * @return a new {@link Expr} instance
   * @see <a href="https://app.fauna.com/documentation/reference/queryapi#read-functions">FaunaDB Read Functions</a>
   * @see #Ref(Expr, String)
   */
  public static Expr Exists(Expr ref) {
    return Fn.apply("exists", ref);
  }

  /**
   * Returns true if the provided reference exists at a specific point in time, or false otherwise.
   *
   * @param ref the reference to check for existence. Type: Reference
   * @param timestamp a timestamp to check for ref's existence. Type: Timestamp
   * @return a new {@link Expr} instance
   * @see <a href="https://app.fauna.com/documentation/reference/queryapi#read-functions">FaunaDB Read Functions</a>
   * @see #Ref(Expr, String)
   */
  public static Expr Exists(Expr ref, Expr timestamp) {
    return Fn.apply("exists", ref, "ts", timestamp);
  }

  /**
   * Creates a new document of the given collection with the parameters provided.
   *
   * @param ref the collection reference for which a new document will be created. Type: Reference
   * @param params the parameters used to create the new document. Type: Object
   * @return a new {@link Expr} instance
   * @see <a href="https://app.fauna.com/documentation/reference/queryapi#write-functions">FaunaDB Write Functions</a>
   * @see #Collection(Expr)
   * @see #Ref(Expr, String)
   * @see #Obj(Map)
   */
  public static Expr Create(Expr ref, Expr params) {
    return Fn.apply("create", ref, "params", params);
  }

  /**
   * Updates the resource identified by the given reference. Updates are partial, and only modify values specified.
   * Scalar values or arrays are replaced by new versions, objects are merged, and null removes a value.
   *
   * @param ref the resource reference to update. Type: Reference
   * @param params the parameters used to update the new document. Type: Object
   * @return a new {@link Expr} instance
   * @see <a href="https://app.fauna.com/documentation/reference/queryapi#write-functions">FaunaDB Write Functions</a>
   * @see #Ref(Expr, String)
   * @see #Obj(Map)
   */
  public static Expr Update(Expr ref, Expr params) {
    return Fn.apply("update", ref, "params", params);
  }

  /**
   * Replaces the resource identified by the given reference.
   *
   * @param ref the resource reference to be replaced. Type: Reference
   * @param params the parameters used to replace the resource's old values. Type: Object
   * @return a new {@link Expr} instance
   * @see <a href="https://app.fauna.com/documentation/reference/queryapi#write-functions">FaunaDB Write Functions</a>
   * @see #Ref(Expr, String)
   * @see #Obj(Map)
   */
  public static Expr Replace(Expr ref, Expr params) {
    return Fn.apply("replace", ref, "params", params);
  }

  /**
   * Delete the resource identified by the given reference.
   *
   * @param ref the resource reference to be deleted. Type: Reference
   * @return a new {@link Expr} instance
   * @see <a href="https://app.fauna.com/documentation/reference/queryapi#write-functions">FaunaDB Write Functions</a>
   * @see #Ref(Expr, String)
   */
  public static Expr Delete(Expr ref) {
    return Fn.apply("delete", ref);
  }

  /**
   * Inserts a new event in the document's history.
   *
   * @param ref the target resource. Type: Reference
   * @param timestamp the timestamp in which the event will be inserted in the
   *                  document's history. Type: Timestamp
   * @param action the event action. Type: action
   * @param params the event's parameters. Type: Object
   * @return a new {@link Expr} instance
   * @see <a href="https://app.fauna.com/documentation/reference/queryapi#write-functions">FaunaDB Write Functions</a>
   * @see Action
   * @see #Ref(Expr, String)
   * @see #Obj(Map)
   * @see #Time(Expr)
   * @see #Value(Instant)
   */
  public static Expr Insert(Expr ref, Expr timestamp, Expr action, Expr params) {
    return Fn.apply("insert", ref, "ts", timestamp, "action", action, "params", params);
  }

  /**
   * Inserts a new event in the document's history.
   *
   * @param ref the target resource. Type: Reference
   * @param timestamp the timestamp in which the event will be inserted in the
   *                  document's history. Type: Timestamp
   * @param action the event action
   * @param params the event's parameters. Type: Object
   * @return a new {@link Expr} instance
   * @see <a href="https://app.fauna.com/documentation/reference/queryapi#write-functions">FaunaDB Write Functions</a>
   * @see #Ref(Expr, String)
   * @see #Obj(Map)
   * @see #Time(Expr)
   * @see #Value(Instant)
   */
  public static Expr Insert(Expr ref, Expr timestamp, Action action, Expr params) {
    return Insert(ref, timestamp, action.value, params);
  }

  /**
   * Removes an event from an document's history.
   *
   * @param ref the target resource. Type: Reference
   * @param timestamp the timestamp in which the event happened. Type: Timestamp
   * @param action the event's action. Type: event action
   * @return a new {@link Expr} instance
   * @see <a href="https://app.fauna.com/documentation/reference/queryapi#write-functions">FaunaDB Write Functions</a>
   * @see Action
   * @see #Ref(Expr, String)
   * @see #Obj(Map)
   * @see #Time(Expr)
   * @see #Value(Instant)
   */
  public static Expr Remove(Expr ref, Expr timestamp, Expr action) {
    return Fn.apply("remove", ref, "ts", timestamp, "action", action);
  }

  /**
   * Removes an event from an document's history.
   *
   * @param ref the target resource. Type: Reference
   * @param timestamp the timestamp in which the event happened. Type: Timestamp
   * @param action the event's action
   * @return a new {@link Expr} instance
   * @see <a href="https://app.fauna.com/documentation/reference/queryapi#write-functions">FaunaDB Write Functions</a>
   * @see #Ref(Expr, String)
   * @see #Obj(Map)
   * @see #Time(Expr)
   * @see #Value(Instant)
   */
  public static Expr Remove(Expr ref, Expr timestamp, Action action) {
    return Remove(ref, timestamp, action.value);
  }

  /**
   * Creates a new class in the current database.
   *
   * @param params the class's configuration parameters. Type: Object
   * @return a new {@link Expr} instance
   * @see <a href="https://app.fauna.com/documentation/reference/queryapi#write-functions">FaunaDB Write Functions</a>
   * @see #Obj(Map)
   * 
   * @deprecated use CreateCollection instead.
   */
  @Deprecated
  public static Expr CreateClass(Expr params) {
    return Fn.apply("create_class", params);
  }

  /**
   * Creates a new collection in the current database.
   *
   * @param params the collection's configuration parameters. Type: Object
   * @return a new {@link Expr} instance
   * @see <a href="https://app.fauna.com/documentation/reference/queryapi#write-functions">FaunaDB Write Functions</a>
   * @see #Obj(Map)
   */
  public static Expr CreateCollection(Expr params) {
    return Fn.apply("create_collection", params);
  }

  /**
   * Creates a new database.
   *
   * <p>Example:</p>
   * <pre>{@code
   * client.query(
   *   CreateDatabase(Obj(
   *     "name", Value("my_database")
   *   ))
   * ).get()
   * }</pre>
   *
   * @param params the database's configuration parameters. Type: Object
   * @return a new {@link Expr} instance
   * @see <a href="https://app.fauna.com/documentation/reference/queryapi#write-functions">FaunaDB Write Functions</a>
   * @see #Obj(Map)
   */
  public static Expr CreateDatabase(Expr params) {
    return Fn.apply("create_database", params);
  }

  /**
   * Create a new key in the current database.
   *
   * @param params the key's configuration parameters: Type Object
   * @return a new {@link Expr} instance
   * @see <a href="https://app.fauna.com/documentation/reference/queryapi#write-functions">FaunaDB Write Functions</a>
   * @see #Obj(Map)
   */
  public static Expr CreateKey(Expr params) {
    return Fn.apply("create_key", params);
  }

  /**
   * Creates a new index in the current database.
   *
   * @param params the index's configuration parameter. Type: Object
   * @return a new {@link Expr} instance
   * @see <a href="https://app.fauna.com/documentation/reference/queryapi#write-functions">FaunaDB Write Functions</a>
   * @see #Obj(Map)
   */
  public static Expr CreateIndex(Expr params) {
    return Fn.apply("create_index", params);
  }

  /**
   * Creates a new user defined function in the current database.
   *
   * @param params the function's configuration parameters. Type: Object
   * @return a new {@link Expr} instance
   * @see <a href="https://app.fauna.com/documentation/reference/queryapi#write-functions">FaunaDB Write Functions</a>
   * @see #Obj(Map)
   */
  public static Expr CreateFunction(Expr params) {
    return Fn.apply("create_function", params);
  }

  /**
   * Creates a new user role in the current database.
   *
   * @param params the role's configuration parameters. Type: Object
   * @return a new {@link Expr} instance
   * @see <a href="https://app.fauna.com/documentation/reference/queryapi#write-functions">FaunaDB Write Functions</a>
   * @see #Obj(Map)
   */
  public static Expr CreateRole(Expr params) {
    return Fn.apply("create_role", params);
  }

  /**
   * Move database to a new hierarchy.
   *
   * @param from database reference to be moved.
   * @param to new parent database reference.
   * @return a new {@link Expr} instance
   * @see <a href="https://app.fauna.com/documentation/reference/queryapi#write-functions">FaunaDB Write Functions</a>
   */
  public static Expr MoveDatabase(Expr from, Expr to) {
    return Fn.apply("move_database", from, "to", to);
  }

  /**
   * Returns the history of an instance's presence for the given reference.
   *
   * @param ref the document's reference to retrieve the singleton history. Type: Reference
   * @return a new {@link Expr} instance
   * @see <a href="https://app.fauna.com/documentation/reference/queryapi#sets">FaunaDB Set Functions</a>
   * @see #Ref(Expr, String)
   */
  public static Expr Singleton(Expr ref) {
    return Fn.apply("singleton", ref);
  }

  /**
   * Returns the history of an document's data for the given reference.
   *
   * @param refSet the resource to retrieve events for. Type: Reference or set reference.
   * @return a new {@link Expr} instance
   * @see <a href="https://app.fauna.com/documentation/reference/queryapi#sets">FaunaDB Set Functions</a>
   * @see #Ref(Expr, String)
   */
  public static Expr Events(Expr refSet) {
    return Fn.apply("events", refSet);
  }

  /**
   * Returns the set of resources for the given index.
   * Sets must be paginated with the function {@link #Paginate(Expr)} in order to retrieve their values.
   * If the provided index has terms configured, check the {@link #Match(Expr, Expr)} function.
   *
   * @param index an index reference. Type: Reference
   * @return a new {@link Expr} instance
   * @see <a href="https://app.fauna.com/documentation/reference/queryapi#sets">FaunaDB Set Functions</a>
   * @see #Index(String)
   * @see #Paginate(Expr)
   */
  public static Expr Match(Expr index) {
    return Fn.apply("match", index);
  }

  /**
   * Returns the set of resources that match the terms for the given index.
   * Sets must be paginated with the function {@link #Paginate(Expr)} in order to retrieve their values.
   *
   * @param index an index reference. Type: Reference
   * @param term a value to search in the index provided. Type: any value
   * @return a new {@link Expr} instance
   * @see <a href="https://app.fauna.com/documentation/reference/queryapi#sets">FaunaDB Set Functions</a>
   * @see #Index(String)
   * @see #Paginate(Expr)
   */
  public static Expr Match(Expr index, Expr term) {
    return Fn.apply("match", index, "terms", term);
  }

  /**
   * Returns the set of resources present in at least on of the sets provided.
   *
   * @param sets the sets to execute the union operation
   * @return a new {@link Expr} instance
   * @see <a href="https://app.fauna.com/documentation/reference/queryapi#sets">FaunaDB Set Functions</a>
   * @see #Match(Expr)
   */
  public static Expr Union(List<? extends Expr> sets) {
    return Fn.apply("union", varargs(sets));
  }

  /**
   * Returns the set of resources present in at least on of the sets provided.
   *
   * @param sets the sets to execute the union operation. Type: Array of sets
   * @return a new {@link Expr} instance
   * @see <a href="https://app.fauna.com/documentation/reference/queryapi#sets">FaunaDB Set Functions</a>
   * @see #Match(Expr)
   */
  public static Expr Union(Expr... sets) {
    return Union(Collections.unmodifiableList(Arrays.asList(sets)));
  }

  /**
   * Returns the set of resources present in all sets provided.
   *
   * @param sets the sets to execute the intersection
   * @return a new {@link Expr} instance
   * @see <a href="https://app.fauna.com/documentation/reference/queryapi#sets">FaunaDB Set Functions</a>
   * @see #Match(Expr)
   */
  public static Expr Intersection(List<? extends Expr> sets) {
    return Fn.apply("intersection", varargs(sets));
  }

  /**
   * Returns the set of resources present in all sets provided.
   *
   * @param sets the sets to execute the intersection. Type: Array of sets
   * @return a new {@link Expr} instance
   * @see <a href="https://app.fauna.com/documentation/reference/queryapi#sets">FaunaDB Set Functions</a>
   * @see #Match(Expr)
   */
  public static Expr Intersection(Expr... sets) {
    return Intersection(Collections.unmodifiableList(Arrays.asList(sets)));
  }

  /**
   * Returns the set of resources present in the first set and not in any other set provided.
   *
   * @param sets the sets to take the difference
   * @return a new {@link Expr} instance
   * @see <a href="https://app.fauna.com/documentation/reference/queryapi#sets">FaunaDB Set Functions</a>
   * @see #Match(Expr)
   */
  public static Expr Difference(List<? extends Expr> sets) {
    return Fn.apply("difference", varargs(sets));
  }

  /**
   * Returns the set of resources present in the first set and not in any other set provided.
   *
   * @param sets the sets to take the difference. Type: Array of sets
   * @return a new {@link Expr} instance
   * @see <a href="https://app.fauna.com/documentation/reference/queryapi#sets">FaunaDB Set Functions</a>
   * @see #Match(Expr)
   */
  public static Expr Difference(Expr... sets) {
    return Difference(Collections.unmodifiableList(Arrays.asList(sets)));
  }

  /**
   * Returns a new set after removing all duplicated values.
   *
   * @param set the set to remove duplicates. Type: Set
   * @return a new {@link Expr} instance
   * @see <a href="https://app.fauna.com/documentation/reference/queryapi#sets">FaunaDB Set Functions</a>
   * @see #Match(Expr)
   */
  public static Expr Distinct(Expr set) {
    return Fn.apply("distinct", set);
  }

  /**
   * Derives a set of resources from applying each document of the source set to the target parameter.
   * The target parameter can assume two forms: a index reference, and a lambda function.
   * When the target is an index reference, Join will match each result of the source set with the target index's terms.
   * When target is a lambda function, each result from the source set will be passed as the lambda's arguments.
   *
   * @param source the source set. Type: Array or Set.
   * @param target the join target. Type: Index reference or Lambda function
   * @return a new {@link Expr} instance
   * @see <a href="https://app.fauna.com/documentation/reference/queryapi#sets">FaunaDB Set Functions</a>
   * @see #Index(String)
   * @see #Lambda(Expr, Expr)
   */
  public static Expr Join(Expr source, Expr target) {
    return Fn.apply("join", source, "with", target);
  }

  /**
   * Derives a set of resources from applying each document of the
   * source set to the target parameter.  Each document from the
   * source set will be passed as the lambda argument.
   *
   * @param source the source set. Type: Array or Set.
   * @param lambda the join target.
   * @return a new {@link Expr} instance
   * @see <a href="https://app.fauna.com/documentation/reference/queryapi#sets">FaunaDB Set Functions</a>
   */
  public static Expr Join(Expr source, UnaryOperator<Expr> lambda) {
    String sym = genSym("join");
    return Join(source, Lambda(sym, lambda.apply(Var(sym))));
  }

  /**
   * Filter the set based on the lower/upper bounds (inclusive).
   *
   * @param set set to be filtered
   * @param from lower bound
   * @param to upper bound
   * @return a new {@link Expr} instance
   * @see <a href="https://docs.fauna.com/fauna/current/api/fql/functions/range">Range Function</a>
   */
  public static Expr Range(Expr set, Expr from, Expr to) {
    return Fn.apply("range", set, "from", from, "to", to);
  }

  /**
   * Creates a new authentication token for the provided reference.
   *
   * @param ref the token's owner reference. Type: Reference
   * @param params the token's configuration object. Type: Object
   * @return a new {@link Expr} instance
   * @see <a href="https://app.fauna.com/documentation/reference/queryapi#authentication">FaunaDB Authentication Functions</a>
   * @see #Ref(Expr, String)
   * @see #Obj(Map)
   */
  public static Expr Login(Expr ref, Expr params) {
    return Fn.apply("login", ref, "params", params);
  }

  /**
   * Delete authentication tokens.
   * If {@code invalidateAll} is true, deletes all tokens associated with the current session.
   * Otherwise, deletes only the token used for the current request.
   *
   * @param invalidateAll if the Logout function should delete all tokens
   *                      associated with the current session. Type: Boolean
   * @return a new {@link Expr} instance
   * @see <a href="https://app.fauna.com/documentation/reference/queryapi#authentication">FaunaDB Authentication Functions</a>
   * @see #Login(Expr, Expr)
   */
  public static Expr Logout(Expr invalidateAll) {
    return Fn.apply("logout", invalidateAll);
  }

  /**
   * Delete authentication tokens.
   * If {@code invalidateAll} is true, deletes all tokens associated with the current session.
   * Otherwise, deletes only the token used for the current request.
   *
   * @param invalidateAll if the Logout function should delete all tokens
   *                      associated with the current session.
   * @return a new {@link Expr} instance
   * @see <a href="https://app.fauna.com/documentation/reference/queryapi#authentication">FaunaDB Authentication Functions</a>
   * @see #Login(Expr, Expr)
   */
  public static Expr Logout(boolean invalidateAll) {
    return Logout(BooleanV.valueOf(invalidateAll));
  }

  /**
   * Checks the given password against the reference's credentials, retuning true if valid, or false otherwise.
   *
   * @param ref the reference to authenticate. Type: Reference
   * @param password the authentication password. Type: String
   * @return a new {@link Expr} instance
   * @see <a href="https://app.fauna.com/documentation/reference/queryapi#authentication">FaunaDB Authentication Functions</a>
   */
  public static Expr Identify(Expr ref, Expr password) {
    return Fn.apply("identify", ref, "password", password);
  }

  /**
   * Checks the given password against the reference's credentials, retuning true if valid, or false otherwise.
   *
   * @param ref the reference to authenticate. Type: Reference
   * @param password the authentication password.
   * @return a new {@link Expr} instance
   * @see <a href="https://app.fauna.com/documentation/reference/queryapi#authentication">FaunaDB Authentication Functions</a>
   */
  public static Expr Identify(Expr ref, String password) {
    return Identify(ref, new StringV(password));
  }

  /**
   * Returns the reference associated with the authentication token used for the current request.
   *
   * @deprecated Use CurrentIdentity() instead.
   *
   * @return a new {@link Expr} instance
   * @see <a href="https://docs.fauna.com/fauna/current/api/fql/functions/identity">FaunaDB Authentication Functions</a>
   * @see #Login(Expr, Expr)
   */
  @Deprecated
  public static Expr Identity() {
    return Fn.apply("identity", Null());
  }

  /**
   * Returns the reference associated with the authentication token used for the current request.
   *
   * @return a new {@link Expr} instance
   * @see <a href="https://docs.fauna.com/fauna/current/api/fql/functions/currentidentity">FaunaDB Authentication Functions</a>
   * @see #Login(Expr, Expr)
   */
  public static Expr CurrentIdentity() {
    return Fn.apply("current_identity", Null());
  }

  /**
   * Returns true if the authentication used for the request has an identity.
   *
   * @deprecated Use HasCurrentIdentity() instead.
   *
   * @return a new {@link Expr} instance
   * @see <a href="https://docs.fauna.com/fauna/current/api/fql/functions/hasidentity">FaunaDB Authentication Functions</a>
   * @see #Identity()
   * @see #Identify(Expr, Expr)
   * @see #Login(Expr, Expr)
   */
  @Deprecated
  public static Expr HasIdentity() {
    return Fn.apply("has_identity", Null());
  }

  /**
<<<<<<< HEAD
   * Returns current token used for the request.
   *
   * @return a new {@link Expr} instance
   * @see <a href="https://docs.fauna.com/fauna/current/api/fql/functions/currenttoken">FaunaDB Authentication Functions</a>
   * @see #CurrentIdentity()
   * @see #Identify(Expr, Expr)
   * @see #Login(Expr, Expr)
   */
  public static Expr CurrentToken() {
    return Fn.apply("current_token", Null());
=======
   * Returns true if the authentication used for the request has a token.
   *
   * @return a new {@link Expr} instance
   * @see <a href="https://docs.fauna.com/fauna/current/api/fql/functions/hascurrenttoken">FaunaDB Authentication Functions</a>
   * @see #Identity()
   * @see #Identify(Expr, Expr)
   * @see #Login(Expr, Expr)
   */
  public static Expr HasCurrentToken() {
    return Fn.apply("has_current_token", Null());
  }
  
  /**
   * Returns true if the authentication used for the request has an identity.
   *
   * @return a new {@link Expr} instance
   * @see <a href="https://docs.fauna.com/fauna/current/api/fql/functions/hascurrentidentity">FaunaDB Authentication Functions</a>
   * @see #Identity()
   * @see #Identify(Expr, Expr)
   * @see #Login(Expr, Expr)
   */
  public static Expr HasCurrentIdentity() {
    return Fn.apply("has_current_identity", Null());
>>>>>>> 3df2146f
  }

  /**
   * Concatenates a list of strings into a single string value.
   *
   * @param terms a list of strings. Type: Array of strings
   * @return a new {@link Expr} instance
   * @see <a href="https://app.fauna.com/documentation/reference/queryapi#string-functions">FaunaDB String Functions</a>
   * @see #Arr(List)
   * @see #Value(String)
   */
  public static Expr Concat(Expr terms) {
    return Fn.apply("concat", terms);
  }

  /**
   * Concatenates a list of strings into a single string value using the separator provided.
   *
   * @param terms a list of strings. Type: Array of strings
   * @param separator a string to separate each element in the result. Type: String
   * @return a new {@link Expr} instance
   * @see <a href="https://app.fauna.com/documentation/reference/queryapi#string-functions">FaunaDB String Functions</a>
   * @see #Arr(List)
   * @see #Value(String)
   */
  public static Expr Concat(Expr terms, Expr separator) {
    return Fn.apply("concat", terms, "separator", separator);
  }

  /**
   * Normalizes strings according to the Unicode Standard, section 5.18 "Case Mappings". By default, it uses
   * NKFCCaseFold as recommended by W3C. In order to use a specific string normalizer,
   * see {@link #Casefold(Expr, Normalizer)}.
   *
   * @param str the string to be normalized. Type: String
   * @return a new {@link Expr} instance
   * @see <a href="https://app.fauna.com/documentation/reference/queryapi#string-functions">FaunaDB String Functions</a>
   * @see <a href="https://www.w3.org/TR/charmod-norm/">W3C Character Model for the World Wide Web: String Matching</a>
   * @see #Casefold(Expr, Normalizer)
   */
  public static Expr Casefold(Expr str) {
    return Fn.apply("casefold", str);
  }

  /**
   * Normalizes strings according to the Unicode Standard, section 5.18 "Case Mappings". By default, it uses
   * NKFCCaseFold as recommended by W3C. In order to use a specific string normalizer,
   * see {@link #Casefold(Expr, Normalizer)}.
   *
   * @param str the string to be normalized.
   * @return a new {@link Expr} instance
   * @see <a href="https://app.fauna.com/documentation/reference/queryapi#string-functions">FaunaDB String Functions</a>
   * @see <a href="https://www.w3.org/TR/charmod-norm/">W3C Character Model for the World Wide Web: String Matching</a>
   * @see #Casefold(Expr, Normalizer)
   */
  public static Expr Casefold(String str) {
    return Casefold(new StringV(str));
  }

  /**
   * Normalizes strings according to the Unicode Standard, section 5.18 "Case Mappings", and the normalizer provided.
   * Pre-defined normalizers are available for the overload {@link #Casefold(Expr, Normalizer)}.
   *
   * @param str the string to be normalized. Type: String
   * @param normalizer the string normalizer to use. Type: String
   * @return a new {@link Expr} instance
   * @see <a href="https://app.fauna.com/documentation/reference/queryapi#string-functions">FaunaDB String Functions</a>
   * @see <a href="https://www.w3.org/TR/charmod-norm/">W3C Character Model for the World Wide Web: String Matching</a>
   * @see #Casefold(Expr, Normalizer)
   */
  public static Expr Casefold(Expr str, Expr normalizer) {
    return Fn.apply("casefold", str, "normalizer", normalizer);
  }

  /**
   * Normalizes strings according to the Unicode Standard, section 5.18 "Case Mappings", and the normalizer provided.
   * Pre-defined normalizers are available for the overload {@link #Casefold(Expr, Normalizer)}.
   *
   * @param str the string to be normalized.
   * @param normalizer the string normalizer to use. Type: String
   * @return a new {@link Expr} instance
   * @see <a href="https://app.fauna.com/documentation/reference/queryapi#string-functions">FaunaDB String Functions</a>
   * @see <a href="https://www.w3.org/TR/charmod-norm/">W3C Character Model for the World Wide Web: String Matching</a>
   * @see #Casefold(Expr, Normalizer)
   */
  public static Expr Casefold(String str, Expr normalizer) {
    return Casefold(new StringV(str), normalizer);
  }

  /**
   * Normalizes strings according to the Unicode Standard, section 5.18 "Case Mappings", and the normalizer provided.
   *
   * @param str the string to be normalized. Type: String
   * @param normalizer the string normalizer to use
   * @return a new {@link Expr} instance
   * @see <a href="https://app.fauna.com/documentation/reference/queryapi#string-functions">FaunaDB String Functions</a>
   * @see <a href="https://www.w3.org/TR/charmod-norm/">W3C Character Model for the World Wide Web: String Matching</a>
   */
  public static Expr Casefold(Expr str, Normalizer normalizer) {
    return Casefold(str, normalizer.value);
  }

  /**
   * Normalizes strings according to the Unicode Standard, section 5.18 "Case Mappings", and the normalizer provided.
   *
   * @param str the string to be normalized.
   * @param normalizer the string normalizer to use
   * @return a new {@link Expr} instance
   * @see <a href="https://app.fauna.com/documentation/reference/queryapi#string-functions">FaunaDB String Functions</a>
   * @see <a href="https://www.w3.org/TR/charmod-norm/">W3C Character Model for the World Wide Web: String Matching</a>
   * @see #Casefold(Expr, Normalizer)
   */
  public static Expr Casefold(String str, Normalizer normalizer) {
    return Casefold(new StringV(str), normalizer.value);
  }

  /**
   * Returns true if the string contains the given substring, or false if otherwise
   *
   * @param value   the string to evaluate
   * @param search  the substring to search for
   * @return        a {@link Expr} instance with the evaluation result
   * @see <a href="https://docs.fauna.com/fauna/current/api/fql/functions/containsstr">FaunaDB ContainsStr Function</a>
   * @see #Value(String)
   */
  public static Expr ContainsStr(Expr value, Expr search) {
    return Fn.apply("containsstr", value, "search", search);
  }

  /**
   * Returns true if the string contains the given substring, or false if otherwise
   *
   * @param value   the string to evaluate
   * @param search  the substring to search for
   * @return        a {@link Expr} instance with the evaluation result
   * @see <a href="https://docs.fauna.com/fauna/current/api/fql/functions/containsstr">FaunaDB ContainsStr Function</a>
   * @see #Value(String)
   */
  public static Expr ContainsStr(String value, Expr search) {
    return ContainsStr(new StringV(value), search);
  }

  /**
   * Returns true if the string contains the given substring, or false if otherwise
   *
   * @param value   the string to evaluate
   * @param search  the substring to search for
   * @return        a {@link Expr} instance with the evaluation result
   * @see <a href="https://docs.fauna.com/fauna/current/api/fql/functions/containsstr">FaunaDB ContainsStr Function</a>
   * @see #Value(String)
   */
  public static Expr ContainsStr(Expr value, String search) {
    return ContainsStr(value, new StringV(search));
  }

  /**
   * Returns true if the string contains the given substring, or false if otherwise
   *
   * @param value   the string to evaluate
   * @param search  the substring to search for
   * @return        a {@link Expr} instance with the evaluation result
   * @see <a href="https://docs.fauna.com/fauna/current/api/fql/functions/containsstr">FaunaDB ContainsStr Function</a>
   * @see #Value(String)
   */
  public static Expr ContainsStr(String value, String search) {
    return ContainsStr(new StringV(value), new StringV(search));
  }

  /**
   * Returns true if the string contains the given pattern, or false if otherwise
   *
   * @param value   the string to evaluate
   * @param pattern the pattern to search for
   * @return        a {@link Expr} instance with the evaluation result
   * @see <a href="https://docs.fauna.com/fauna/current/api/fql/functions/containsstrregex">FaunaDB ContainsStrRegex Function</a>
   * @see #Value(String)
   */
  public static Expr ContainsStrRegex(Expr value, Expr pattern) {
    return Fn.apply("containsstrregex", value, "pattern", pattern);
  }

  /**
   * Returns true if the string contains the given pattern, or false if otherwise
   *
   * @param value   the string to evaluate
   * @param pattern the pattern to search for
   * @return        a {@link Expr} instance with the evaluation result
   * @see <a href="https://docs.fauna.com/fauna/current/api/fql/functions/containsstrregex">FaunaDB ContainsStrRegex Function</a>
   * @see #Value(String)
   */
  public static Expr ContainsStrRegex(String value, Expr pattern) {
    return ContainsStrRegex(new StringV(value), pattern);
  }

  /**
   * Returns true if the string contains the given pattern, or false if otherwise
   *
   * @param value   the string to evaluate
   * @param pattern the pattern to search for
   * @return        a {@link Expr} instance with the evaluation result
   * @see <a href="https://docs.fauna.com/fauna/current/api/fql/functions/containsstrregex">FaunaDB ContainsStrRegex Function</a>
   * @see #Value(String)
   */
  public static Expr ContainsStrRegex(Expr value, String pattern) {
    return ContainsStrRegex(value, new StringV(pattern));
  }

  /**
   * Returns true if the string contains the given pattern, or false if otherwise
   *
   * @param value   the string to evaluate
   * @param pattern the pattern to search for
   * @return        a {@link Expr} instance with the evaluation result
   * @see <a href="https://docs.fauna.com/fauna/current/api/fql/functions/containsstrregex">FaunaDB ContainsStrRegex Function</a>
   * @see #Value(String)
   */
  public static Expr ContainsStrRegex(String value, String pattern) {
    return ContainsStrRegex(new StringV(value), new StringV(pattern));
  }

  /**
   * Returns true if the string ends with the given suffix value, or false if otherwise
   *
   * @param value   the string to evaluate
   * @param search  the suffix to search for
   * @return        a {@link Expr} instance with the evaluation result
   * @see <a href="https://docs.fauna.com/fauna/current/api/fql/functions/endswith">FaunaDB EndsWith Function</a>
   * @see #Value(String)
   */
  public static Expr EndsWith(Expr value, Expr search) {
    return Fn.apply("endswith", value, "search", search);
  }

  /**
   * Returns true if the string ends with the given suffix value, or false if otherwise
   *
   * @param value   the string to evaluate
   * @param search  the suffix to search for
   * @return        a {@link Expr} instance with the evaluation result
   * @see <a href="https://docs.fauna.com/fauna/current/api/fql/functions/endswith">FaunaDB EndsWith Function</a>
   * @see #Value(String)
   */
  public static Expr EndsWith(String value, Expr search) {
    return EndsWith(new StringV(value), search);
  }

  /**
   * Returns true if the string ends with the given suffix value, or false if otherwise
   *
   * @param value   the string to evaluate
   * @param search  the suffix to search for
   * @return        a {@link Expr} instance with the evaluation result
   * @see <a href="https://docs.fauna.com/fauna/current/api/fql/functions/endswith">FaunaDB EndsWith Function</a>
   * @see #Value(String)
   */
  public static Expr EndsWith(Expr value, String search) {
    return EndsWith(value, new StringV(search));
  }

  /**
   * Returns true if the string ends with the given suffix value, or false if otherwise
   *
   * @param value   the string to evaluate
   * @param search  the suffix to search for
   * @return        a {@link Expr} instance with the evaluation result
   * @see <a href="https://docs.fauna.com/fauna/current/api/fql/functions/endswith">FaunaDB EndsWith Function</a>
   * @see #Value(String)
   */
  public static Expr EndsWith(String value, String search) {
    return EndsWith(new StringV(value), new StringV(search));
  }

  /**
   * FindStr function searches a string for a substring and locates the location of the substring in the string
   *
   * @param value a strings
   * @param find  a substring to locate
   * @return      the offset of where the substring starts or -1 if not found
   * @see <a href="https://app.fauna.com/documentation/reference/queryapi#string-functions">FaunaDB String Functions</a>
   * @see #Value(String)
   */
  public static Expr FindStr(Expr value, Expr find) {
    return Fn.apply("findstr", value, "find", find);
  }

  /**
   * FindStr function searches a string for a substring and locates the location of the substring in the string
   *
   * @param value a strings
   * @param find  a substring to locate
   * @return      the offset of where the substring starts or -1 if not found
   * @see <a href="https://app.fauna.com/documentation/reference/queryapi#string-functions">FaunaDB String Functions</a>
   * @see #Value(String)
   */
  public static Expr FindStr(String value, Expr find) {
    return FindStr(new StringV(value), find);
  }

  /**
   * FindStr function searches a string for a substring and locates the location of the substring in the string
   *
   * @param value a strings
   * @param find  a substring to locate
   * @return      the offset of where the substring starts or -1 if not found
   * @see <a href="https://app.fauna.com/documentation/reference/queryapi#string-functions">FaunaDB String Functions</a>
   * @see #Value(String)
   */
  public static Expr FindStr(Expr value, String find) {
    return FindStr(value, new StringV(find));
  }

  /**
   * FindStr function searches a string for a substring and locates the location of the substring in the string
   *
   * @param value a strings
   * @param find  a substring to locate
   * @return      the offset of where the substring starts or -1 if not found
   * @see <a href="https://app.fauna.com/documentation/reference/queryapi#string-functions">FaunaDB String Functions</a>
   * @see #Value(String)
   */
  public static Expr FindStr(String value, String find) {
    return FindStr(new StringV(value), new StringV(find));
  }

  /**
   * FindStr function searches a string for a substring and locates the location of the substring in the string
   *
   * @param value a strings
   * @param find  a substring to locate
   * @param start a position to start the search
   * @return      the offset of where the substring starts or -1 if not found
   * @see <a href="https://app.fauna.com/documentation/reference/queryapi#string-functions">FaunaDB String Functions</a>
   * @see #Value(String)
   */
  public static Expr FindStr(Expr value, Expr find, Expr start) {
    return Fn.apply("findstr", value, "find", find, "start", start);
  }
  /**
   * FindStr function returns
   * FindStr function searches a string for a substring and locates the location of the substring in the string
   *
   * @param value a strings
   * @param find  a substring to locate
   * @param start a position to start the search
   * @return      the offset of where the substring starts or -1 if not found
   * @see <a href="https://app.fauna.com/documentation/reference/queryapi#string-functions">FaunaDB String Functions</a>
   * @see #Value(String)
   */
  public static Expr FindStr(Expr value, Expr find, long start) {
    return FindStr(value, find, new LongV(start));
  }

  /**
   * FindStr function used to searches a string for a substring and locates the location of the substring in the string
   *
   * @param value a strings
   * @param find  a substring to locate
   * @param start a position to start the search
   * @return      the offset of where the substring starts or -1 if not found
   * @see <a href="https://app.fauna.com/documentation/reference/queryapi#string-functions">FaunaDB String Functions</a>
   * @see #Value(String)
   */
  public static Expr FindStr(Expr value, String find, Expr start) {
    return FindStr(value, new StringV(find), start);
  }
  /**
   * FindStr function searches a string for a substring and locates the location of the substring in the string
   *
   * @param value a strings
   * @param find  a substring to locate
   * @param start a position to start the search
   * @return      the offset of where the substring starts or -1 if not found
   * @see <a href="https://app.fauna.com/documentation/reference/queryapi#string-functions">FaunaDB String Functions</a>
   * @see #Value(String)
   */
  public static Expr FindStr(String value, Expr find, long start) {
    return FindStr(new StringV(value), find, new LongV(start));
  }

  /**
   * FindStr function searches a string for a substring and locates the location of the substring in the string
   *
   * @param value a strings
   * @param find  a substring to locate
   * @param start a position to start the search
   * @return      the offset of where the substring starts or -1 if not found
   * @see <a href="https://app.fauna.com/documentation/reference/queryapi#string-functions">FaunaDB String Functions</a>
   * @see #Value(String)
   */
  public static Expr FindStr(String value, String find, Expr start) {
    return FindStr(new StringV(value), new StringV(find), start);
  }
  /**
   * FindStr function searches a string for a substring and locates the location of the substring in the string
   *
   * @param value a strings
   * @param find  a substring to locate
   * @param start a position to start the search
   * @return      the offset of where the substring starts or -1 if not found
   * @see <a href="https://app.fauna.com/documentation/reference/queryapi#string-functions">FaunaDB String Functions</a>
   * @see #Value(String)
   */
  public static Expr FindStr(String value, String find, long start) {
    return FindStr(new StringV(value), new StringV(find), new LongV(start));
  }


  /**
   * FindStrRegex function searches a string for a java pattern and locates all the locations of the pattern in the string
   *
   * @param value   a string to search
   * @param pattern a substring to locate
   * @return        an array of objects contain the locations of the match [{ "start":s, "end":e, "data"d}]
   * @see <a href="https://app.fauna.com/documentation/reference/queryapi#string-functions">FaunaDB String Functions</a>
   * @see #Value(String)
   */
  public static Expr FindStrRegex(Expr value, Expr pattern) {
    return Fn.apply("findstrregex", value, "pattern", pattern);
  }

  /**
   * FindStrRegex function searches a string for a java pattern and locates all the locations of the pattern in the string
   *
   * @param value   a string to search
   * @param pattern a substring to locate
   * @return        an array of objects contain the locations of the match [{ "start":s, "end":e, "data"d}]
   * @see <a href="https://app.fauna.com/documentation/reference/queryapi#string-functions">FaunaDB String Functions</a>
   * @see #Value(String)
   */
  public static Expr FindStrRegex(Expr value, String pattern) {
    return FindStrRegex(value, new StringV(pattern));
  }

  /**
   * FindStrRegex function searches a string for a java pattern and locates all the locations of the pattern in the string
   *
   * @param value   a string to search
   * @param pattern a substring to locate
   * @return        an array of objects contain the locations of the match [{ "start":s, "end":e, "data"d}]
   * @see <a href="https://app.fauna.com/documentation/reference/queryapi#string-functions">FaunaDB String Functions</a>
   * @see #Value(String)
   */
  public static Expr FindStrRegex(String value, Expr pattern) {
    return FindStrRegex(new StringV(value), pattern);
  }
  /**
   * FindStrRegex function searches a string for a java pattern and locates all the locations of the pattern in the string
   *
   * @param value   a string to search
   * @param pattern a substring to locate
   * @return        an array of objects contain the locations of the match [{ "start":s, "end":e, "data"d}]
   * @see <a href="https://app.fauna.com/documentation/reference/queryapi#string-functions">FaunaDB String Functions</a>
   * @see #Value(String)
   */
  public static Expr FindStrRegex(String value, String pattern) {
    return FindStrRegex(new String(value), new StringV(pattern));
  }

  /**
   * FindStrRegex function searches a string for a java pattern and locates all the locations of the pattern in the string
   *
   * @param value   a string to search
   * @param pattern a substring to locate
   * @param start the offset into the string
   * @return        an array of objects contain the locations of the match [{ "start":s, "end":e, "data"d}]
   * @see <a href="https://app.fauna.com/documentation/reference/queryapi#string-functions">FaunaDB String Functions</a>
   * @see #Value(String)
   */
  public static Expr FindStrRegex(Expr value, Expr pattern, Expr start) {
    return Fn.apply("findstrregex", value, "pattern", pattern, "start", start);
  }

  /**
   * FindStrRegex function searches a string for a java pattern and locates all the locations of the pattern in the string
   *
   * @param value   a string to search
   * @param pattern a substring to locate
   * @param start the offset into the string
   * @return        an array of objects contain the locations of the match [{ "start":s, "end":e, "data"d}]
   * @see <a href="https://app.fauna.com/documentation/reference/queryapi#string-functions">FaunaDB String Functions</a>
   * @see #Value(String)
   */
  public static Expr FindStrRegex(String value, Expr pattern, Expr start) {
    return FindStrRegex(new StringV(value), pattern, start);
  }

  /**
   * FindStrRegex function searches a string for a java pattern and locates all the locations of the pattern in the string
   *
   * @param value   a string to search
   * @param pattern a substring to locate
   * @param start the offset into the string
   * @return        an array of objects contain the locations of the match [{ "start":s, "end":e, "data"d}]
   * @see <a href="https://app.fauna.com/documentation/reference/queryapi#string-functions">FaunaDB String Functions</a>
   * @see #Value(String)
   */
  public static Expr FindStrRegex(Expr value, String pattern, Expr start) {
    return FindStrRegex(value, new StringV(pattern), start);
  }

  /**
   * FindStrRegex function searches a string for a java pattern and locates all the locations of the pattern in the string
   *
   * @param value   a string to search
   * @param pattern a substring to locate
   * @param start the offset into the string
   * @return        an array of objects contain the locations of the match [{ "start":s, "end":e, "data"d}]
   * @see <a href="https://app.fauna.com/documentation/reference/queryapi#string-functions">FaunaDB String Functions</a>
   * @see #Value(String)
   */
  public static Expr FindStrRegex(String value, String pattern, Expr start) {
    return FindStrRegex(new StringV(value), new StringV(pattern), start);
  }

  /**
   * FindStrRegex function searches a string for a java pattern and locates all the locations of the pattern in the string
   *
   * @param value   a string to search
   * @param pattern a substring to locate
   * @param start the offset into the string
   * @return        an array of objects contain the locations of the match [{ "start":s, "end":e, "data"d}]
   * @see <a href="https://app.fauna.com/documentation/reference/queryapi#string-functions">FaunaDB String Functions</a>
   * @see #Value(String)
   */
  public static Expr FindStrRegex(Expr value, Expr pattern, long start) {
    return FindStrRegex(value, pattern, new LongV(start));
  }

  /**
   * FindStrRegex function searches a string for a java pattern and locates all the locations of the pattern in the string
   *
   * @param value   a string to search
   * @param pattern a substring to locate
   * @param start the offset into the string
   * @return        an array of objects contain the locations of the match [{ "start":s, "end":e, "data"d}]
   * @see <a href="https://app.fauna.com/documentation/reference/queryapi#string-functions">FaunaDB String Functions</a>
   * @see #Value(String)
   */
  public static Expr FindStrRegex(String value, Expr pattern, long start) {
    return FindStrRegex(new StringV(value), pattern, new LongV(start));
  }

  /**
   * FindStrRegex function searches a string for a java pattern and locates all the locations of the pattern in the string
   *
   * @param value   a string to search
   * @param pattern a substring to locate
   * @param start the offset into the string
   * @return        an array of objects contain the locations of the match [{ "start":s, "end":e, "data"d}]
   * @see <a href="https://app.fauna.com/documentation/reference/queryapi#string-functions">FaunaDB String Functions</a>
   * @see #Value(String)
   */
  public static Expr FindStrRegex(Expr value, String pattern, long start) {
    return FindStrRegex(value, new StringV(pattern), new LongV(start));
  }

  /**
   * FindStrRegex function searches a string for a java pattern and locates all the locations of the pattern in the string
   *
   * @param value   a string to search
   * @param pattern a substring to locate
   * @param start the offset into the string
   * @return        an array of objects contain the locations of the match [{ "start":s, "end":e, "data"d}]
   * @see <a href="https://app.fauna.com/documentation/reference/queryapi#string-functions">FaunaDB String Functions</a>
   * @see #Value(String)
   */
  public static Expr FindStrRegex(String value, String pattern, long start) {
    return FindStrRegex(new StringV(value), new StringV(pattern), new LongV(start));
  }

  /**
   * FindStrRegex function searches a string for a java pattern and locates all the locations of the pattern in the string
   *
   * @param value   a string to search
   * @param pattern a substring to locate
   * @param start the offset into the string
   * @param numResults the maximum number of results
   * @return        an array of objects contain the locations of the match [{ "start":s, "end":e, "data"d}]
   * @see <a href="https://app.fauna.com/documentation/reference/queryapi#string-functions">FaunaDB String Functions</a>
   * @see #Value(String)
   */
  public static Expr FindStrRegex(Expr value, Expr pattern, Expr start, Expr numResults) {
    return Fn.apply("findstrregex", value, "pattern", pattern, "start", start, "num_results", numResults);
  }

  /**
   * FindStrRegex function searches a string for a java pattern and locates all the locations of the pattern in the string
   *
   * @param value   a string to search
   * @param pattern a substring to locate
   * @param start the offset into the string
   * @param numResults the maximum number of results
   * @return        an array of objects contain the locations of the match [{ "start":s, "end":e, "data"d}]
   * @see <a href="https://app.fauna.com/documentation/reference/queryapi#string-functions">FaunaDB String Functions</a>
   * @see #Value(String)
   */
  public static Expr FindStrRegex(String value, Expr pattern, Expr start, Expr numResults) {
    return FindStrRegex(new StringV(value), pattern, start, numResults);
  }

  /**
   * FindStrRegex function searches a string for a java pattern and locates all the locations of the pattern in the string
   *
   * @param value   a string to search
   * @param pattern a substring to locate
   * @param start the offset into the string
   * @param numResults the maximum number of results
   * @return        an array of objects contain the locations of the match [{ "start":s, "end":e, "data"d}]
   * @see <a href="https://app.fauna.com/documentation/reference/queryapi#string-functions">FaunaDB String Functions</a>
   * @see #Value(String)
   */
  public static Expr FindStrRegex(Expr value, String pattern, Expr start, Expr numResults) {
    return FindStrRegex(value, new StringV(pattern), start, numResults);
  }

  /**
   * FindStrRegex function searches a string for a java pattern and locates all the locations of the pattern in the string
   *
   * @param value   a string to search
   * @param pattern a substring to locate
   * @param start the offset into the string
   * @param numResults the maximum number of results
   * @return        an array of objects contain the locations of the match [{ "start":s, "end":e, "data"d}]
   * @see <a href="https://app.fauna.com/documentation/reference/queryapi#string-functions">FaunaDB String Functions</a>
   * @see #Value(String)
   */
  public static Expr FindStrRegex(String value, String pattern, Expr start, Expr numResults) {
    return FindStrRegex(new StringV(value), new StringV(pattern), start, numResults);
  }

  /**
   * FindStrRegex function searches a string for a java pattern and locates all the locations of the pattern in the string
   *
   * @param value   a string to search
   * @param pattern a substring to locate
   * @param start the offset into the string
   * @param numResults the maximum number of results
   * @return        an array of objects contain the locations of the match [{ "start":s, "end":e, "data"d}]
   * @see <a href="https://app.fauna.com/documentation/reference/queryapi#string-functions">FaunaDB String Functions</a>
   * @see #Value(String)
   */
  public static Expr FindStrRegex(Expr value, Expr pattern, long start, Expr numResults) {
    return FindStrRegex(value, pattern, new LongV(start), numResults);
  }

  /**
   * FindStrRegex function searches a string for a java pattern and locates all the locations of the pattern in the string
   *
   * @param value   a string to search
   * @param pattern a substring to locate
   * @param start the offset into the string
   * @param numResults the maximum number of results
   * @return        an array of objects contain the locations of the match [{ "start":s, "end":e, "data"d}]
   * @see <a href="https://app.fauna.com/documentation/reference/queryapi#string-functions">FaunaDB String Functions</a>
   * @see #Value(String)
   */
  public static Expr FindStrRegex(String value, Expr pattern, long start, Expr numResults) {
    return FindStrRegex(new StringV(value), pattern, new LongV(start), numResults);
  }

  /**
   * FindStrRegex function searches a string for a java pattern and locates all the locations of the pattern in the string
   *
   * @param value   a string to search
   * @param pattern a substring to locate
   * @param start the offset into the string
   * @param numResults the maximum number of results
   * @return        an array of objects contain the locations of the match [{ "start":s, "end":e, "data"d}]
   * @see <a href="https://app.fauna.com/documentation/reference/queryapi#string-functions">FaunaDB String Functions</a>
   * @see #Value(String)
   */
  public static Expr FindStrRegex(Expr value, String pattern, long start, Expr numResults) {
    return FindStrRegex(value, new StringV(pattern), new LongV(start), numResults);
  }

  /**
   * FindStrRegex function searches a string for a java pattern and locates all the locations of the pattern in the string
   *
   * @param value   a string to search
   * @param pattern a substring to locate
   * @param start the offset into the string
   * @param numResults the maximum number of results
   * @return        an array of objects contain the locations of the match [{ "start":s, "end":e, "data"d}]
   * @see <a href="https://app.fauna.com/documentation/reference/queryapi#string-functions">FaunaDB String Functions</a>
   * @see #Value(String)
   */
  public static Expr FindStrRegex(String value, String pattern, long start, Expr numResults) {
    return FindStrRegex(new StringV(value), new StringV(pattern), new LongV(start), numResults);
  }

  /**
   * FindStrRegex function searches a string for a java pattern and locates all the locations of the pattern in the string
   *
   * @param value   a string to search
   * @param pattern a substring to locate
   * @param start the offset into the string
   * @param numResults the maximum number of results
   * @return        an array of objects contain the locations of the match [{ "start":s, "end":e, "data"d}]
   * @see <a href="https://app.fauna.com/documentation/reference/queryapi#string-functions">FaunaDB String Functions</a>
   * @see #Value(String)
   */
  public static Expr FindStrRegex(Expr value, Expr pattern, Expr start, long numResults) {
    return FindStrRegex(value, pattern, start, new LongV(numResults));
  }

  /**
   * FindStrRegex function searches a string for a java pattern and locates all the locations of the pattern in the string
   *
   * @param value   a string to search
   * @param pattern a substring to locate
   * @param start the offset into the string
   * @param numResults the maximum number of results
   * @return        an array of objects contain the locations of the match [{ "start":s, "end":e, "data"d}]
   * @see <a href="https://app.fauna.com/documentation/reference/queryapi#string-functions">FaunaDB String Functions</a>
   * @see #Value(String)
   */
  public static Expr FindStrRegex(String value, Expr pattern, Expr start, long numResults) {
    return FindStrRegex(new StringV(value), pattern, start, new LongV(numResults));
  }

  /**
   * FindStrRegex function searches a string for a java pattern and locates all the locations of the pattern in the string
   *
   * @param value   a string to search
   * @param pattern a substring to locate
   * @param start the offset into the string
   * @param numResults the maximum number of results
   * @return        an array of objects contain the locations of the match [{ "start":s, "end":e, "data"d}]
   * @see <a href="https://app.fauna.com/documentation/reference/queryapi#string-functions">FaunaDB String Functions</a>
   * @see #Value(String)
   */
  public static Expr FindStrRegex(Expr value, String pattern, Expr start, long numResults) {
    return FindStrRegex(value, new StringV(pattern), start, new LongV(numResults));
  }

  /**
   * FindStrRegex function searches a string for a java pattern and locates all the locations of the pattern in the string
   *
   * @param value   a string to search
   * @param pattern a substring to locate
   * @param start the offset into the string
   * @param numResults the maximum number of results
   * @return        an array of objects contain the locations of the match [{ "start":s, "end":e, "data"d}]
   * @see <a href="https://app.fauna.com/documentation/reference/queryapi#string-functions">FaunaDB String Functions</a>
   * @see #Value(String)
   */
  public static Expr FindStrRegex(String value, String pattern, Expr start, long numResults) {
    return FindStrRegex(new StringV(value), new StringV(pattern), start, new LongV(numResults));
  }

  /**
   * FindStrRegex function searches a string for a java pattern and locates all the locations of the pattern in the string
   *
   * @param value   a string to search
   * @param pattern a substring to locate
   * @param start the offset into the string
   * @param numResults the maximum number of results
   * @return        an array of objects contain the locations of the match [{ "start":s, "end":e, "data"d}]
   * @see <a href="https://app.fauna.com/documentation/reference/queryapi#string-functions">FaunaDB String Functions</a>
   * @see #Value(String)
   */
  public static Expr FindStrRegex(Expr value, Expr pattern, long start, long numResults) {
    return FindStrRegex(value, pattern, new LongV(start), new LongV(numResults));
  }

  /**
   * FindStrRegex function searches a string for a java pattern and locates all the locations of the pattern in the string
   *
   * @param value   a string to search
   * @param pattern a substring to locate
   * @param start the offset into the string
   * @param numResults the maximum number of results
   * @return        an array of objects contain the locations of the match [{ "start":s, "end":e, "data"d}]
   * @see <a href="https://app.fauna.com/documentation/reference/queryapi#string-functions">FaunaDB String Functions</a>
   * @see #Value(String)
   */
  public static Expr FindStrRegex(String value, Expr pattern, long start, long numResults) {
    return FindStrRegex(new StringV(value), pattern, new LongV(start), new LongV(numResults));
  }

  /**
   * FindStrRegex function searches a string for a java pattern and locates all the locations of the pattern in the string
   *
   * @param value   a string to search
   * @param pattern a substring to locate
   * @param start the offset into the string
   * @param numResults the maximum number of results
   * @return        an array of objects contain the locations of the match [{ "start":s, "end":e, "data"d}]
   * @see <a href="https://app.fauna.com/documentation/reference/queryapi#string-functions">FaunaDB String Functions</a>
   * @see #Value(String)
   */
  public static Expr FindStrRegex(Expr value, String pattern, long start, long numResults) {
    return FindStrRegex(value, new StringV(pattern), new LongV(start), new LongV(numResults));
  }

  /**
   * FindStrRegex function searches a string for a java pattern and locates all the locations of the pattern in the string
   *
   * @param value   a string to search
   * @param pattern a substring to locate
   * @param start the offset into the string
   * @param numResults the maximum number of results
   * @return        an array of objects contain the locations of the match [{ "start":s, "end":e, "data"d}]
   * @see <a href="https://app.fauna.com/documentation/reference/queryapi#string-functions">FaunaDB String Functions</a>
   * @see #Value(String)
   */
  public static Expr FindStrRegex(String value, String pattern, long start, long numResults) {
    return FindStrRegex(new StringV(value), new StringV(pattern), new LongV(start), new LongV(numResults));
  }


  /**
   * Length function returns the number of characters (codepoints) in the string
   *
   * @param value   a string to determine the length of
   * @return        the length of the string as a long
   * @see <a href="https://app.fauna.com/documentation/reference/queryapi#string-functions">FaunaDB String Functions</a>
   * @see #Value(String)
   */
  public static Expr Length(Expr value) {
    return Fn.apply("length", value);
  }

  /**
   * Length function returns the number of characters (codepoints) in the string
   *
   * @param value   a string to determine the length of
   * @return        the length of the string as a long
   * @see <a href="https://app.fauna.com/documentation/reference/queryapi#string-functions">FaunaDB String Functions</a>
   * @see #Value(String)
   */
  public static Expr Length(String value) {
    return Length(new StringV(value));
  }

  /**
   * Lower function returns all letters in the string in lowercase
   *
   * @param value a string to lowercase
   * @return      a string with all lowercase letters
   * @see <a href="https://app.fauna.com/documentation/reference/queryapi#string-functions">FaunaDB String Functions</a>
   * @see #Value(String)
   */
  public static Expr LowerCase(Expr value) {
    return Fn.apply("lowercase", value);
  }

  /**
   * Lower function returns all letters in the string in lowercase
   *
   * @param value a string to lowercase
   * @return      a string with all lowercase letters
   * @see <a href="https://app.fauna.com/documentation/reference/queryapi#string-functions">FaunaDB String Functions</a>
   * @see #Value(String)
   */
  public static Expr LowerCase(String value) {
    return LowerCase(new StringV(value));
  }

  /**
   * LTrim function returns a new string with leading white space removed
   *
   * @param value a string to trim leading white space.
   * @return      the string with leading white space removed
   * @see <a href="https://app.fauna.com/documentation/reference/queryapi#string-functions">FaunaDB String Functions</a>
   * @see #Value(String)
   */
  public static Expr LTrim(Expr value) {
    return Fn.apply("ltrim", value);
  }

  /**
   * LTrim function returns a new string with leading white space removed
   *
   * @param value a string to trim leading white space.
   * @return      the string with leading white space removed
   * @see <a href="https://app.fauna.com/documentation/reference/queryapi#string-functions">FaunaDB String Functions</a>
   * @see #Value(String)
   */
  public static Expr LTrim(String value) {
    return LTrim(new StringV(value));
  }

  /**
   * Tokenize the input into n-grams of the given sizes.
   *
   * @param terms the value to tokenize. Type: String
   * @param min the minimum size for the n-grams. Type: Number
   * @param max the maximum size for the n-grams. Type: Number
   * @return a new {@link Expr} instance
   * @see <a href="https://app.fauna.com/documentation/reference/queryapi#string-functions">FaunaDB String Functions</a>
   * @see #Value(String)
   * @see #Value(long)
   */
  public static Expr NGram(Expr terms, Expr min, Expr max) {
    return Fn.apply("ngram", terms, "min", min, "max", max);
  }

  /**
   * Tokenize the input into n-grams of the given sizes.
   *
   * @param terms the value to tokenize.
   * @param min the minimum size for the n-grams. Type: Number
   * @param max the maximum size for the n-grams. Type: Number
   * @return a new {@link Expr} instance
   * @see <a href="https://app.fauna.com/documentation/reference/queryapi#string-functions">FaunaDB String Functions</a>
   * @see #Value(long)
   */
  public static Expr NGram(String terms, Expr min, Expr max) {
    return NGram(new StringV(terms), min, max);
  }

  /**
   * Tokenize the input into n-grams of the given sizes.
   *
   * @param terms the value to tokenize. Type: String
   * @param min the minimum size for the n-grams.
   * @param max the maximum size for the n-grams. Type: Number
   * @return a new {@link Expr} instance
   * @see <a href="https://app.fauna.com/documentation/reference/queryapi#string-functions">FaunaDB String Functions</a>
   * @see #Value(String)
   * @see #Value(long)
   */
  public static Expr NGram(Expr terms, long min, Expr max) {
    return NGram(terms, new LongV(min), max);
  }

  /**
   * Tokenize the input into n-grams of the given sizes.
   *
   * @param terms the value to tokenize.
   * @param min the minimum size for the n-grams.
   * @param max the maximum size for the n-grams. Type: Number
   * @return a new {@link Expr} instance
   * @see <a href="https://app.fauna.com/documentation/reference/queryapi#string-functions">FaunaDB String Functions</a>
   * @see #Value(long)
   */
  public static Expr NGram(String terms, long min, Expr max) {
    return NGram(terms, new LongV(min), max);
  }

  /**
   * Tokenize the input into n-grams of the given sizes.
   *
   * @param terms the value to tokenize. Type: String
   * @param min the minimum size for the n-grams. Type: Number
   * @param max the maximum size for the n-grams.
   * @return a new {@link Expr} instance
   * @see <a href="https://app.fauna.com/documentation/reference/queryapi#string-functions">FaunaDB String Functions</a>
   * @see #Value(String)
   * @see #Value(long)
   */
  public static Expr NGram(Expr terms, Expr min, long max) {
    return NGram(terms, min, new LongV(max));
  }

  /**
   * Tokenize the input into n-grams of the given sizes.
   *
   * @param terms the value to tokenize.
   * @param min the minimum size for the n-grams. Type: Number
   * @param max the maximum size for the n-grams.
   * @return a new {@link Expr} instance
   * @see <a href="https://app.fauna.com/documentation/reference/queryapi#string-functions">FaunaDB String Functions</a>
   * @see #Value(String)
   * @see #Value(long)
   */
  public static Expr NGram(String terms, Expr min, long max) {
    return NGram(terms, min, new LongV(max));
  }

  /**
   * Tokenize the input into n-grams of the given sizes.
   *
   * @param terms the value to tokenize. Type: String
   * @param min the minimum size for the n-grams.
   * @param max the maximum size for the n-grams.
   * @return a new {@link Expr} instance
   * @see <a href="https://app.fauna.com/documentation/reference/queryapi#string-functions">FaunaDB String Functions</a>
   * @see #Value(String)
   */
  public static Expr NGram(Expr terms, long min, long max) {
    return NGram(terms, new LongV(min), new LongV(max));
  }

  /**
   * Tokenize the input into n-grams of the given sizes.
   *
   * @param terms the value to tokenize.
   * @param min the minimum size for the n-grams.
   * @param max the maximum size for the n-grams.
   * @return a new {@link Expr} instance
   * @see <a href="https://app.fauna.com/documentation/reference/queryapi#string-functions">FaunaDB String Functions</a>
   */
  public static Expr NGram(String terms, long min, long max) {
    return NGram(terms, new LongV(min), new LongV(max));
  }

  /**
   * Tokenize the input into n-grams of the given sizes.
   *
   * @param terms the list of values to tokenize. Type: Array of strings
   * @param min the minimum size for the n-grams. Type: Number
   * @param max the maximum size for the n-grams. Type: Number
   * @return a new {@link Expr} instance
   * @see <a href="https://app.fauna.com/documentation/reference/queryapi#string-functions">FaunaDB String Functions</a>
   * @see #Arr(List)
   * @see #Value(String)
   * @see #Value(long)
   */
  public static Expr NGram(List<Expr> terms, Expr min, Expr max) {
    return NGram(varargs(terms), min, max);
  }


  /**
   * Tokenize the input into n-grams of the 1 and 2 elements in size.
   *
   * @param terms the list of values to tokenize. Type: Array of strings
   * @return a new {@link Expr} instance
   * @see <a href="https://app.fauna.com/documentation/reference/queryapi#string-functions">FaunaDB String Functions</a>
   * @see #Arr(List)
   * @see #Value(String)
   */
  public static Expr NGram(List<Expr> terms) {
    return NGram(varargs(terms));
  }

  /**
   * Tokenize the input into n-grams of the 1 and 2 elements in size.
   *
   * @param term the term to tokenize. Type: String
   * @return a new {@link Expr} instance
   * @see <a href="https://app.fauna.com/documentation/reference/queryapi#string-functions">FaunaDB String Functions</a>
   * @see #Arr(List)
   * @see #Value(String)
   */
  public static Expr NGram(Expr term) {
    return Fn.apply("ngram", term);
  }

  /**
   * Tokenize the input into n-grams of the 1 and 2 elements in size.
   *
   * @param term the value to tokenize.
   * @return a new {@link Expr} instance
   * @see <a href="https://app.fauna.com/documentation/reference/queryapi#string-functions">FaunaDB String Functions</a>
   * @see #Arr(List)
   */
  public static Expr NGram(String term) {
    return NGram(new StringV(term));
  }

  /**
   * It takes a string and returns a regex which matches the input string verbatim.
   *
   * @param value the string to analyze
   * @return      a regex which matches the input string verbatim
   * @see <a href="https://docs.fauna.com/fauna/current/api/fql/functions/regexescape">FaunaDB RegexEscape Function</a>
   * @see #Value(String)
   */
  public static Expr RegexEscape(Expr value) {
    return Fn.apply("regexescape", value);
  }

  /**
   * It takes a string and returns a regex which matches the input string verbatim.
   *
   * @param value the string to analyze
   * @return      a regex which matches the input string verbatim
   * @see <a href="https://docs.fauna.com/fauna/current/api/fql/functions/regexescape">FaunaDB RegexEscape Function</a>
   * @see #Value(String)
   */
  public static Expr RegexEscape(String value) {
    return RegexEscape(new StringV(value));
  }

  /**
   * Repeat function returns a string the specified number of times
   *
   * @param value a strings
   * @return a new {@link Expr} instance
   * @see <a href="https://app.fauna.com/documentation/reference/queryapi#string-functions">FaunaDB String Functions</a>
   * @see #Value(String)
   */
  public static Expr Repeat(Expr value) {
    return Fn.apply("repeat", value);
  }

  /**
   * Repeat function returns a string the specified number of times
   *
   * @param value a strings
   * @return a new {@link Expr} instance
   * @see <a href="https://app.fauna.com/documentation/reference/queryapi#string-functions">FaunaDB String Functions</a>
   * @see #Value(String)
   */
  public static Expr Repeat(String value) {
    return Repeat(new StringV(value));
  }

  /**
   * Repeat function returns a string concatenanted the specified number of times
   *
   * @param value a strings
   * @param number an integer value indicate the number of times to repeat the string
   * @return a new {@link Expr} instance
   * @see <a href="https://app.fauna.com/documentation/reference/queryapi#string-functions">FaunaDB String Functions</a>
   * @see #Value(String)
   */
  public static Expr Repeat(Expr value, Expr number) {
    return Fn.apply("repeat", value, "number", number);
  }

  /**
   * Repeat function returns a string concatenanted the specified number of times
   *
   * @param value a strings
   * @param number an integer value indicate the number of times to repeat the string
   * @return a new {@link Expr} instance
   * @see <a href="https://app.fauna.com/documentation/reference/queryapi#string-functions">FaunaDB String Functions</a>
   * @see #Value(String)
   */
  public static Expr Repeat(String value, Expr number) {
    return Repeat(new StringV(value), number);
  }

  /**
   * Repeat function returns a string concatenanted the specified number of times
   *
   * @param value a strings
   * @param number an integer value indicate the number of times to repeat the string
   * @return a new {@link Expr} instance
   * @see <a href="https://app.fauna.com/documentation/reference/queryapi#string-functions">FaunaDB String Functions</a>
   * @see #Value(String)
   */
  public static Expr Repeat(Expr value, long number) {
    return Repeat(value, new LongV(number));
  }

  /**
   * Repeat function returns a string concatenanted the specified number of times
   *
   * @param value a strings
   * @param number an integer value indicate the number of times to repeat the string
   * @return a new {@link Expr} instance
   * @see <a href="https://app.fauna.com/documentation/reference/queryapi#string-functions">FaunaDB String Functions</a>
   * @see #Value(String)
   */
  public static Expr Repeat(String value, long number) {
    return Repeat(new StringV(value), new LongV(number));
  }

  /**
   * ReplaceStr returns a string with every occurence of the "find" string changed to "replace" string
   *
   * @param value   the source string
   * @param find    the substring to locate in in the source string
   * @param replace the string to replaice the "find" string when located
   * @return        the new string with every occurence of the "find" string changed to "replace" string
   * @see <a href="https://app.fauna.com/documentation/reference/queryapi#string-functions">FaunaDB String Functions</a>
   * @see #Value(String)
   */
  public static Expr ReplaceStr(Expr value, Expr find, Expr replace) {
    return Fn.apply("replacestr", value, "find", find, "replace", replace);
  }

  /**
   * ReplaceStr returns a string with every occurence of the "find" string changed to "replace" string
   *
   * @param value   the source string
   * @param find    the substring to locate in in the source string
   * @param replace the string to replaice the "find" string when located
   * @return        the new string with every occurence of the "find" string changed to "replace" string
   * @see <a href="https://app.fauna.com/documentation/reference/queryapi#string-functions">FaunaDB String Functions</a>
   * @see #Value(String)
   */
  public static Expr ReplaceStr(String value, Expr find, Expr replace) {
    return ReplaceStr(new StringV(value), find, replace);
  }

  /**
   * ReplaceStr returns a string with every occurence of the "find" string changed to "replace" string
   *
   * @param value   the source string
   * @param find    the substring to locate in in the source string
   * @param replace the string to replaice the "find" string when located
   * @return        the new string with every occurence of the "find" string changed to "replace" string
   * @see <a href="https://app.fauna.com/documentation/reference/queryapi#string-functions">FaunaDB String Functions</a>
   * @see #Value(String)
   */
  public static Expr ReplaceStr(Expr value, String find, Expr replace) {
    return ReplaceStr(value, new StringV(find), replace);
  }

  /**
   * ReplaceStr returns a string with every occurence of the "find" string changed to "replace" string
   *
   * @param value   the source string
   * @param find    the substring to locate in in the source string
   * @param replace the string to replaice the "find" string when located
   * @return        the new string with every occurence of the "find" string changed to "replace" string
   * @see <a href="https://app.fauna.com/documentation/reference/queryapi#string-functions">FaunaDB String Functions</a>
   * @see #Value(String)
   */
  public static Expr ReplaceStr(String value, String find, Expr replace) {
    return ReplaceStr(new StringV(value), new StringV(find), replace);
  }

  /**
   * ReplaceStr returns a string with every occurence of the "find" string changed to "replace" string
   *
   * @param value   the source string
   * @param find    the substring to locate in in the source string
   * @param replace the string to replaice the "find" string when located
   * @return        the new string with every occurence of the "find" string changed to "replace" string
   * @see <a href="https://app.fauna.com/documentation/reference/queryapi#string-functions">FaunaDB String Functions</a>
   * @see #Value(String)
   */
  public static Expr ReplaceStr(Expr value, Expr find, String replace) {
    return ReplaceStr(value, find, new StringV(replace));
  }

  /**
   * ReplaceStr returns a string with every occurence of the "find" string changed to "replace" string
   *
   * @param value   the source string
   * @param find    the substring to locate in in the source string
   * @param replace the string to replaice the "find" string when located
   * @return        the new string with every occurence of the "find" string changed to "replace" string
   * @see <a href="https://app.fauna.com/documentation/reference/queryapi#string-functions">FaunaDB String Functions</a>
   * @see #Value(String)
   */
  public static Expr ReplaceStr(String value, Expr find, String replace) {
    return ReplaceStr(new StringV(value), find, new StringV(replace));
  }

  /**
   * ReplaceStr returns a string with every occurence of the "find" string changed to "replace" string
   *
   * @param value   the source string
   * @param find    the substring to locate in in the source string
   * @param replace the string to replaice the "find" string when located
   * @return        the new string with every occurence of the "find" string changed to "replace" string
   * @see <a href="https://app.fauna.com/documentation/reference/queryapi#string-functions">FaunaDB String Functions</a>
   * @see #Value(String)
   */
  public static Expr ReplaceStr(Expr value, String find, String replace) {
    return ReplaceStr(value, new StringV(find), new StringV(replace));
  }

  /**
   * ReplaceStr returns a string with every occurence of the "find" string changed to "replace" string
   *
   * @param value   the source string
   * @param find    the substring to locate in in the source string
   * @param replace the string to replaice the "find" string when located
   * @return        the new string with every occurence of the "find" string changed to "replace" string
   * @see <a href="https://app.fauna.com/documentation/reference/queryapi#string-functions">FaunaDB String Functions</a>
   * @see #Value(String)
   */
  public static Expr ReplaceStr(String value, String find, String replace) {
    return ReplaceStr(new StringV(value), new StringV(find), new StringV(replace));
  }

  /**
   * ReplaceStrRegex returns a string with occurence(s) of the java regular expression "pattern" changed to "replace" string
   *
   * @param value the source string
   * @param pattern a java regular expression to locate
   * @param replace the string to replace the pattern when located
   * @return a new {@link Expr} instance
   * @see <a href="https://app.fauna.com/documentation/reference/queryapi#string-functions">FaunaDB String Functions</a>
   * @see #Value(String)
   */
  public static Expr ReplaceStrRegex(Expr value, Expr pattern, Expr replace) {
    return Fn.apply("replacestrregex", value, "pattern", pattern, "replace", replace);
  }

  /**
   * ReplaceStrRegex returns a string with occurence(s) of the java regular expression "pattern" changed to "replace" string
   *
   * @param value the source string
   * @param pattern a java regular expression to locate
   * @param replace the string to replace the pattern when located
   * @return a new {@link Expr} instance
   * @see <a href="https://app.fauna.com/documentation/reference/queryapi#string-functions">FaunaDB String Functions</a>
   * @see #Value(String)
   */
  public static Expr ReplaceStrRegex(String value, Expr pattern, Expr replace) {
    return ReplaceStrRegex(new StringV(value), pattern, replace);
  }

  /**
   * ReplaceStrRegex returns a string with occurence(s) of the java regular expression "pattern" changed to "replace" string
   *
   * @param value the source string
   * @param pattern a java regular expression to locate
   * @param replace the string to replace the pattern when located
   * @return a new {@link Expr} instance
   * @see <a href="https://app.fauna.com/documentation/reference/queryapi#string-functions">FaunaDB String Functions</a>
   * @see #Value(String)
   */
  public static Expr ReplaceStrRegex(Expr value, String pattern, Expr replace) {
    return ReplaceStrRegex(value, new StringV(pattern), replace);
  }

  /**
   * ReplaceStrRegex returns a string with occurence(s) of the java regular expression "pattern" changed to "replace" string
   *
   * @param value the source string
   * @param pattern a java regular expression to locate
   * @param replace the string to replace the pattern when located
   * @return a new {@link Expr} instance
   * @see <a href="https://app.fauna.com/documentation/reference/queryapi#string-functions">FaunaDB String Functions</a>
   * @see #Value(String)
   */
  public static Expr ReplaceStrRegex(String value, String pattern, Expr replace) {
    return ReplaceStrRegex(new StringV(value), new StringV(pattern), replace);
  }

  /**
   * ReplaceStrRegex returns a string with occurence(s) of the java regular expression "pattern" changed to "replace" string
   *
   * @param value the source string
   * @param pattern a java regular expression to locate
   * @param replace the string to replace the pattern when located
   * @return a new {@link Expr} instance
   * @see <a href="https://app.fauna.com/documentation/reference/queryapi#string-functions">FaunaDB String Functions</a>
   * @see #Value(String)
   */
  public static Expr ReplaceStrRegex(Expr value, Expr pattern, String replace) {
    return ReplaceStrRegex(value, pattern, new StringV(replace));
  }

  /**
   * ReplaceStrRegex returns a string with occurence(s) of the java regular expression "pattern" changed to "replace" string
   *
   * @param value the source string
   * @param pattern a java regular expression to locate
   * @param replace the string to replace the pattern when located
   * @return a new {@link Expr} instance
   * @see <a href="https://app.fauna.com/documentation/reference/queryapi#string-functions">FaunaDB String Functions</a>
   * @see #Value(String)
   */
  public static Expr ReplaceStrRegex(String value, Expr pattern, String replace) {
    return ReplaceStrRegex(new StringV(value), pattern, new StringV(replace));
  }

  /**
   * ReplaceStrRegex returns a string with occurence(s) of the java regular expression "pattern" changed to "replace" string
   *
   * @param value the source string
   * @param pattern a java regular expression to locate
   * @param replace the string to replace the pattern when located
   * @return a new {@link Expr} instance
   * @see <a href="https://app.fauna.com/documentation/reference/queryapi#string-functions">FaunaDB String Functions</a>
   * @see #Value(String)
   */
  public static Expr ReplaceStrRegex(Expr value, String pattern, String replace) {
    return ReplaceStrRegex(value, new StringV(pattern), replace);
  }

  /**
   * ReplaceStrRegex returns a string with occurence(s) of the java regular expression "pattern" changed to "replace" string
   *
   * @param value the source string
   * @param pattern a java regular expression to locate
   * @param replace the string to replace the pattern when located
   * @return a new {@link Expr} instance
   * @see <a href="https://app.fauna.com/documentation/reference/queryapi#string-functions">FaunaDB String Functions</a>
   * @see #Value(String)
   */
  public static Expr ReplaceStrRegex(String value, String pattern, String replace) {
    return ReplaceStrRegex(new StringV(value), new StringV(pattern), replace);
  }

  /**
   * ReplaceStrRegex returns a string with occurence(s) of the java regular expression "pattern" changed to "replace" string
   *
   * @param value the source string
   * @param pattern a java regular expression to locate
   * @param replace the string to replace the pattern when located
   * @param first only replace the first found pattern
   * @return a new {@link Expr} instance
   * @see <a href="https://app.fauna.com/documentation/reference/queryapi#string-functions">FaunaDB String Functions</a>
   * @see #Value(String)
   */
  public static Expr ReplaceStrRegex(Expr value, Expr pattern, Expr replace, Expr first) {
    return Fn.apply("replacestrregex", value, "pattern", pattern, "replace", replace, "first", first);
  }

  /**
   * ReplaceStrRegex returns a string with occurence(s) of the java regular expression "pattern" changed to "replace" string
   *
   * @param value the source string
   * @param pattern a java regular expression to locate
   * @param replace the string to replace the pattern when located
   * @param first only replace the first found pattern
   * @return a new {@link Expr} instance
   * @see <a href="https://app.fauna.com/documentation/reference/queryapi#string-functions">FaunaDB String Functions</a>
   * @see #Value(String)
   */
  public static Expr ReplaceStrRegex(String value, Expr pattern, Expr replace, Expr first) {
    return ReplaceStrRegex(new StringV(value), pattern, replace, first);
  }

  /**
   * ReplaceStrRegex returns a string with occurence(s) of the java regular expression "pattern" changed to "replace" string
   *
   * @param value the source string
   * @param pattern a java regular expression to locate
   * @param replace the string to replace the pattern when located
   * @param first only replace the first found pattern
   * @return a new {@link Expr} instance
   * @see <a href="https://app.fauna.com/documentation/reference/queryapi#string-functions">FaunaDB String Functions</a>
   * @see #Value(String)
   */
  public static Expr ReplaceStrRegex(Expr value, String pattern, Expr replace, Expr first) {
    return ReplaceStrRegex(value, new StringV(pattern), replace, first);
  }

  /**
   * ReplaceStrRegex returns a string with occurence(s) of the java regular expression "pattern" changed to "replace" string
   *
   * @param value the source string
   * @param pattern a java regular expression to locate
   * @param replace the string to replace the pattern when located
   * @param first only replace the first found pattern
   * @return a new {@link Expr} instance
   * @see <a href="https://app.fauna.com/documentation/reference/queryapi#string-functions">FaunaDB String Functions</a>
   * @see #Value(String)
   */
  public static Expr ReplaceStrRegex(String value, String pattern, Expr replace, Expr first) {
    return ReplaceStrRegex(new StringV(value), new StringV(pattern), replace, first);
  }

  /**
   * ReplaceStrRegex returns a string with occurence(s) of the java regular expression "pattern" changed to "replace" string
   *
   * @param value the source string
   * @param pattern a java regular expression to locate
   * @param replace the string to replace the pattern when located
   * @param first only replace the first found pattern
   * @return a new {@link Expr} instance
   * @see <a href="https://app.fauna.com/documentation/reference/queryapi#string-functions">FaunaDB String Functions</a>
   * @see #Value(String)
   */
  public static Expr ReplaceStrRegex(Expr value, Expr pattern, String replace, Expr first) {
    return ReplaceStrRegex(value, pattern, new StringV(replace), first);
  }

  /**
   * ReplaceStrRegex returns a string with occurence(s) of the java regular expression "pattern" changed to "replace" string
   *
   * @param value the source string
   * @param pattern a java regular expression to locate
   * @param replace the string to replace the pattern when located
   * @param first only replace the first found pattern
   * @return a new {@link Expr} instance
   * @see <a href="https://app.fauna.com/documentation/reference/queryapi#string-functions">FaunaDB String Functions</a>
   * @see #Value(String)
   */
  public static Expr ReplaceStrRegex(String value, Expr pattern, String replace, Expr first) {
    return ReplaceStrRegex(new StringV(value), pattern, new StringV(replace), first);
  }

  /**
   * ReplaceStrRegex returns a string with occurence(s) of the java regular expression "pattern" changed to "replace" string
   *
   * @param value the source string
   * @param pattern a java regular expression to locate
   * @param replace the string to replace the pattern when located
   * @param first only replace the first found pattern
   * @return a new {@link Expr} instance
   * @see <a href="https://app.fauna.com/documentation/reference/queryapi#string-functions">FaunaDB String Functions</a>
   * @see #Value(String)
   */
  public static Expr ReplaceStrRegex(Expr value, String pattern, String replace, Expr first) {
    return ReplaceStrRegex(value, new StringV(pattern), new StringV(replace), first);
  }

  /**
   * ReplaceStrRegex returns a string with occurence(s) of the java regular expression "pattern" changed to "replace" string
   *
   * @param value the source string
   * @param pattern a java regular expression to locate
   * @param replace the string to replace the pattern when located
   * @param first only replace the first found pattern
   * @return a new {@link Expr} instance
   * @see <a href="https://app.fauna.com/documentation/reference/queryapi#string-functions">FaunaDB String Functions</a>
   * @see #Value(String)
   */
  public static Expr ReplaceStrRegex(String value, String pattern, String replace, Expr first) {
    return ReplaceStrRegex(new StringV(value), new StringV(pattern), new StringV(replace), first);
  }

  /**
   * ReplaceStrRegex returns a string with occurence(s) of the java regular expression "pattern" changed to "replace" string
   *
   * @param value the source string
   * @param pattern a java regular expression to locate
   * @param replace the string to replace the pattern when located
   * @param first only replace the first found pattern
   * @return a new {@link Expr} instance
   * @see <a href="https://app.fauna.com/documentation/reference/queryapi#string-functions">FaunaDB String Functions</a>
   * @see #Value(String)
   */
  public static Expr ReplaceStrRegex(Expr value, Expr pattern, Expr replace, Boolean first) {
    return ReplaceStrRegex(value, pattern, replace, BooleanV.valueOf(first));
  }

  /**
   * ReplaceStrRegex returns a string with occurence(s) of the java regular expression "pattern" changed to "replace" string
   *
   * @param value the source string
   * @param pattern a java regular expression to locate
   * @param replace the string to replace the pattern when located
   * @param first only replace the first found pattern
   * @return a new {@link Expr} instance
   * @see <a href="https://app.fauna.com/documentation/reference/queryapi#string-functions">FaunaDB String Functions</a>
   * @see #Value(String)
   */
  public static Expr ReplaceStrRegex(String value, Expr pattern, Expr replace, boolean first) {
    return ReplaceStrRegex(new StringV(value), pattern, replace, BooleanV.valueOf(first));
  }

  /**
   * ReplaceStrRegex returns a string with occurence(s) of the java regular expression "pattern" changed to "replace" string
   *
   * @param value the source string
   * @param pattern a java regular expression to locate
   * @param replace the string to replace the pattern when located
   * @param first only replace the first found pattern
   * @return a new {@link Expr} instance
   * @see <a href="https://app.fauna.com/documentation/reference/queryapi#string-functions">FaunaDB String Functions</a>
   * @see #Value(String)
   */
  public static Expr ReplaceStrRegex(Expr value, String pattern, Expr replace, boolean first) {
    return ReplaceStrRegex(value, new StringV(pattern), replace, BooleanV.valueOf(first));
  }

  /**
   * ReplaceStrRegex returns a string with occurence(s) of the java regular expression "pattern" changed to "replace" string
   *
   * @param value the source string
   * @param pattern a java regular expression to locate
   * @param replace the string to replace the pattern when located
   * @param first only replace the first found pattern
   * @return a new {@link Expr} instance
   * @see <a href="https://app.fauna.com/documentation/reference/queryapi#string-functions">FaunaDB String Functions</a>
   * @see #Value(String)
   */
  public static Expr ReplaceStrRegex(String value, String pattern, Expr replace, boolean first) {
    return ReplaceStrRegex(new StringV(value), new StringV(pattern), replace, BooleanV.valueOf(first));
  }

  /**
   * ReplaceStrRegex returns a string with occurence(s) of the java regular expression "pattern" changed to "replace" string
   *
   * @param value the source string
   * @param pattern a java regular expression to locate
   * @param replace the string to replace the pattern when located
   * @param first only replace the first found pattern
   * @return a new {@link Expr} instance
   * @see <a href="https://app.fauna.com/documentation/reference/queryapi#string-functions">FaunaDB String Functions</a>
   * @see #Value(String)
   */
  public static Expr ReplaceStrRegex(Expr value, Expr pattern, String replace, boolean first) {
    return ReplaceStrRegex(value, pattern, new StringV(replace), BooleanV.valueOf(first));
  }

  /**
   * ReplaceStrRegex returns a string with occurence(s) of the java regular expression "pattern" changed to "replace" string
   *
   * @param value the source string
   * @param pattern a java regular expression to locate
   * @param replace the string to replace the pattern when located
   * @param first only replace the first found pattern
   * @return a new {@link Expr} instance
   * @see <a href="https://app.fauna.com/documentation/reference/queryapi#string-functions">FaunaDB String Functions</a>
   * @see #Value(String)
   */
  public static Expr ReplaceStrRegex(String value, Expr pattern, String replace, boolean first) {
    return ReplaceStrRegex(new StringV(value), pattern, new StringV(replace), BooleanV.valueOf(first));
  }

  /**
   * ReplaceStrRegex returns a string with occurence(s) of the java regular expression "pattern" changed to "replace" string
   *
   * @param value the source string
   * @param pattern a java regular expression to locate
   * @param replace the string to replace the pattern when located
   * @param first only replace the first found pattern
   * @return a new {@link Expr} instance
   * @see <a href="https://app.fauna.com/documentation/reference/queryapi#string-functions">FaunaDB String Functions</a>
   * @see #Value(String)
   */
  public static Expr ReplaceStrRegex(Expr value, String pattern, String replace, boolean first) {
    return ReplaceStrRegex(value, new StringV(pattern), new StringV(replace), BooleanV.valueOf(first));
  }

  /**
   * ReplaceStrRegex returns a string with occurence(s) of the java regular expression "pattern" changed to "replace" string
   *
   * @param value the source string
   * @param pattern a java regular expression to locate
   * @param replace the string to replace the pattern when located
   * @param first only replace the first found pattern
   * @return a new {@link Expr} instance
   * @see <a href="https://app.fauna.com/documentation/reference/queryapi#string-functions">FaunaDB String Functions</a>
   * @see #Value(String)
   */
  public static Expr ReplaceStrRegex(String value, String pattern, String replace, boolean first) {
    return ReplaceStrRegex(new StringV(value), new StringV(pattern), new StringV(replace), BooleanV.valueOf(first));
  }

  /**
   * RTrim function returns a new string with trailing whitespace removed
   *
   * @param value a string to trim whitespace.
   * @return      the string with trailing whitespace removed
   * @see <a href="https://app.fauna.com/documentation/reference/queryapi#string-functions">FaunaDB String Functions</a>
   * @see #Value(String)
   */
  public static Expr RTrim(Expr value) {
    return Fn.apply("rtrim", value);
  }

  /**
   * RTrim function returns a new string with trailing whitespace removed
   *
   * @param value a string to trim whitespace.
   * @return      the string with trailing whitespace removed
   * @see <a href="https://app.fauna.com/documentation/reference/queryapi#string-functions">FaunaDB String Functions</a>
   * @see #Value(String)
   */
  public static Expr RTrim(String value) {
    return RTrim(new StringV(value));
  }

  /**
   * Space function returns "N" number of spaces
   *
   * @param value the number of spaces
   * @return      a string with spaces
   * @see <a href="https://app.fauna.com/documentation/reference/queryapi#string-functions">FaunaDB String Functions</a>
   * @see #Value(String)
   */
  public static Expr Space(Expr value) {
    return Fn.apply("space", value);
  }

  /**
   * Space function returns "N" number of spaces
   *
   * @param value the number of spaces
   * @return      a string with spaces
   * @see <a href="https://app.fauna.com/documentation/reference/queryapi#string-functions">FaunaDB String Functions</a>
   * @see #Value(String)
   */
  public static Expr Space(Long value) {
    return Space(new LongV(value));
  }

  /**
   * Space function returns
   *
   * @param value the number of spaces
   * @return      a string with spaces
   * @see <a href="https://app.fauna.com/documentation/reference/queryapi#string-functions">FaunaDB String Functions</a>
   * @see #Value(String)
   */
  public static Expr Space(Integer value) {
    return Space(new LongV(value));
  }

  /**
   * SubString function returns a subset of the source string
   *
   * @param value the source string
   * @return      a new string contain a subset of the source string
   * @see <a href="https://app.fauna.com/documentation/reference/queryapi#string-functions">FaunaDB String Functions</a>
   * @see #Value(String)
   */
  public static Expr SubString(Expr value) {
    return Fn.apply("substring", value);
  }

  /**
   * SubString function returns a subset of the source string
   *
   * @param value the source string
   * @return      a new string contain a subset of the source string
   * @see <a href="https://app.fauna.com/documentation/reference/queryapi#string-functions">FaunaDB String Functions</a>
   * @see #Value(String)
   */
  public static Expr SubString(String value) {
    return SubString(new StringV(value));
  }

  /**
   * SubString function returns a subset of the source string
   *
   * @param value the source string
   * @param start the position in the source string where SubString starts extracting characters
   * @return      a new string contain a subset of the source string
   * @see <a href="https://app.fauna.com/documentation/reference/queryapi#string-functions">FaunaDB String Functions</a>
   * @see #Value(String)
   */
  public static Expr SubString(Expr value, Expr start) {
    return Fn.apply("substring", value, "start", start);
  }

  /**
   * SubString function returns a subset of the source string
   *
   * @param value the source string
   * @param start the position in the source string where SubString starts extracting characters
   * @return      a new string contain a subset of the source string
   * @see <a href="https://app.fauna.com/documentation/reference/queryapi#string-functions">FaunaDB String Functions</a>
   * @see #Value(String)
   */
  public static Expr SubString(String value, Expr start) {
    return SubString(new StringV(value), start);
  }

  /**
   * SubString function returns a subset of the source string
   *
   * @param value the source string
   * @param start the position in the source string where SubString starts extracting characters
   * @return      a new string contain a subset of the source string
   * @see <a href="https://app.fauna.com/documentation/reference/queryapi#string-functions">FaunaDB String Functions</a>
   * @see #Value(String)
   */
  public static Expr SubString(Expr value, long start) {
    return SubString(value, new LongV(start));
  }

  /**
   * SubString function returns a subset of the source string
   *
   * @param value the source string
   * @param start the position in the source string where SubString starts extracting characters
   * @return      a new string contain a subset of the source string
   * @see <a href="https://app.fauna.com/documentation/reference/queryapi#string-functions">FaunaDB String Functions</a>
   * @see #Value(String)
   */
  public static Expr SubString(String value, long start) {
    return SubString(new StringV(value), new LongV(start));
  }

  /**
   * SubString function returns a subset of the source string
   *
   * @param value the source string
   * @param start the position in the source string where SubString starts extracting characters
   * @param length the number of characters to be returned
   * @return       a new string contain a subset of the source string
   * @see <a href="https://app.fauna.com/documentation/reference/queryapi#string-functions">FaunaDB String Functions</a>
   * @see #Value(String)
   */
  public static Expr SubString(Expr value, Expr start, Expr length) {
    return Fn.apply("substring", value, "start", start, "length", length);
  }

  /**
   * SubString function returns a subset of the source string
   *
   * @param value the source string
   * @param start the position in the source string where SubString starts extracting characters
   * @param length the number of characters to be returned
   * @return       a new string contain a subset of the source string
   * @see <a href="https://app.fauna.com/documentation/reference/queryapi#string-functions">FaunaDB String Functions</a>
   * @see #Value(String)
   */
  public static Expr SubString(String value, Expr start, Expr length) {
    return SubString(new StringV(value), start, length);
  }

  /**
   * SubString function returns a subset of the source string
   *
   * @param value the source string
   * @param start the position in the source string where SubString starts extracting characters
   * @param length the number of characters to be returned
   * @return       a new string contain a subset of the source string
   * @see <a href="https://app.fauna.com/documentation/reference/queryapi#string-functions">FaunaDB String Functions</a>
   * @see #Value(String)
   */
  public static Expr SubString(Expr value, long start, Expr length) {
    return SubString(value, new LongV(start), length);
  }

  /**
   * SubString function returns a subset of the source string
   *
   * @param value the source string
   * @param start the position in the source string where SubString starts extracting characters
   * @param length the number of characters to be returned
   * @return       a new string contain a subset of the source string
   * @see <a href="https://app.fauna.com/documentation/reference/queryapi#string-functions">FaunaDB String Functions</a>
   * @see #Value(String)
   */
  public static Expr SubString(String value, long start, Expr length) {
    return SubString(new StringV(value), new LongV(start), length);
  }

  /**
   * SubString function returns a subset of the source string
   *
   * @param value the source string
   * @param start the position in the source string where SubString starts extracting characters
   * @param length the number of characters to be returned
   * @return       a new string contain a subset of the source string
   * @see <a href="https://app.fauna.com/documentation/reference/queryapi#string-functions">FaunaDB String Functions</a>
   * @see #Value(String)
   */
  public static Expr SubString(Expr value, long start, long length) {
    return SubString(value, new LongV(start), new LongV(length));
  }

  /**
   * SubString function returns a subset of the source string
   *
   * @param value the source string
   * @param start the position in the source string where SubString starts extracting characters
   * @param length the number of characters to be returned
   * @return       a new string contain a subset of the source string
   * @see <a href="https://app.fauna.com/documentation/reference/queryapi#string-functions">FaunaDB String Functions</a>
   * @see #Value(String)
   */
  public static Expr SubString(Expr value, Expr start, long length) {
    return SubString(value, start, new LongV(length));
  }

  /**
   * SubString function returns a subset of the source string
   *
   * @param value the source string
   * @param start the position in the source string where SubString starts extracting characters
   * @param length the number of characters to be returned
   * @return       a new string contain a subset of the source string
   * @see <a href="https://app.fauna.com/documentation/reference/queryapi#string-functions">FaunaDB String Functions</a>
   * @see #Value(String)
   */
  public static Expr SubString(String value, Expr start, long length) {
    return SubString(new StringV(value), start, new LongV(length));
  }

  /**
   * SubString function returns a subset of the source string
   *
   * @param value the source string
   * @param start the position in the source string where SubString starts extracting characters
   * @param length the number of characters to be returned
   * @return       a new string contain a subset of the source string
   * @see <a href="https://app.fauna.com/documentation/reference/queryapi#string-functions">FaunaDB String Functions</a>
   * @see #Value(String)
   */
  public static Expr SubString(String value, long start, long length) {
    return SubString(new StringV(value), new LongV(start), new LongV(length));
  }

  /**
   * TitleCase function returns a string with the first letter in each word capitalized
   *
   * @param value a strings to TitleCase
   * @return      a new string in TitleCase
   * @see <a href="https://app.fauna.com/documentation/reference/queryapi#string-functions">FaunaDB String Functions</a>
   * @see #Value(String)
   */
  public static Expr TitleCase(Expr value) {
    return Fn.apply("titlecase", value);
  }

  /**
   * TitleCase function returns a string with the first letter in each word capitalized
   *
   * @param value a strings to TitleCase
   * @return      a new string in TitleCase
   * @see <a href="https://app.fauna.com/documentation/reference/queryapi#string-functions">FaunaDB String Functions</a>
   * @see #Value(String)
   */
  public static Expr TitleCase(String value) {
    return TitleCase(new StringV(value));
  }

  /**
   * Trim function returns a new string with leading and trailing whitespace removed
   *
   * @param value a string to trim white space.
   * @return      the string with leading and trailing whitespace removed
   * Trim function returns
   *
   * @see <a href="https://app.fauna.com/documentation/reference/queryapi#string-functions">FaunaDB String Functions</a>
   * @see #Value(String)
   */
  public static Expr Trim(Expr value) {
    return Fn.apply("trim", value);
  }

  /**
   * Trim function returns a new string with leading and trailing whitespace removed
   *
   * @param value a string to trim white space.
   * @return      the string with leading and trailing whitespace removed
   * @see <a href="https://app.fauna.com/documentation/reference/queryapi#string-functions">FaunaDB String Functions</a>
   * @see #Value(String)
   */
  public static Expr Trim(String value) {
    return Trim(new StringV(value));
  }

  /**
   * UpperCase function returns all letters in the string in uppercase
   *
   * @param value a string to uppercase
   * @return      a string with all uppercase letters
   * @see <a href="https://app.fauna.com/documentation/reference/queryapi#string-functions">FaunaDB String Functions</a>
   * @see #Value(String)
   */
  public static Expr UpperCase(Expr value) {
    return Fn.apply("uppercase", value);
  }

  /**
   * UpperCase function returns all letters in the string in uppercase
   *
   * @param value a string to uppercase
   * @return      a string with all uppercase letters
   * @see <a href="https://app.fauna.com/documentation/reference/queryapi#string-functions">FaunaDB String Functions</a>
   * @see #Value(String)
   */
  public static Expr UpperCase(String value) {
    return UpperCase(new StringV(value));
  }

  /**
   * Format values into a string.
   *
   * @param format a string with format specifiers
   * @param values a list of values to format
   * @return      a string
   * @see <a href="https://app.fauna.com/documentation/reference/queryapi#string-functions">FaunaDB String Functions</a>
   * @see #Value(String)
   */
  public static Expr Format(Expr format, Expr ...values) {
    return Fn.apply("format", format, "values", varargs(Arrays.asList(values)));
  }

  /**
   * Format values into a string.
   *
   * @param format a string with format specifiers
   * @param values a list of values to format
   * @return      a string
   * @see <a href="https://app.fauna.com/documentation/reference/queryapi#string-functions">FaunaDB String Functions</a>
   */
  public static Expr Format(String format, Expr ...values) {
    return Format(new StringV(format), values);
  }

  /**
   * Returns true if the string starts with the given prefix value, or false if otherwise
   *
   * @param value   the string to evaluate
   * @param search  the prefix to search for
   * @return        a {@link Expr} instance with the evaluation result
   * @see <a href="https://docs.fauna.com/fauna/current/api/fql/functions/startswith">FaunaDB StartsWith Function</a>
   * @see #Value(String)
   */
  public static Expr StartsWith(Expr value, Expr search) {
    return Fn.apply("startswith", value, "search", search);
  }

  /**
   * Returns true if the string starts with the given prefix value, or false if otherwise
   *
   * @param value   the string to evaluate
   * @param search  the prefix to search for
   * @return        a {@link Expr} instance with the evaluation result
   * @see <a href="https://docs.fauna.com/fauna/current/api/fql/functions/startswith">FaunaDB StartsWith Function</a>
   * @see #Value(String)
   */
  public static Expr StartsWith(String value, Expr search) {
    return StartsWith(new StringV(value), search);
  }

  /**
   * Returns true if the string starts with the given prefix value, or false if otherwise
   *
   * @param value   the string to evaluate
   * @param search  the prefix to search for
   * @return        a {@link Expr} instance with the evaluation result
   * @see <a href="https://docs.fauna.com/fauna/current/api/fql/functions/startswith">FaunaDB StartsWith Function</a>
   * @see #Value(String)
   */
  public static Expr StartsWith(Expr value, String search) {
    return StartsWith(value, new StringV(search));
  }

  /**
   * Returns true if the string starts with the given prefix value, or false if otherwise
   *
   * @param value   the string to evaluate
   * @param search  the prefix to search for
   * @return        a {@link Expr} instance with the evaluation result
   * @see <a href="https://docs.fauna.com/fauna/current/api/fql/functions/startswith">FaunaDB StartsWith Function</a>
   * @see #Value(String)
   */
  public static Expr StartsWith(String value, String search) {
    return StartsWith(new StringV(value), new StringV(search));
  }

  /**
   * Creates a new timestamp from an ISO-8601 offset date/time string. A special string "now" can be used to get the
   * current transaction time. Multiple references to "now" within the same query will be equal.
   *
   * @param str an ISO-8601 formatted string or the string literal "now". Type: String
   * @return a new {@link Expr} instance
   * @see <a href="https://app.fauna.com/documentation/reference/queryapi#time-and-date">FaunaDB Time and Date Functions</a>
   * @see #Value(String)
   */
  public static Expr Time(Expr str) {
    return Fn.apply("time", str);
  }

  /**
   * Creates a new timestamp from an ISO-8601 offset date/time string. A special string "now" can be used to get the
   * current transaction time. Multiple references to "now" within the same query will be equal.
   *
   * @param str an ISO-8601 formatted string or the string literal "now"
   * @return a new {@link Expr} instance
   * @see <a href="https://app.fauna.com/documentation/reference/queryapi#time-and-date">FaunaDB Time and Date Functions</a>
   */
  public static Expr Time(String str) {
    return Time(new StringV(str));
  }

  /**
   * Constructs a timestamp relative to the epoch "1970-01-01T00:00:00Z" given a unit type and a number of units.
   *
   * @param num the number of units. Type: Number
   * @param unit the unit type
   * @return a new {@link Expr} instance
   * @see <a href="https://app.fauna.com/documentation/reference/queryapi#time-and-date">FaunaDB Time and Date Functions</a>
   * @see TimeUnit
   * @see #Value(long)
   */
  public static Expr Epoch(Expr num, TimeUnit unit) {
    return Epoch(num, unit.value);
  }

  /**
   * Constructs a timestamp relative to the epoch "1970-01-01T00:00:00Z" given a unit type and a number of units.
   *
   * @param num the number of units.
   * @param unit the unit type
   * @return a new {@link Expr} instance
   * @see <a href="https://app.fauna.com/documentation/reference/queryapi#time-and-date">FaunaDB Time and Date Functions</a>
   * @see TimeUnit
   */
  public static Expr Epoch(long num, TimeUnit unit) {
    return Epoch(new LongV(num), unit);
  }

  /**
   * Constructs a timestamp relative to the epoch "1970-01-01T00:00:00Z" given a unit type and a number of units.
   * Possible unit types are:
   * <ul>
   *   <li>day</li>
   *   <li>half day</li>
   *   <li>hour</li>
   *   <li>minute</li>
   *   <li>second</li>
   *   <li>millisecond</li>
   *   <li>microsecond</li>
   *   <li>nanosecond</li>
   * </ul>
   *
   * @param num the number of units. Type: Number
   * @param unit the unit type. Type: String
   * @return a new {@link Expr} instance
   * @see <a href="https://app.fauna.com/documentation/reference/queryapi#time-and-date">FaunaDB Time and Date Functions</a>
   * @see #Value(long)
   */
  public static Expr Epoch(Expr num, Expr unit) {
    return Fn.apply("epoch", num, "unit", unit);
  }

  /**
   * Constructs a timestamp relative to the epoch "1970-01-01T00:00:00Z" given a unit type and a number of units.
   *
   * @param num the number of units. Type: Number
   * @param unit the unit type.
   * @return a new {@link Expr} instance
   * @see <a href="https://app.fauna.com/documentation/reference/queryapi#time-and-date">FaunaDB Time and Date Functions</a>
   * @see #Value(long)
   */
  public static Expr Epoch(Expr num, String unit) {
    return Epoch(num, new StringV(unit));
  }

  /**
   * Constructs a timestamp relative to the epoch "1970-01-01T00:00:00Z" given a unit type and a number of units.
   *
   * @param num the number of units.
   * @param unit the unit type. Type: String
   * @return a new {@link Expr} instance
   * @see <a href="https://app.fauna.com/documentation/reference/queryapi#time-and-date">FaunaDB Time and Date Functions</a>
   * @see #Value(String)
   */
  public static Expr Epoch(long num, Expr unit) {
    return Epoch(new LongV(num), unit);
  }

  /**
   * Constructs a timestamp relative to the epoch "1970-01-01T00:00:00Z" given a unit type and a number of units.
   *
   * @param num the number of units.
   * @param unit the unit type.
   * @return a new {@link Expr} instance
   * @see <a href="https://app.fauna.com/documentation/reference/queryapi#time-and-date">FaunaDB Time and Date Functions</a>
   */
  public static Expr Epoch(long num, String unit) {
    return Epoch(new LongV(num), new StringV(unit));
  }

  /**
   * Returns a new time or date with the offset in terms of the unit
   * added.
   *
   * @param base the base time or data. Type: Time or Date
   * @param offset the number of units. Type: Number
   * @param unit the unit type. Type: String
   * @return a new {@link Expr} instance
   */
  public static Expr TimeAdd(Expr base, Expr offset, Expr unit) {
    return Fn.apply("time_add", base, "offset", offset, "unit", unit);
  }

  /**
   * Returns a new time or date with the offset in terms of the unit
   * added.
   *
   * @param base the base time or data. Type: Time or Date
   * @param offset the number of units. Type: Number
   * @param unit the unit type.
   * @return a new {@link Expr} instance
   */
  public static Expr TimeAdd(Expr base, Expr offset, TimeUnit unit) {
    return TimeAdd(base, offset, unit.value);
  }

  /**
   * Returns a new time or date with the offset in terms of the unit
   * added.
   *
   * @param base the base time or data. Type: Time or Date
   * @param offset the number of units. Type: Number
   * @param unit the unit type.
   * @return a new {@link Expr} instance
   */
  public static Expr TimeAdd(Expr base, Expr offset, String unit) {
    return TimeAdd(base, offset, Value(unit));
  }

  /**
   * Returns a new time or date with the offset in terms of the unit
   * added.
   *
   * @param base the base time or data. Type: Time or Date
   * @param offset the number of units.
   * @param unit the unit type. Type: String
   * @return a new {@link Expr} instance
   */
  public static Expr TimeAdd(Expr base, long offset, Expr unit) {
    return TimeAdd(base, new LongV(offset), unit);
  }

  /**
   * Returns a new time or date with the offset in terms of the unit
   * added.
   *
   * @param base the base time or data. Type: Time or Date
   * @param offset the number of units.
   * @param unit the unit type.
   * @return a new {@link Expr} instance
   */
  public static Expr TimeAdd(Expr base, long offset, TimeUnit unit) {
    return TimeAdd(base, new LongV(offset), unit.value);
  }

  /**
   * Returns a new time or date with the offset in terms of the unit
   * added.
   *
   * @param base the base time or data. Type: Time or Date
   * @param offset the number of units.
   * @param unit the unit type.
   * @return a new {@link Expr} instance
   */
  public static Expr TimeAdd(Expr base, long offset, String unit) {
    return TimeAdd(base, new LongV(offset), Value(unit));
  }

  /**
   * Returns a new time or date with the offset in terms of the unit
   * added.
   *
   * @param base the base time or data.
   * @param offset the number of units. Type: Number
   * @param unit the unit type. Type: String
   * @return a new {@link Expr} instance
   */
  public static Expr TimeAdd(Instant base, Expr offset, Expr unit) {
    return TimeAdd(new TimeV(base), offset, unit);
  }

  /**
   * Returns a new time or date with the offset in terms of the unit
   * added.
   *
   * @param base the base time or data.
   * @param offset the number of units. Type: Number
   * @param unit the unit type.
   * @return a new {@link Expr} instance
   */
  public static Expr TimeAdd(Instant base, Expr offset, TimeUnit unit) {
    return TimeAdd(new TimeV(base), offset, unit.value);
  }

  /**
   * Returns a new time or date with the offset in terms of the unit
   * added.
   *
   * @param base the base time or data.
   * @param offset the number of units. Type: Number
   * @param unit the unit type.
   * @return a new {@link Expr} instance
   */
  public static Expr TimeAdd(Instant base, Expr offset, String unit) {
    return TimeAdd(new TimeV(base), offset, Value(unit));
  }

  /**
   * Returns a new time or date with the offset in terms of the unit
   * added.
   *
   * @param base the base time or data.
   * @param offset the number of units.
   * @param unit the unit type. Type: String
   * @return a new {@link Expr} instance
   */
  public static Expr TimeAdd(Instant base, long offset, Expr unit) {
    return TimeAdd(new TimeV(base), new LongV(offset), unit);
  }

  /**
   * Returns a new time or date with the offset in terms of the unit
   * added.
   *
   * @param base the base time or data.
   * @param offset the number of units.
   * @param unit the unit type.
   * @return a new {@link Expr} instance
   */
  public static Expr TimeAdd(Instant base, long offset, TimeUnit unit) {
    return TimeAdd(new TimeV(base), new LongV(offset), unit.value);
  }

  /**
   * Returns a new time or date with the offset in terms of the unit
   * added.
   *
   * @param base the base time or data.
   * @param offset the number of units.
   * @param unit the unit type.
   * @return a new {@link Expr} instance
   */
  public static Expr TimeAdd(Instant base, long offset, String unit) {
    return TimeAdd(new TimeV(base), new LongV(offset), Value(unit));
  }

  /**
   * Returns a new time or date with the offset in terms of the unit
   * added.
   *
   * @param base the base time or data.
   * @param offset the number of units. Type: Number
   * @param unit the unit type. Type: String
   * @return a new {@link Expr} instance
   */
  public static Expr TimeAdd(LocalDate base, Expr offset, Expr unit) {
    return TimeAdd(new DateV(base), offset, unit);
  }

  /**
   * Returns a new time or date with the offset in terms of the unit
   * added.
   *
   * @param base the base time or data.
   * @param offset the number of units.
   * @param unit the unit type. Type: String
   * @return a new {@link Expr} instance
   */
  public static Expr TimeAdd(LocalDate base, long offset, Expr unit) {
     return TimeAdd(new DateV(base), new LongV(offset), unit);
  }

  /**
   * Returns a new time or date with the offset in terms of the unit
   * added.
   *
   * @param base the base time or data.
   * @param offset the number of units.
   * @param unit the unit type.
   * @return a new {@link Expr} instance
   */
  public static Expr TimeAdd(LocalDate base, long offset, TimeUnit unit) {
    return TimeAdd(new DateV(base), new LongV(offset), unit.value);
  }

  /**
   * Returns a new time or date with the offset in terms of the unit
   * added.
   *
   * @param base the base time or data.
   * @param offset the number of units.
   * @param unit the unit type.
   * @return a new {@link Expr} instance
   */
  public static Expr TimeAdd(LocalDate base, long offset, String unit) {
    return TimeAdd(new DateV(base), new LongV(offset), Value(unit));
  }

  /**
   * Returns a new time or date with the offset in terms of the unit
   * added.
   *
   * @param base the base time or data.
   * @param offset the number of units. Type: Number
   * @param unit the unit type.
   * @return a new {@link Expr} instance
   */
  public static Expr TimeAdd(LocalDate base, Expr offset, TimeUnit unit) {
    return TimeAdd(new DateV(base), offset, unit.value);
  }

  /**
   * Returns a new time or date with the offset in terms of the unit
   * added.
   *
   * @param base the base time or data.
   * @param offset the number of units. Type: Number
   * @param unit the unit type.
   * @return a new {@link Expr} instance
   */
  public static Expr TimeAdd(LocalDate base, Expr offset, String unit) {
    return TimeAdd(new DateV(base), offset, Value(unit));
  }

  /**
   * Returns a new time or date with the offset in terms of the unit
   * subtracted.
   *
   * @param base the base time or data. Type: Time or Date
   * @param offset the number of units. Type: Number
   * @param unit the unit type. Type: String
   * @return a new {@link Expr} instance
   */
  public static Expr TimeSubtract(Expr base, Expr offset, Expr unit) {
    return Fn.apply("time_subtract", base, "offset", offset, "unit", unit);
  }

  /**
   * Returns a new time or date with the offset in terms of the unit
   * subtracted.
   *
   * @param base the base time or data. Type: Time or Date
   * @param offset the number of units. Type: Number
   * @param unit the unit type.
   * @return a new {@link Expr} instance
   */
  public static Expr TimeSubtract(Expr base, Expr offset, TimeUnit unit) {
    return TimeSubtract(base, offset, unit.value);
  }

  /**
   * Returns a new time or date with the offset in terms of the unit
   * subtracted.
   *
   * @param base the base time or data. Type: Time or Date
   * @param offset the number of units. Type: Number
   * @param unit the unit type.
   * @return a new {@link Expr} instance
   */
  public static Expr TimeSubtract(Expr base, Expr offset, String unit) {
    return TimeSubtract(base, offset, Value(unit));
  }

  /**
   * Returns a new time or date with the offset in terms of the unit
   * subtracted.
   *
   * @param base the base time or data. Type: Time or Date
   * @param offset the number of units.
   * @param unit the unit type. Type: String
   * @return a new {@link Expr} instance
   */
  public static Expr TimeSubtract(Expr base, long offset, Expr unit) {
    return TimeSubtract(base, new LongV(offset), unit);
  }

  /**
   * Returns a new time or date with the offset in terms of the unit
   * subtracted.
   *
   * @param base the base time or data. Type: Time or Date
   * @param offset the number of units.
   * @param unit the unit type.
   * @return a new {@link Expr} instance
   */
  public static Expr TimeSubtract(Expr base, long offset, TimeUnit unit) {
    return TimeSubtract(base, new LongV(offset), unit.value);
  }

  /**
   * Returns a new time or date with the offset in terms of the unit
   * subtracted.
   *
   * @param base the base time or data. Type: Time or Date
   * @param offset the number of units.
   * @param unit the unit type.
   * @return a new {@link Expr} instance
   */
  public static Expr TimeSubtract(Expr base, long offset, String unit) {
    return TimeSubtract(base, new LongV(offset), Value(unit));
  }

  /**
   * Returns a new time or date with the offset in terms of the unit
   * subtracted.
   *
   * @param base the base time or data.
   * @param offset the number of units. Type: Number
   * @param unit the unit type. Type: String
   * @return a new {@link Expr} instance
   */
  public static Expr TimeSubtract(Instant base, Expr offset, Expr unit) {
    return TimeSubtract(new TimeV(base), offset, unit);
  }

  /**
   * Returns a new time or date with the offset in terms of the unit
   * subtracted.
   *
   * @param base the base time or data.
   * @param offset the number of units. Type: Number
   * @param unit the unit type.
   * @return a new {@link Expr} instance
   */
  public static Expr TimeSubtract(Instant base, Expr offset, TimeUnit unit) {
    return TimeSubtract(new TimeV(base), offset, unit.value);
  }

  /**
   * Returns a new time or date with the offset in terms of the unit
   * subtracted.
   *
   * @param base the base time or data.
   * @param offset the number of units. Type: Number
   * @param unit the unit type.
   * @return a new {@link Expr} instance
   */
  public static Expr TimeSubtract(Instant base, Expr offset, String unit) {
    return TimeSubtract(new TimeV(base), offset, Value(unit));
  }

  /**
   * Returns a new time or date with the offset in terms of the unit
   * subtracted.
   *
   * @param base the base time or data.
   * @param offset the number of units.
   * @param unit the unit type. Type: String
   * @return a new {@link Expr} instance
   */
  public static Expr TimeSubtract(Instant base, long offset, Expr unit) {
    return TimeSubtract(new TimeV(base), new LongV(offset), unit);
  }

  /**
   * Returns a new time or date with the offset in terms of the unit
   * subtracted.
   *
   * @param base the base time or data.
   * @param offset the number of units.
   * @param unit the unit type.
   * @return a new {@link Expr} instance
   */
  public static Expr TimeSubtract(Instant base, long offset, TimeUnit unit) {
    return TimeSubtract(new TimeV(base), new LongV(offset), unit.value);
  }

  /**
   * Returns a new time or date with the offset in terms of the unit
   * subtracted.
   *
   * @param base the base time or data.
   * @param offset the number of units.
   * @param unit the unit type.
   * @return a new {@link Expr} instance
   */
  public static Expr TimeSubtract(Instant base, long offset, String unit) {
    return TimeSubtract(new TimeV(base), new LongV(offset), Value(unit));
  }

  /**
   * Returns a new time or date with the offset in terms of the unit
   * subtracted.
   *
   * @param base the base time or data.
   * @param offset the number of units. Type: Number
   * @param unit the unit type. Type: String
   * @return a new {@link Expr} instance
   */
  public static Expr TimeSubtract(LocalDate base, Expr offset, Expr unit) {
    return TimeSubtract(new DateV(base), offset, unit);
  }

  /**
   * Returns a new time or date with the offset in terms of the unit
   * subtracted.
   *
   * @param base the base time or data.
   * @param offset the number of units. Type: Number
   * @param unit the unit type.
   * @return a new {@link Expr} instance
   */
  public static Expr TimeSubtract(LocalDate base, Expr offset, TimeUnit unit) {
    return TimeSubtract(new DateV(base), offset, unit.value);
  }

  /**
   * Returns a new time or date with the offset in terms of the unit
   * subtracted.
   *
   * @param base the base time or data.
   * @param offset the number of units. Type: Number
   * @param unit the unit type.
   * @return a new {@link Expr} instance
   */
  public static Expr TimeSubtract(LocalDate base, Expr offset, String unit) {
    return TimeSubtract(new DateV(base), offset, Value(unit));
  }

  /**
   * Returns a new time or date with the offset in terms of the unit
   * subtracted.
   *
   * @param base the base time or data.
   * @param offset the number of units.
   * @param unit the unit type. Type: String
   * @return a new {@link Expr} instance
   */
  public static Expr TimeSubtract(LocalDate base, long offset, Expr unit) {
     return TimeSubtract(new DateV(base), new LongV(offset), unit);
  }

  /**
   * Returns a new time or date with the offset in terms of the unit
   * subtracted.
   *
   * @param base the base time or data.
   * @param offset the number of units.
   * @param unit the unit type.
   * @return a new {@link Expr} instance
   */
  public static Expr TimeSubtract(LocalDate base, long offset, TimeUnit unit) {
    return TimeSubtract(new DateV(base), new LongV(offset), unit.value);
  }

  /**
   * Returns a new time or date with the offset in terms of the unit
   * subtracted.
   *
   * @param base the base time or data.
   * @param offset the number of units.
   * @param unit the unit type.
   * @return a new {@link Expr} instance
   */
  public static Expr TimeSubtract(LocalDate base, long offset, String unit) {
    return TimeSubtract(new DateV(base), new LongV(offset), Value(unit));
  }

  /**
   * Returns the number of intervals in terms of the unit between
   * two times or dates. Both start and finish must be of the same
   * type.
   *
   * @param start the starting time or date, inclusive. Type: Time or Date
   * @param finish the ending time or date, exclusive. Type: Time or Date
   * @param unit the unit type. Type: String
   * @return a new {@link Expr} instance
   */
  public static Expr TimeDiff(Expr start, Expr finish, Expr unit) {
    return Fn.apply("time_diff", start, "other", finish, "unit", unit);
  }

  /**
   * Returns the number of intervals in terms of the unit between
   * two times or dates. Both start and finish must be of the same
   * type.
   *
   * @param start the starting time or date, inclusive. Type: Time or Date
   * @param finish the ending time or date, exclusive. Type: Time or Date
   * @param unit the unit type.
   * @return a new {@link Expr} instance
   */
  public static Expr TimeDiff(Expr start, Expr finish, TimeUnit unit) {
    return TimeDiff(start, finish, unit.value);
  }

  /**
   * Returns the number of intervals in terms of the unit between
   * two times or dates. Both start and finish must be of the same
   * type.
   *
   * @param start the starting time or date, inclusive. Type: Time or Date
   * @param finish the ending time or date, exclusive. Type: Time or Date
   * @param unit the unit type.
   * @return a new {@link Expr} instance
   */
  public static Expr TimeDiff(Expr start, Expr finish, String unit) {
    return TimeDiff(start, finish, Value(unit));
  }

  /**
   * Returns the number of intervals in terms of the unit between
   * two times.
   *
   * @param start the starting time, inclusive.
   * @param finish the ending time, exclusive. Type: Time
   * @param unit the unit type. Type: String
   * @return a new {@link Expr} instance
   */
  public static Expr TimeDiff(Instant start, Expr finish, Expr unit) {
    return TimeDiff(new TimeV(start), finish, unit);
  }

  /**
   * Returns the number of intervals in terms of the unit between
   * two times.
   *
   * @param start the starting time, inclusive.
   * @param finish the ending time, exclusive. Type: Time
   * @param unit the unit type.
   * @return a new {@link Expr} instance
   */
  public static Expr TimeDiff(Instant start, Expr finish, TimeUnit unit) {
    return TimeDiff(new TimeV(start), finish, unit.value);
  }

  /**
   * Returns the number of intervals in terms of the unit between
   * two times.
   *
   * @param start the starting time, inclusive.
   * @param finish the ending time, exclusive. Type: Time
   * @param unit the unit type.
   * @return a new {@link Expr} instance
   */
  public static Expr TimeDiff(Instant start, Expr finish, String unit) {
    return TimeDiff(new TimeV(start), finish, Value(unit));
  }

  /**
   * Returns the number of intervals in terms of the unit between
   * two times.
   *
   * @param start the starting time, inclusive.
   * @param finish the ending time, exclusive.
   * @param unit the unit type. Type: String
   * @return a new {@link Expr} instance
   */
  public static Expr TimeDiff(Instant start, Instant finish, Expr unit) {
    return TimeDiff(new TimeV(start), new TimeV(finish), unit);
  }

  /**
   * Returns the number of intervals in terms of the unit between
   * two times.
   *
   * @param start the starting time, inclusive.
   * @param finish the ending time, exclusive.
   * @param unit the unit type.
   * @return a new {@link Expr} instance
   */
  public static Expr TimeDiff(Instant start, Instant finish, TimeUnit unit) {
    return TimeDiff(new TimeV(start), new TimeV(finish), unit.value);
  }

  /**
   * Returns the number of intervals in terms of the unit between
   * two times.
   *
   * @param start the starting time, inclusive.
   * @param finish the ending time, exclusive.
   * @param unit the unit type.
   * @return a new {@link Expr} instance
   */
  public static Expr TimeDiff(Instant start, Instant finish, String unit) {
    return TimeDiff(new TimeV(start), new TimeV(finish), Value(unit));
  }

  /**
   * Returns the number of intervals in terms of the unit between
   * two dates.
   *
   * @param start the starting date, inclusive.
   * @param finish the ending date, exclusive. Type: Date
   * @param unit the unit type. Type: String
   * @return a new {@link Expr} instance
   */
  public static Expr TimeDiff(LocalDate start, Expr finish, Expr unit) {
    return TimeDiff(new DateV(start), finish, unit);
  }

  /**
   * Returns the number of intervals in terms of the unit between
   * two dates.
   *
   * @param start the starting date, inclusive.
   * @param finish the ending date, exclusive. Type: Date
   * @param unit the unit type.
   * @return a new {@link Expr} instance
   */
  public static Expr TimeDiff(LocalDate start, Expr finish, TimeUnit unit) {
    return TimeDiff(new DateV(start), finish, unit.value);
  }

  /**
   * Returns the number of intervals in terms of the unit between
   * two dates.
   *
   * @param start the starting date, inclusive.
   * @param finish the ending date, exclusive. Type: Date
   * @param unit the unit type.
   * @return a new {@link Expr} instance
   */
  public static Expr TimeDiff(LocalDate start, Expr finish, String unit) {
    return TimeDiff(new DateV(start), finish, Value(unit));
  }

  /**
   * Returns the number of intervals in terms of the unit between
   * two dates.
   *
   * @param start the starting date, inclusive.
   * @param finish the ending date, exclusive.
   * @param unit the unit type. Type: String
   * @return a new {@link Expr} instance
   */
  public static Expr TimeDiff(LocalDate start, LocalDate finish, Expr unit) {
    return TimeDiff(new DateV(start), new DateV(finish), unit);
  }

  /**
   * Returns the number of intervals in terms of the unit between
   * two dates.
   *
   * @param start the starting date, inclusive.
   * @param finish the ending date, exclusive.
   * @param unit the unit type.
   * @return a new {@link Expr} instance
   */
  public static Expr TimeDiff(LocalDate start, LocalDate finish, TimeUnit unit) {
    return TimeDiff(new DateV(start), new DateV(finish), unit.value);
  }

  /**
   * Returns the number of intervals in terms of the unit between
   * two dates.
   *
   * @param start the starting date, inclusive.
   * @param finish the ending date, exclusive.
   * @param unit the unit type.
   * @return a new {@link Expr} instance
   */
  public static Expr TimeDiff(LocalDate start, LocalDate finish, String unit) {
    return TimeDiff(new DateV(start), new DateV(finish), Value(unit));
  }

  /**
   * Creates a date from an ISO-8601 formatted date string.
   *
   * @param str an ISO-8601 formatted date string. Type: String
   * @return a new {@link Expr} instance
   * @see <a href="https://app.fauna.com/documentation/reference/queryapi#time-and-date">FaunaDB Time and Date Functions</a>
   * @see #Value(String)
   */
  public static Expr Date(Expr str) {
    return Fn.apply("date", str);
  }

  /**
   * Creates a date from an ISO-8601 formatted date string.
   *
   * @param str an ISO-8601 formatted date string
   * @return a new {@link Expr} instance
   * @see <a href="https://app.fauna.com/documentation/reference/queryapi#time-and-date">FaunaDB Time and Date Functions</a>
   */
  public static Expr Date(String str) {
    return Date(new StringV(str));
  }

  /**
   * Returns the current snapshot time.
   *
   * @return a new {@link Expr} instance
   * @see <a href="https://docs.fauna.com/fauna/current/api/fql/functions/now">Now function</a>
   */
  public static Expr Now() {
    return Fn.apply("now", Null());
  }

  /**
   * Returns a new string identifier suitable for use when constructing references.
   *
   * @deprecated Use NewId() instead.
   *
   * @return a new {@link Expr} instance
   * @see <a href="https://app.fauna.com/documentation/reference/queryapi#miscellaneous-functions">FaunaDB Miscellaneous Functions</a>
   * @see #Ref(Expr, Expr)
   */
  @Deprecated
  public static Expr NextId() {
    return Fn.apply("next_id", NullV.NULL);
  }

  /**
   * Returns a new string identifier suitable for use when constructing references.
   *
   * @return a new {@link Expr} instance
   * @see <a href="https://app.fauna.com/documentation/reference/queryapi#miscellaneous-functions">FaunaDB Miscellaneous Functions</a>
   * @see #Ref(Expr, Expr)
   */
  public static Expr NewId() {
    return Fn.apply("new_id", NullV.NULL);
  }

  /**
   * Creates a new reference for the given class name.
   *
   * @param name the class name. Type: String
   * @return a new {@link Expr} instance
   * @see <a href="https://app.fauna.com/documentation/reference/queryapi#miscellaneous-functions">FaunaDB Miscellaneous Functions</a>
   * 
   * @deprecated use Collection instead
   */
  @Deprecated
  public static Expr Class(Expr name) {
    return Fn.apply("class", name);
  }

  /**
   * Creates a new reference for the given class name.
   *
   * @param name the class name
   * @return a new {@link Expr} instance
   * @see <a href="https://app.fauna.com/documentation/reference/queryapi#miscellaneous-functions">FaunaDB Miscellaneous Functions</a>
   * 
   * @deprecated use Collection instead
   */
  @Deprecated
  public static Expr Class(String name) {
    return Class(Value(name));
  }

  /**
   * Creates a reference for the given class name, scoped to the database provided.
   *
   * @param name the class name. Type: String
   * @param database the scope database. Type: Reference
   * @return a new {@link Expr} instance
   * @see <a href="https://app.fauna.com/documentation/reference/queryapi#miscellaneous-functions">FaunaDB Miscellaneous Functions</a>
   * @see #Database(String)
   * 
   * @deprecated use Collection instead
   */
  @Deprecated
  public static Expr Class(Expr name, Expr database) {
    return Fn.apply("class", name, "scope", database);
  }

  /**
   * Creates a new reference for the given collection name.
   *
   * @param name the collection name. Type: String
   * @return a new {@link Expr} instance
   * @see <a href="https://app.fauna.com/documentation/reference/queryapi#miscellaneous-functions">FaunaDB Miscellaneous Functions</a>
   */
  public static Expr Collection(Expr name) {
    return Fn.apply("collection", name);
  }

  /**
   * Creates a new reference for the given collection name.
   *
   * @param name the collection name
   * @return a new {@link Expr} instance
   * @see <a href="https://app.fauna.com/documentation/reference/queryapi#miscellaneous-functions">FaunaDB Miscellaneous Functions</a>
   */
  public static Expr Collection(String name) {
    return Collection(Value(name));
  }

  /**
   * Creates a reference for the given collection name, scoped to the database provided.
   *
   * @param name the collection name. Type: String
   * @param database the scope database. Type: Reference
   * @return a new {@link Expr} instance
   * @see <a href="https://app.fauna.com/documentation/reference/queryapi#miscellaneous-functions">FaunaDB Miscellaneous Functions</a>
   * @see #Database(String)
   */
  public static Expr Collection(Expr name, Expr database) {
    return Fn.apply("collection", name, "scope", database);
  }

  /**
   * Creates a reference for the given class name, scoped to the database provided.
   *
   * @param name the class name
   * @param database the scope database. Type: Reference
   * @return a new {@link Expr} instance
   * @see <a href="https://app.fauna.com/documentation/reference/queryapi#miscellaneous-functions">FaunaDB Miscellaneous Functions</a>
   * @see #Database(String)
   *
   * @deprecated use Collection instead
   */
  @Deprecated
  public static Expr Class(String name, Expr database) {
    return Class(Value(name), database);
  }

  /**
   * Creates a reference for the given collection name, scoped to the database provided.
   *
   * @param name the collection name
   * @param database the scope database. Type: Reference
   * @return a new {@link Expr} instance
   * @see <a href="https://app.fauna.com/documentation/reference/queryapi#miscellaneous-functions">FaunaDB Miscellaneous Functions</a>
   * @see #Database(String)
   */
  public static Expr Collection(String name, Expr database) {
    return Collection(Value(name), database);
  }

  /**
   * Creates a reference for the given database name.
   *
   * @param name the database name. Type: String
   * @return a new {@link Expr} instance
   * @see <a href="https://app.fauna.com/documentation/reference/queryapi#miscellaneous-functions">FaunaDB Miscellaneous Functions</a>
   */
  public static Expr Database(Expr name) {
    return Fn.apply("database", name);
  }

  /**
   * Creates a reference for the given database name.
   *
   * @param name the database name
   * @return a new {@link Expr} instance
   * @see <a href="https://app.fauna.com/documentation/reference/queryapi#miscellaneous-functions">FaunaDB Miscellaneous Functions</a>
   */
  public static Expr Database(String name) {
    return Database(Value(name));
  }

  /**
   * Creates a reference for the given database name, scoped to the database provided.
   *
   * @param name the database name. Type: String
   * @param database the scope database. Type: Reference
   * @return a new {@link Expr} instance
   * @see <a href="https://app.fauna.com/documentation/reference/queryapi#miscellaneous-functions">FaunaDB Miscellaneous Functions</a>
   */
  public static Expr Database(Expr name, Expr database) {
      return Fn.apply("database", name, "scope", database);
  }

  /**
   * Creates a reference for the given database name, scoped to the database provided.
   *
   * @param name the database name
   * @param database the scope database. Type: Reference
   * @return a new {@link Expr} instance
   * @see <a href="https://app.fauna.com/documentation/reference/queryapi#miscellaneous-functions">FaunaDB Miscellaneous Functions</a>
   */
  public static Expr Database(String name, Expr database) {
    return Database(Value(name), database);
  }

  /**
   * Creates a reference for the given index name.
   *
   * @param name the index name. Type: String
   * @return a new {@link Expr} instance
   * @see <a href="https://app.fauna.com/documentation/reference/queryapi#miscellaneous-functions">FaunaDB Miscellaneous Functions</a>
   */
  public static Expr Index(Expr name) {
    return Fn.apply("index", name);
  }

  /**
   * Creates a reference for the given index name.
   *
   * @param name the index name
   * @return a new {@link Expr} instance
   * @see <a href="https://app.fauna.com/documentation/reference/queryapi#miscellaneous-functions">FaunaDB Miscellaneous Functions</a>
   */
  public static Expr Index(String name) {
    return Index(Value(name));
  }

  /**
   * Creates a reference for the given index name, scoped to the database provided.
   *
   * @param name the index name. Type: String
   * @param database the scope database. Type: Reference
   * @return a new {@link Expr} instance
   * @see <a href="https://app.fauna.com/documentation/reference/queryapi#miscellaneous-functions">FaunaDB Miscellaneous Functions</a>
   */
  public static Expr Index(Expr name, Expr database) {
    return Fn.apply("index", name, "scope", database);
  }

  /**
   * Creates a reference for the given index name, scoped to the database provided.
   *
   * @param name the index name
   * @param database the scope database. Type: Reference
   * @return a new {@link Expr} instance
   * @see <a href="https://app.fauna.com/documentation/reference/queryapi#miscellaneous-functions">FaunaDB Miscellaneous Functions</a>
   */
  public static Expr Index(String name, Expr database) {
    return Index(Value(name), database);
  }

  /**
   * Creates a reference for the given user defined function name.
   *
   * @param name the user defined function name. Type: String
   * @return a new {@link Expr} instance
   * @see <a href="https://app.fauna.com/documentation/reference/queryapi#miscellaneous-functions">FaunaDB Miscellaneous Functions</a>
   */
  public static Expr Function(Expr name) {
    return Fn.apply("function", name);
  }

  /**
   * Creates a reference for the given user defined function name.
   *
   * @param name the user defined function name
   * @return a new {@link Expr} instance
   * @see <a href="https://app.fauna.com/documentation/reference/queryapi#miscellaneous-functions">FaunaDB Miscellaneous Functions</a>
   */
  public static Expr Function(String name) {
    return Function(Value(name));
  }

  /**
   * Creates a reference for the given user defined function name, scoped to the database provided.
   *
   * @param name the user defined function name. Type: String
   * @param database the scope database. Type: Reference
   * @return a new {@link Expr} instance
   * @see <a href="https://app.fauna.com/documentation/reference/queryapi#miscellaneous-functions">FaunaDB Miscellaneous Functions</a>
   */
  public static Expr Function(Expr name, Expr database) {
    return Fn.apply("function", name, "scope", database);
  }

  /**
   * Creates a reference for the given user defined function name, scoped to the database provided.
   *
   * @param name the user defined function name
   * @param database the scope database. Type: Reference
   * @return a new {@link Expr} instance
   * @see <a href="https://app.fauna.com/documentation/reference/queryapi#miscellaneous-functions">FaunaDB Miscellaneous Functions</a>
   */
  public static Expr Function(String name, Expr database) {
    return Function(Value(name), database);
  }

  /**
   * Creates a reference for the given role name.
   *
   * @param name the role name. Type: String
   * @return a new {@link Expr} instance
   * @see <a href="https://app.fauna.com/documentation/reference/queryapi#miscellaneous-functions">FaunaDB Miscellaneous Functions</a>
   */
  public static Expr Role(Expr name) {
    return Fn.apply("role", name);
  }

  /**
   * Creates a reference for the given role name.
   *
   * @param name the role name
   * @return a new {@link Expr} instance
   * @see <a href="https://app.fauna.com/documentation/reference/queryapi#miscellaneous-functions">FaunaDB Miscellaneous Functions</a>
   */
  public static Expr Role(String name) {
    return Role(Value(name));
  }

  /**
   * Creates a reference for the given role name, scoped to the database provided.
   *
   * @param name the role name. Type: String
   * @param database the scope database. Type: Reference
   * @return a new {@link Expr} instance
   * @see <a href="https://app.fauna.com/documentation/reference/queryapi#miscellaneous-functions">FaunaDB Miscellaneous Functions</a>
   */
  public static Expr Role(Expr name, Expr database) {
    return Fn.apply("role", name, "scope", database);
  }

  /**
   * Creates a reference for the given role name, scoped to the database provided.
   *
   * @param name the role name.
   * @param database the scope database. Type: Reference
   * @return a new {@link Expr} instance
   * @see <a href="https://app.fauna.com/documentation/reference/queryapi#miscellaneous-functions">FaunaDB Miscellaneous Functions</a>
   */
  public static Expr Role(String name, Expr database) {
    return Role(Value(name), database);
  }

  /**
   * Tests equivalence between a list of values.
   *
   * @param values the values to test equivalence for
   * @return a new {@link Expr} instance
   * @see <a href="https://app.fauna.com/documentation/reference/queryapi#miscellaneous-functions">FaunaDB Miscellaneous Functions</a>
   */
  public static Expr Equals(List<? extends Expr> values) {
    return Fn.apply("equals", varargs(values));
  }

  /**
   * Tests equivalence between a list of values.
   *
   * @param values the values to test equivalence for
   * @return a new {@link Expr} instance
   * @see <a href="https://app.fauna.com/documentation/reference/queryapi#miscellaneous-functions">FaunaDB Miscellaneous Functions</a>
   */
  public static Expr Equals(Expr... values) {
    return Equals(Collections.unmodifiableList(Arrays.asList(values)));
  }

  /**
   * Returns true if the target value contains the given path, and false otherwise.
   * The path must be an array in which each element can be either a string, or a number.
   * If a string, the path segment refers to an object key. If a number, the path segment refers to an array index.
   *
   * For convenience, a path builder is available at the {@link #Contains(Path, Expr)} function.
   *
   * @param path the desired path to check for presence. Type: Array
   * @param in the target value. Type: Object or Array
   * @return a new {@link Expr} instance
   * @see <a href="https://app.fauna.com/documentation/reference/queryapi#miscellaneous-functions">FaunaDB Miscellaneous Functions</a>
   * @see #Contains(Path, Expr)
   *
   * @deprecated use {@code ContainsPath} instead
   */
  @Deprecated
  public static Expr Contains(Expr path, Expr in) {
    return Fn.apply("contains", path, "in", in);
  }

  /**
   * Returns true if the target value contains the given path, and false otherwise.
   *
   * @param path the desired path to check for presence
   * @param in the target value. Type: Object or Array
   * @return a new {@link Expr} instance
   * @see <a href="https://app.fauna.com/documentation/reference/queryapi#miscellaneous-functions">FaunaDB Miscellaneous Functions</a>
   *
   * @deprecated use {@code ContainsPath} instead
   */
  @Deprecated
  public static Expr Contains(Path path, Expr in) {
    return Contains(Arr(path.segments), in);
  }

  /**
   * Returns true if the target Expr contains the given field, and false otherwise.
   *
   * @param field the desired value to field for presence.
   * @param in the target value. Type: Object or Array
   * @return a new {@link Expr} instance
   * @see <a href="https://app.fauna.com/documentation/reference/queryapi#miscellaneous-functions">FaunaDB Miscellaneous Functions</a>
   */
  public static Expr ContainsField(Expr field, Expr in) {
    return Fn.apply("contains_field", field, "in", in);
  }

  /**
   * Returns true if the target value contains the given path, and false otherwise.
   * The path must be an array in which each element can be either a string, or a number.
   * If a string, the path segment refers to an object key. If a number, the path segment refers to an array index.
   *
   * For convenience, a path builder is available at the {@link #ContainsPath(Path, Expr)} function.
   *
   * @param path the desired path to check for presence. Type: Array
   * @param in the target value. Type: Object or Array
   * @return a new {@link Expr} instance
   * @see <a href="https://app.fauna.com/documentation/reference/queryapi#miscellaneous-functions">FaunaDB Miscellaneous Functions</a>
   * @see #ContainsPath(Path, Expr)
   */
  public static Expr ContainsPath(Expr path, Expr in) {
    return Fn.apply("contains_path", path, "in", in);
  }

  /**
   * Returns true if the target value contains the given path, and false otherwise.
   *
   * @param path the desired path to check for presence
   * @param in the target value. Type: Object or Array
   * @return a new {@link Expr} instance
   * @see <a href="https://app.fauna.com/documentation/reference/queryapi#miscellaneous-functions">FaunaDB Miscellaneous Functions</a>
   */
  public static Expr ContainsPath(Path path, Expr in) {
    return ContainsPath(Arr(path.segments), in);
  }

  /**
   * Returns true if the target Expr contains the given value, and false otherwise.
   *
   * @param value the desired value to check for presence.
   * @param in the target value. Type: Ref, Object, Array or Set
   * @return a new {@link Expr} instance
   * @see <a href="https://app.fauna.com/documentation/reference/queryapi#miscellaneous-functions">FaunaDB Miscellaneous Functions</a>
   */
  public static Expr ContainsValue(Expr value, Expr in) {
    return Fn.apply("contains_value", value, "in", in);
  }

  /**
   * Constructs a path matching object keys.
   *
   * @param segments the object keys
   * @return a new {@link Path} instance
   * @see Path
   * @see #Contains(Path, Expr)
   * @see #Select(Path, Expr)
   * @see #Select(Path, Expr, Expr)
   * @see #SelectAll(Path, Expr)
   */
  public static Path Path(String... segments) {
    return new Path().at(segments);
  }

  /**
   * Constructs a path matching array indexes.
   *
   * @param segments the array indexes
   * @return a new {@link Path} instance
   * @see Path
   * @see #Contains(Path, Expr)
   * @see #Select(Path, Expr)
   * @see #Select(Path, Expr, Expr)
   * @see #SelectAll(Path, Expr)
   */
  public static Path Path(int... segments) {
    return new Path().at(segments);
  }

  /**
   * Traverses target resource returning the value under the given path. Returns an error if the path doesn't exist.
   * The path must be an array in which each element can be either a string, or a number. If a string, the path segment
   * refers to an object key. If a number, the path segment refers to an array index.
   *
   * For convenience, a path builder is available at the {@link #Select(Path, Expr)} function.
   *
   * @param path the path to the desired value. Type: Array
   * @param from the target resource. Type: Object or Array
   * @return a new {@link Expr} instance
   * @see <a href="https://app.fauna.com/documentation/reference/queryapi#read-functions">FaunaDB Read Functions</a>
   * @see #Select(Path, Expr)
   */
  public static Expr Select(Expr path, Expr from) {
    return Fn.apply("select", path, "from", from);
  }

  /**
   * Traverses target resource returning the value under the given path. Returns the default value provided if the path
   * doesn't exist. The path must be an array in which each element can be either a string, or a number. If a string,
   * the path segment refers to an object key. If a number, the path segment refers to an array index.
   *
   * For convenience, a path builder is available at the {@link #Select(Path, Expr, Expr)} function.
   *
   * @param path the path to the desired value. Type: Array
   * @param from the target resource. Type: Object or Array
   * @param defaultValue the default value to return if the desired path doesn't exist
   * @return a new {@link Expr} instance
   * @see <a href="https://app.fauna.com/documentation/reference/queryapi#read-functions">FaunaDB Read Functions</a>
   * @see #Select(Path, Expr, Expr)
   */
  public static Expr Select(Expr path, Expr from, Expr defaultValue) {
    return Fn.apply("select", path, "from", from, "default", defaultValue);
  }

  /**
   * Traverses target resource returning the value under the given path. Returns an error if the path doesn't exist.
   *
   * @param path the path to the desired value
   * @param from the target resource. Type: Object or Array
   * @return a new {@link Expr} instance
   * @see <a href="https://app.fauna.com/documentation/reference/queryapi#read-functions">FaunaDB Read Functions</a>
   */
  public static Expr Select(Path path, Expr from) {
    return Select(Arr(path.segments), from);
  }

  /**
   * Traverses target resource returning the value under the given path. Returns the default value provided if the path
   * doesn't exist.
   *
   * @param path the path to the desired value
   * @param from the target resource. Type: Object or Array
   * @param defaultValue the default value to return if the desired path doesn't exist
   * @return a new {@link Expr} instance
   * @see <a href="https://app.fauna.com/documentation/reference/queryapi#read-functions">FaunaDB Read Functions</a>
   */
  public static Expr Select(Path path, Expr from, Expr defaultValue) {
    return Select(Arr(path.segments), from, defaultValue);
  }

  /**
   * Selects the desired path for each element in the given array. The path must be an array in which each element
   * can be either a string, or a number. If a string, the path segment refers to an object key. If a number, the
   * path segment refers to an array index.
   *
   * For convenience, a path builder is available at the {@link #SelectAll(Path, Expr)} function.
   *
   * @param path the path to the desired value. Type: Array
   * @param from the collection to traverse. Type: Array
   * @return a new {@link Expr} instance
   * @see <a href="https://app.fauna.com/documentation/reference/queryapi#read-functions">FaunaDB Read Functions</a>
   * @see #Select(Path, Expr)
   *
   * @deprecated use SelectAsIndex instead
   */
  @Deprecated
  public static Expr SelectAll(Expr path, Expr from) {
    return Fn.apply("select_all", path, "from", from);
  }

  /**
   * Selects the desired path for each element in the given array.
   *
   * @param path the path to the desired value
   * @param from the collection to traverse. Type: Array
   * @return a new {@link Expr} instance
   * @see <a href="https://app.fauna.com/documentation/reference/queryapi#read-functions">FaunaDB Read Functions</a>
   *
   * @deprecated use SelectAsIndex instead
   */
  @Deprecated
  public static Expr SelectAll(Path path, Expr from) {
    return SelectAll(Arr(path.segments), from);
  }

  /**
   * Selects the desired path for each element in the given array. The path must be an array in which each element
   * can be either a string, or a number. If a string, the path segment refers to an object key. If a number, the
   * path segment refers to an array index.
   *
   * For convenience, a path builder is available at the {@link #SelectAsIndex(Path, Expr)} function.
   *
   * @param path the path to the desired value. Type: Array
   * @param from the collection to traverse. Type: Array
   * @return a new {@link Expr} instance
   * @see <a href="https://docs.fauna.com/fauna/current/api/fql/functions/selectasindex">FaunaDB SelectAsIndex Function</a>
   * @see #Select(Path, Expr)
   */
  public static Expr SelectAsIndex(Expr path, Expr from) {
    return Fn.apply("select_as_index", path, "from", from);
  }

  /**
   * Selects the desired path for each element in the given array.
   *
   * @param path the path to the desired value
   * @param from the collection to traverse. Type: Array
   * @return a new {@link Expr} instance
   * @see <a href="https://docs.fauna.com/fauna/current/api/fql/functions/selectasindex">FaunaDB SelectAsIndex Function</a>
   */
  public static Expr SelectAsIndex(Path path, Expr from) {
    return SelectAsIndex(Arr(path.segments), from);
  }

  /**
   * Computes the abs of a number.
   *
   * @param value The operand to abs. Type: Number
   * @return a {@link Expr} instance
   * @see <a href="https://app.fauna.com/documentation/reference/queryapi#mathematical-functions">FaunaDB Mathematical Functions</a>
   */
  public static Expr Abs(Expr value) {
    return Fn.apply("abs", value);
  }

  /**
   * Computes the abs of a number.
   *
   * @param value The operand to abs. Type: Number
   * @return a {@link Expr} instance
   * @see <a href="https://app.fauna.com/documentation/reference/queryapi#mathematical-functions">FaunaDB Mathematical Functions</a>
   */
  public static Expr Abs(Long value) {
    return Fn.apply("abs", new LongV(value));
  }

  /**
   * Computes the abs of a number.
   *
   * @param value The operand to abs. Type: Number
   * @return a {@link Expr} instance
   * @see <a href="https://app.fauna.com/documentation/reference/queryapi#mathematical-functions">FaunaDB Mathematical Functions</a>
   */
  public static Expr Abs(Double value) {
    return Fn.apply("abs", new DoubleV(value));
  }

  /**
   * Computes the acos of a numbers.
   *
   * @param value The operand to acos. Type: Number
   * @return a {@link Expr} instance
   * @see <a href="https://app.fauna.com/documentation/reference/queryapi#mathematical-functions">FaunaDB Mathematical Functions</a>
   */
  public static Expr Acos(Expr value) {
    return Fn.apply("acos", value);
  }

  /**
   * Computes the acos of a numbers.
   *
   * @param value The operand to acos. Type: Number
   * @return a {@link Expr} instance
   * @see <a href="https://app.fauna.com/documentation/reference/queryapi#mathematical-functions">FaunaDB Mathematical Functions</a>
   */
    public static Expr Acos(Double value) {
      return Fn.apply("acos", new DoubleV(value));
    }


    /**
     * Computes the sum of a list of numbers.
     *
     * @param values the list of numbers. Type: Array
     * @return a {@link Expr} instance
     * @see <a href="https://app.fauna.com/documentation/reference/queryapi#mathematical-functions">FaunaDB Mathematical Functions</a>
     */
  public static Expr Add(List<? extends Expr> values) {
    return Fn.apply("add", varargs(values));
  }

  /**
   * Computes the sum of a list of numbers.
   *
   * @param values the list of numbers. Type: Array
   * @return a {@link Expr} instance
   * @see <a href="https://app.fauna.com/documentation/reference/queryapi#mathematical-functions">FaunaDB Mathematical Functions</a>
   */
  public static Expr Add(Expr... values) {
    return Add(Collections.unmodifiableList(Arrays.asList(values)));
  }

  /**
   * Computes the asin of a numbers.
   *
   * @param value The operand to asin. Type: Number
   * @return a {@link Expr} instance
   * @see <a href="https://app.fauna.com/documentation/reference/queryapi#mathematical-functions">FaunaDB Mathematical Functions</a>
   */
  public static Expr Asin(Expr value) {
    return Fn.apply("asin", value);
  }

  /**
   * Computes the asin of a numbers.
   *
   * @param value The operand to asin. Type: Number
   * @return a {@link Expr} instance
   * @see <a href="https://app.fauna.com/documentation/reference/queryapi#mathematical-functions">FaunaDB Mathematical Functions</a>
   */
  public static Expr Asin(Double value) {
    return Fn.apply("asin", new DoubleV(value));
  }

  /**
   * Computes the atan of a numbers.
   *
   * @param value The operand to atan. Type: Number
   * @return a {@link Expr} instance
   * @see <a href="https://app.fauna.com/documentation/reference/queryapi#mathematical-functions">FaunaDB Mathematical Functions</a>
   */
  public static Expr Atan(Expr value) {
    return Fn.apply("atan", value);
  }

  /**
   * Computes the atan of a numbers.
   *
   * @param value The operand to atan. Type: Number
   * @return a {@link Expr} instance
   * @see <a href="https://app.fauna.com/documentation/reference/queryapi#mathematical-functions">FaunaDB Mathematical Functions</a>
   */
  public static Expr Atan(Double value) {
    return Fn.apply("atan", new DoubleV(value));
  }

  /**
   * Computes the bitwise and of a list of numbers.
   *
   * @param values the list of numbers. Type: Array
   * @return a {@link Expr} instance
   * @see <a href="https://app.fauna.com/documentation/reference/queryapi#mathematical-functions">FaunaDB Mathematical Functions</a>
   */
  public static Expr BitAnd(List<? extends Expr> values) {
    return Fn.apply("bitand", varargs(values));
  }

  /**
   * Computes the bitwise and of a list of numbers.
   *
   * @param values the list of numbers. Type: Array
   * @return a {@link Expr} instance
   * @see <a href="https://app.fauna.com/documentation/reference/queryapi#mathematical-functions">FaunaDB Mathematical Functions</a>
   */
  public static Expr BitAnd(Expr... values) {
    return BitAnd(Arrays.asList(values));
  }

  /**
   * Computes the bitwise NOT of a numbers.
   *
   * @param value The operand to atan. Type: Number
   * @return a {@link Expr} instance
   * @see <a href="https://app.fauna.com/documentation/reference/queryapi#mathematical-functions">FaunaDB Mathematical Functions</a>
   */
  public static Expr BitNot(Expr value) {
    return Fn.apply("bitnot", value);
  }

  /**
   * Computes the bitwise NOT of a numbers.
   *
   * @param value The operand to atan. Type: Number
   * @return a {@link Expr} instance
   * @see <a href="https://app.fauna.com/documentation/reference/queryapi#mathematical-functions">FaunaDB Mathematical Functions</a>
   */
  public static Expr BitNot(Long value) {
    return Fn.apply("bitnot", new LongV(value));
  }

  /**
   * Computes the bitwise OR of a list of numbers.
   *
   * @param values the list of numbers. Type: Array
   * @return a {@link Expr} instance
   * @see <a href="https://app.fauna.com/documentation/reference/queryapi#mathematical-functions">FaunaDB Mathematical Functions</a>
   */
  public static Expr BitOr(List<? extends Expr> values) {
    return Fn.apply("bitor", varargs(values));
  }

  /**
   * Computes the bitwise OR of a list of numbers.
   *
   * @param values the list of numbers. Type: Array
   * @return a {@link Expr} instance
   * @see <a href="https://app.fauna.com/documentation/reference/queryapi#mathematical-functions">FaunaDB Mathematical Functions</a>
   */
  public static Expr BitOr(Expr... values) {
    return BitOr(Arrays.asList(values));
  }

  /**
   * Computes the bitwise XOR of a list of numbers.
   *
   * @param values the list of numbers. Type: Array
   * @return a {@link Expr} instance
   * @see <a href="https://app.fauna.com/documentation/reference/queryapi#mathematical-functions">FaunaDB Mathematical Functions</a>
   */
  public static Expr BitXor(List<? extends Expr> values) {
    return Fn.apply("bitxor", varargs(values));
  }

  /**
   * Computes the bitwise XOR of a list of numbers.
   *
   * @param values the list of numbers. Type: Array
   * @return a {@link Expr} instance
   * @see <a href="https://app.fauna.com/documentation/reference/queryapi#mathematical-functions">FaunaDB Mathematical Functions</a>
   */
  public static Expr BitXor(Expr... values) {
    return BitXor(Arrays.asList(values));
  }

  /**
   * Computes the Ceil of a number.
   *
   * @param value The operand to ceil. Type: Number
   * @return a {@link Expr} instance
   * @see <a href="https://app.fauna.com/documentation/reference/queryapi#mathematical-functions">FaunaDB Mathematical Functions</a>
   */
  public static Expr Ceil(Expr value) {
    return Fn.apply("ceil", value);
  }

  /**
   * Computes the Ceil of a number.
   *
   * @param value The operand to ceil. Type: Number
   * @return a {@link Expr} instance
   * @see <a href="https://app.fauna.com/documentation/reference/queryapi#mathematical-functions">FaunaDB Mathematical Functions</a>
   */
  public static Expr Ceil(Long value) {
    return Fn.apply("ceil", new LongV(value));
  }

  /**
   * Computes the Ceil of a number.
   *
   * @param value The operand to ceil. Type: Number
   * @return a {@link Expr} instance
   * @see <a href="https://app.fauna.com/documentation/reference/queryapi#mathematical-functions">FaunaDB Mathematical Functions</a>
   */
  public static Expr Ceil(Double value) {
    return Fn.apply("ceil", new DoubleV(value));
  }

  /**
   * Computes the cosine of a numbers.
   *
   * @param value The operand to cos. Type: Number
   * @return a {@link Expr} instance
   * @see <a href="https://app.fauna.com/documentation/reference/queryapi#mathematical-functions">FaunaDB Mathematical Functions</a>
   */
  public static Expr Cos(Expr value) {
    return Fn.apply("cos", value);
  }

  /**
   * Computes the cosine of a numbers.
   *
   * @param value The operand to cos. Type: Number
   * @return a {@link Expr} instance
   * @see <a href="https://app.fauna.com/documentation/reference/queryapi#mathematical-functions">FaunaDB Mathematical Functions</a>
   */
  public static Expr Cos(Double value) {
    return Fn.apply("cos", new DoubleV(value));
  }

  /**
   * Computes the hyperbolic cosine of a numbers.
   *
   * @param value The operand to cosh. Type: Number
   * @return a {@link Expr} instance
   * @see <a href="https://app.fauna.com/documentation/reference/queryapi#mathematical-functions">FaunaDB Mathematical Functions</a>
   */
  public static Expr Cosh(Expr value) {
    return Fn.apply("cosh", value);
  }

  /**
   * Computes the hyperbolic cosine of a numbers.
   *
   * @param value The operand to cosh. Type: Number
   * @return a {@link Expr} instance
   * @see <a href="https://app.fauna.com/documentation/reference/queryapi#mathematical-functions">FaunaDB Mathematical Functions</a>
   */
  public static Expr Cosh(Double value) {
    return Fn.apply("cosh", new DoubleV(value));
  }

  /**
   * Computes the degrees of a numbers.
   *
   * @param value The operand to degrees. Type: Number
   * @return a {@link Expr} instance
   * @see <a href="https://app.fauna.com/documentation/reference/queryapi#mathematical-functions">FaunaDB Mathematical Functions</a>
   */
  public static Expr Degrees(Expr value) {
    return Fn.apply("degrees", value);
  }

  /**
   * Computes the degrees of a numbers.
   *
   * @param value The operand to degrees. Type: Number
   * @return a {@link Expr} instance
   * @see <a href="https://app.fauna.com/documentation/reference/queryapi#mathematical-functions">FaunaDB Mathematical Functions</a>
   */
  public static Expr Degrees(Double value) {
    return Fn.apply("degrees", new DoubleV(value));
  }

  /**
   * Computes the degrees of a numbers.
   *
   * @param value The operand to degrees. Type: Number
   * @return a {@link Expr} instance
   * @see <a href="https://app.fauna.com/documentation/reference/queryapi#mathematical-functions">FaunaDB Mathematical Functions</a>
   */
  public static Expr Degrees(Long value) {
    return Fn.apply("degrees", new LongV(value));
  }

  /*
   * Computes the quotient of a list of numbers.
   *
   * @param values the list of numbers. Type: Array
   * @return a {@link Expr} instance
   * @see <a href="https://app.fauna.com/documentation/reference/queryapi#mathematical-functions">FaunaDB Mathematical Functions</a>
   */
  public static Expr Divide(List<? extends Expr> values) {
    return Fn.apply("divide", varargs(values));
  }

  /**
   * Computes the quotient of a list of numbers.
   *
   * @param values the list of numbers. Type: Array
   * @return a {@link Expr} instance
   * @see <a href="https://app.fauna.com/documentation/reference/queryapi#mathematical-functions">FaunaDB Mathematical Functions</a>
   */
  public static Expr Divide(Expr... values) {
    return Divide(Collections.unmodifiableList(Arrays.asList(values)));
  }

  /**
   * Computes the exp of a numbers.
   *
   * @param value The operand to exp. Type: Number
   * @return a {@link Expr} instance
   * @see <a href="https://app.fauna.com/documentation/reference/queryapi#mathematical-functions">FaunaDB Mathematical Functions</a>
   */
  public static Expr Exp(Expr value) {
    return Fn.apply("exp", value);
  }

  /**
   * Computes the exp of a numbers.
   *
   * @param value The operand to exp. Type: Number
   * @return a {@link Expr} instance
   * @see <a href="https://app.fauna.com/documentation/reference/queryapi#mathematical-functions">FaunaDB Mathematical Functions</a>
   */
  public static Expr Exp(Long value) {
    return Fn.apply("exp", new LongV(value));
  }

  /**
   * Computes the exp of a numbers.
   *
   * @param value The operand to exp. Type: Number
   * @return a {@link Expr} instance
   * @see <a href="https://app.fauna.com/documentation/reference/queryapi#mathematical-functions">FaunaDB Mathematical Functions</a>
   */
  public static Expr Exp(Double value) {
    return Fn.apply("exp", new DoubleV(value));
  }

  /**
   * Computes the floor of a numbers.
   *
   * @param value The operand to floor Type: Number
   * @return a {@link Expr} instance
   * @see <a href="https://app.fauna.com/documentation/reference/queryapi#mathematical-functions">FaunaDB Mathematical Functions</a>
   */
  public static Expr Floor(Expr value) {
    return Fn.apply("floor", value);
  }

  /**
   * Computes the floor of a numbers.
   *
   * @param value The operand to floor Type: Number
   * @return a {@link Expr} instance
   * @see <a href="https://app.fauna.com/documentation/reference/queryapi#mathematical-functions">FaunaDB Mathematical Functions</a>
   */
  public static Expr Floor(Long value) {
    return Fn.apply("floor", new LongV(value));
  }

  /**
   * Computes the floor of a numbers.
   *
   * @param value The operand to floor Type: Number
   * @return a {@link Expr} instance
   * @see <a href="https://app.fauna.com/documentation/reference/queryapi#mathematical-functions">FaunaDB Mathematical Functions</a>
   */
  public static Expr Floor(Double value) {
    return Fn.apply("floor", new DoubleV(value));
  }

  /**
   * Computes the ln of a numbers.
   *
   * @param value The operand to ln. Type: Number
   * @return a {@link Expr} instance
   * @see <a href="https://app.fauna.com/documentation/reference/queryapi#mathematical-functions">FaunaDB Mathematical Functions</a>
   */
  public static Expr Ln(Expr value) {
    return Fn.apply("ln", value);
  }

  /**
   * Computes the ln of a numbers.
   *
   * @param value The operand to ln. Type: Number
   * @return a {@link Expr} instance
   * @see <a href="https://app.fauna.com/documentation/reference/queryapi#mathematical-functions">FaunaDB Mathematical Functions</a>
   */
  public static Expr Ln(Double value) {
    return Fn.apply("ln", new DoubleV(value));
  }

  /**
   * Hypot to calculate a hypotenuse of a right triangle give the 2 sides
   *
   * @param num the base. Type: Number
   * @param exp the exponent, default 2
   * @return a new {@link Expr} instance
   * @see <a href="https://app.fauna.com/documentation/reference/queryapi#mathematical-functions">FaunaDB Mathematical Functions</a>
   * @see #Value(long)
   * @see #Value(double)
   */
  public static Expr Hypot(Expr num, Expr exp) {
    return Fn.apply("hypot",  num, "b", exp);
  }

  /**
   * Hypot to calculate a hypotenuse of a right triangle give the 2 sides
   *
   * @param num the base. Type: Number
   * @param exp the exponent, default 2
   * @return a new {@link Expr} instance
   * @see <a href="https://app.fauna.com/documentation/reference/queryapi#mathematical-functions">FaunaDB Mathematical Functions</a>
   * @see #Value(long)
   * @see #Value(double)
   */
  public static Expr Hypot(Double num, Expr exp) {
    return Fn.apply("hypot",  new DoubleV(num), "b", exp);
  }

  /**
   * Hypot to calculate a hypotenuse of a right triangle give the 2 sides
   *
   * @param num the base. Type: Number
   * @param exp the exponent, default 2
   * @return a new {@link Expr} instance
   * @see <a href="https://app.fauna.com/documentation/reference/queryapi#mathematical-functions">FaunaDB Mathematical Functions</a>
   * @see #Value(long)
   * @see #Value(double)
   */
  public static Expr Hypot(Expr num, Double exp) {
    return Fn.apply("hypot",  num, "b", new DoubleV(exp));
  }

  /**
   * Hypot to calculate a hypotenuse of a right triangle give the 2 sides
   *
   * @param num the base. Type: Number
   * @param exp the exponent, default 2
   * @return a new {@link Expr} instance
   * @see <a href="https://app.fauna.com/documentation/reference/queryapi#mathematical-functions">FaunaDB Mathematical Functions</a>
   * @see #Value(long)
   * @see #Value(double)
   */
  public static Expr Hypot(Double num, Double exp) {
    return Fn.apply("hypot",  new DoubleV(num), "b", new DoubleV(exp));
  }

  /**
   * Hypot to calculate a hypotenuse of a isosceles right triangle give side
   *
   * @param num the base. Type: Number
   * @return a new {@link Expr} instance
   * @see <a href="https://app.fauna.com/documentation/reference/queryapi#mathematical-functions">FaunaDB Mathematical Functions</a>
   * @see #Value(long)
   * @see #Value(double)
   */
  public static Expr Hypot(Expr num) {
    return Fn.apply("hypot",  num);
  }

  /**
   * Hypot to calculate a hypotenuse of a isosceles right triangle give side
   *
   * @param num the base. Type: Number
   * @return a new {@link Expr} instance
   * @see <a href="https://app.fauna.com/documentation/reference/queryapi#mathematical-functions">FaunaDB Mathematical Functions</a>
   * @see #Value(long)
   * @see #Value(double)
   */
  public static Expr Hypot(Double num) {
    return Fn.apply("hypot",  new DoubleV(num));
  }

  /**
   * Computes the log of a numbers.
   *
   * @param value The operand to log. Type: Number
   * @return a {@link Expr} instance
   * @see <a href="https://app.fauna.com/documentation/reference/queryapi#mathematical-functions">FaunaDB Mathematical Functions</a>
   */
  public static Expr Log(Expr value) {
    return Fn.apply("log", value);
  }

  /**
   * Computes the log of a numbers.
   *
   * @param value The operand to log. Type: Number
   * @return a {@link Expr} instance
   * @see <a href="https://app.fauna.com/documentation/reference/queryapi#mathematical-functions">FaunaDB Mathematical Functions</a>
   */
  public static Expr Log(Double value) {
    return Fn.apply("log", new DoubleV(value));
  }

  /**
   * Computes the max in a list of numbers.
   *
   * @param values the list of numbers. Type: Array
   * @return a {@link Expr} instance
   * @see <a href="https://app.fauna.com/documentation/reference/queryapi#mathematical-functions">FaunaDB Mathematical Functions</a>
   */
  public static Expr Max(List<? extends Expr> values) {
    return Fn.apply("max", varargs(values));
  }

  /**
   * Computes the max in a list of numbers.
   *
   * @param values the list of numbers. Type: Array
   * @return a {@link Expr} instance
   * @see <a href="https://app.fauna.com/documentation/reference/queryapi#mathematical-functions">FaunaDB Mathematical Functions</a>
   */
  public static Expr Max(Expr... values) {
    return Max(Arrays.asList(values));
  }

  /**
   * Computes the min in a list of numbers.
   *
   * @param values the list of numbers. Type: Array
   * @return a {@link Expr} instance
   * @see <a href="https://app.fauna.com/documentation/reference/queryapi#mathematical-functions">FaunaDB Mathematical Functions</a>
   */
  public static Expr Min(List<? extends Expr> values) {
    return Fn.apply("min", varargs(values));
  }

  /**
   * Computes the min in a list of numbers.
   *
   * @param values the list of numbers. Type: Array
   * @return a {@link Expr} instance
   * @see <a href="https://app.fauna.com/documentation/reference/queryapi#mathematical-functions">FaunaDB Mathematical Functions</a>
   */
  public static Expr Min(Expr... values) {
    return Min(Arrays.asList(values));
  }

  /**
   * Computes the remainder after division of a list of numbers.
   *
   * @param values the list of numbers. Type: Array
   * @return a {@link Expr} instance
   * @see <a href="https://app.fauna.com/documentation/reference/queryapi#mathematical-functions">FaunaDB Mathematical Functions</a>
   */
  public static Expr Modulo(List<? extends Expr> values) {
    return Fn.apply("modulo", varargs(values));
  }

  /**
   * Computes the remainder after division of a list of numbers.
   *
   * @param values the list of numbers. Type: Array
   * @return a {@link Expr} instance
   * @see <a href="https://app.fauna.com/documentation/reference/queryapi#mathematical-functions">FaunaDB Mathematical Functions</a>
   */
  public static Expr Modulo(Expr... values) {
    return Modulo(Collections.unmodifiableList(Arrays.asList(values)));
  }

  /**
   * Computes the product of a list of numbers.
   *
   * @param values the list of numbers. Type: Array
   * @return a {@link Expr} instance
   * @see <a href="https://app.fauna.com/documentation/reference/queryapi#mathematical-functions">FaunaDB Mathematical Functions</a>
   */
  public static Expr Multiply(List<? extends Expr> values) {
    return Fn.apply("multiply", varargs(values));
  }

  /**
   * Computes the product of a list of numbers.
   *
   * @param values the list of numbers. Type: Array
   * @return a {@link Expr} instance
   * @see <a href="https://app.fauna.com/documentation/reference/queryapi#mathematical-functions">FaunaDB Mathematical Functions</a>
   */
  public static Expr Multiply(Expr... values) {
    return Multiply(Arrays.asList(values));
  }

  /**
   * Pow to calculate a number raise to the power of some other number
   *
   * @param num the base. Type: Number
   * @param exp the exponent, default 2
   * @return a new {@link Expr} instance
   * @see <a href="https://app.fauna.com/documentation/reference/queryapi#mathematical-functions">FaunaDB Mathematical Functions</a>
   * @see #Value(long)
   * @see #Value(double)
   */
  public static Expr Pow(Expr num, Expr exp) {
      return Fn.apply("pow",  num, "exp", exp);
  }

  /**
   * Pow to calculate a number raise to the power of some other number
   *
   * @param num the base. Type: Number
   * @param exp the exponent, default 2
   * @return a new {@link Expr} instance
   * @see <a href="https://app.fauna.com/documentation/reference/queryapi#mathematical-functions">FaunaDB Mathematical Functions</a>
   * @see #Value(long)
   * @see #Value(double)
   */
  public static Expr Pow(Double num, Expr exp) {
    return Fn.apply("pow",  new DoubleV(num), "exp", exp);
  }

  /**
   * Pow to calculate a number raise to the power of some other number
   *
   * @param num the base. Type: Number
   * @param exp the exponent, default 2
   * @return a new {@link Expr} instance
   * @see <a href="https://app.fauna.com/documentation/reference/queryapi#mathematical-functions">FaunaDB Mathematical Functions</a>
   * @see #Value(long)
   * @see #Value(double)
   */
  public static Expr Pow(Expr num, Double exp) {
    return Fn.apply("pow",  num, "exp", new DoubleV(exp));
  }

  /**
   * Pow to calculate a number raise to the power of some other number
   *
   * @param num the base. Type: Number
   * @param exp the exponent, default 2
   * @return a new {@link Expr} instance
   * @see <a href="https://app.fauna.com/documentation/reference/queryapi#mathematical-functions">FaunaDB Mathematical Functions</a>
   * @see #Value(long)
   * @see #Value(double)
   */
  public static Expr Pow(Double num, Double exp) {
    return Fn.apply("pow",  new DoubleV(num), "exp", new DoubleV(exp));
  }

  /**
   * Pow to calculate a number raise to the power of some other number
   *
   * @param num the base. Type: Number
   * @return a new {@link Expr} instance
   * @see <a href="https://app.fauna.com/documentation/reference/queryapi#mathematical-functions">FaunaDB Mathematical Functions</a>
   * @see #Value(long)
   * @see #Value(double)
   */
  public static Expr Pow(Expr num) {
    return Fn.apply("pow",  num);
  }

  /**
   * Computes the radians of a number.
   *
   * @param value The operand to radians. Type: Number
   * @return a {@link Expr} instance
   * @see <a href="https://app.fauna.com/documentation/reference/queryapi#mathematical-functions">FaunaDB Mathematical Functions</a>
   */
  public static Expr Radians(Expr value) {
    return Fn.apply("radians", value);
  }

  /**
   * Computes the radians of a number.
   *
   * @param value The operand to radians. Type: Number
   * @return a {@link Expr} instance
   * @see <a href="https://app.fauna.com/documentation/reference/queryapi#mathematical-functions">FaunaDB Mathematical Functions</a>
   */
  public static Expr Radians(Double value) {
    return Fn.apply("radians", new DoubleV(value));
  }

  /**
   * Round to a given precision
   *
   * @param num the number to round. Type: Number
   * @param precision where to round
   * @return a new {@link Expr} instance
   * @see <a href="https://app.fauna.com/documentation/reference/queryapi#mathematical-functions">FaunaDB Mathematical Functions</a>
   * @see #Value(long)
   * @see #Value(double)
   */
  public static Expr Round(Expr num, Expr precision) {
    return Fn.apply("round",  num, "precision", precision);
  }

  /**
   * Round to a given precision
   *
   * @param num the number to round. Type: Number
   * @param precision where to round
   * @return a new {@link Expr} instance
   * @see <a href="https://app.fauna.com/documentation/reference/queryapi#mathematical-functions">FaunaDB Mathematical Functions</a>
   * @see #Value(long)
   * @see #Value(double)
   */
  public static Expr Round(Double num, Expr precision) {
    return Fn.apply("round",  new DoubleV(num), "precision", precision);
  }

  /**
   * Round to a given precision
   *
   * @param num the number to round. Type: Number
   * @param precision where to round
   * @return a new {@link Expr} instance
   * @see <a href="https://app.fauna.com/documentation/reference/queryapi#mathematical-functions">FaunaDB Mathematical Functions</a>
   * @see #Value(long)
   * @see #Value(double)
   */
  public static Expr Round(Long num, Expr precision) {
    return Fn.apply("round",  new LongV(num), "precision", precision);
  }

  /**
   * Round to a given precision
   *
   * @param num the number to round. Type: Number
   * @param precision where to round
   * @return a new {@link Expr} instance
   * @see <a href="https://app.fauna.com/documentation/reference/queryapi#mathematical-functions">FaunaDB Mathematical Functions</a>
   * @see #Value(long)
   * @see #Value(double)
   */
  public static Expr Round(Expr num, Long precision) {
    return Fn.apply("round",  num, "precision", new LongV(precision));
  }

  /**
   * Round to a given precision
   *
   * @param num the number to round. Type: Number
   * @param precision where to round
   * @return a new {@link Expr} instance
   * @see <a href="https://app.fauna.com/documentation/reference/queryapi#mathematical-functions">FaunaDB Mathematical Functions</a>
   * @see #Value(long)
   * @see #Value(double)
   */
  public static Expr Round(Double num, Long precision) {
    return Fn.apply("round",  new DoubleV(num), "precision", new LongV(precision));
  }

  /**
   * Round to a given precision
   *
   * @param num the number to round. Type: Number
   * @param precision where to round
   * @return a new {@link Expr} instance
   * @see <a href="https://app.fauna.com/documentation/reference/queryapi#mathematical-functions">FaunaDB Mathematical Functions</a>
   * @see #Value(long)
   * @see #Value(double)
   */
  public static Expr Round(Long num, Long precision) {
    return Fn.apply("round",  new LongV(num), "precision", new LongV(precision));
  }

  /**
   * Round to a given precision
   *
   * @param num the number to round to 2 decimal places. Type: Number
   * @return a new {@link Expr} instance
   * @see <a href="https://app.fauna.com/documentation/reference/queryapi#mathematical-functions">FaunaDB Mathematical Functions</a>
   * @see #Value(long)
   * @see #Value(double)
   */
  public static Expr Round(Expr num) {
    return Fn.apply("round",  num);
  }

  /**
   * Round to a given precision
   *
   * @param num the number to round to 2 decimal places. Type: Number
   * @return a new {@link Expr} instance
   * @see <a href="https://app.fauna.com/documentation/reference/queryapi#mathematical-functions">FaunaDB Mathematical Functions</a>
   * @see #Value(long)
   * @see #Value(double)
   */
  public static Expr Round(Double num) {
    return Fn.apply("round",  new DoubleV(num));
  }

  /**
   * Computes the sign of a number.
   *
   * @param value The operand to log. Type: Number
   * @return a {@link Expr} instance
   * @see <a href="https://app.fauna.com/documentation/reference/queryapi#mathematical-functions">FaunaDB Mathematical Functions</a>
   */
  public static Expr Sign(Expr value) {
    return Fn.apply("sign", value);
  }

  /**
   * Computes the sign of a number.
   *
   * @param value The operand to log. Type: Number
   * @return a {@link Expr} instance
   * @see <a href="https://app.fauna.com/documentation/reference/queryapi#mathematical-functions">FaunaDB Mathematical Functions</a>
   */
  public static Expr Sign(Double value) {
    return Fn.apply("sign", new DoubleV(value));
  }

  /**
   * Computes the sign of a number.
   *
   * @param value The operand to log. Type: Number
   * @return a {@link Expr} instance
   * @see <a href="https://app.fauna.com/documentation/reference/queryapi#mathematical-functions">FaunaDB Mathematical Functions</a>
   */
  public static Expr Sign(Long value) {
    return Fn.apply("sign", new LongV(value));
  }

  /**
   * Computes the Sin of a number.
   *
   * @param value The operand to sin. Type: Number
   * @return a {@link Expr} instance
   * @see <a href="https://app.fauna.com/documentation/reference/queryapi#mathematical-functions">FaunaDB Mathematical Functions</a>
   */
  public static Expr Sin(Expr value) {
    return Fn.apply("sin", value);
  }

  /**
   * Computes the Sin of a number.
   *
   * @param value The operand to sin. Type: Number
   * @return a {@link Expr} instance
   * @see <a href="https://app.fauna.com/documentation/reference/queryapi#mathematical-functions">FaunaDB Mathematical Functions</a>
   */
  public static Expr Sin(Double value) {
    return Fn.apply("sin", new DoubleV(value));
  }

  /**
   * Computes the Sinh of a number.
   *
   * @param value The operand to hyperbolic sine. Type: Number
   * @return a {@link Expr} instance
   * @see <a href="https://app.fauna.com/documentation/reference/queryapi#mathematical-functions">FaunaDB Mathematical Functions</a>
   */
  public static Expr Sinh(Expr value) {
    return Fn.apply("sinh", value);
  }

  /**
   * Computes the Sinh of a number.
   *
   * @param value The operand to hyperbolic sine. Type: Number
   * @return a {@link Expr} instance
   * @see <a href="https://app.fauna.com/documentation/reference/queryapi#mathematical-functions">FaunaDB Mathematical Functions</a>
   */
  public static Expr Sinh(Double value) {
    return Fn.apply("sinh", new DoubleV(value));
  }

  /**
   * Computes the square root of a numbers.
   *
   * @param value The operand to log. Type: Number
   * @return a {@link Expr} instance
   * @see <a href="https://app.fauna.com/documentation/reference/queryapi#mathematical-functions">FaunaDB Mathematical Functions</a>
   */
  public static Expr Sqrt(Expr value) {
    return Fn.apply("sqrt", value);
  }

  /**
   * Computes the square root of a numbers.
   *
   * @param value The operand to log. Type: Number
   * @return a {@link Expr} instance
   * @see <a href="https://app.fauna.com/documentation/reference/queryapi#mathematical-functions">FaunaDB Mathematical Functions</a>
   */
  public static Expr Sqrt(Double value) {
    return Fn.apply("sqrt", new DoubleV(value));
  }

  /**
   * Computes the difference of a list of numbers.
   *
   * @param values the list of numbers. Type: Array
   * @return a {@link Expr} instance
   * @see <a href="https://app.fauna.com/documentation/reference/queryapi#mathematical-functions">FaunaDB Mathematical Functions</a>
   */
  public static Expr Subtract(List<? extends Expr> values) {
    return Fn.apply("subtract", varargs(values));
  }

  /**
   * Computes the difference of a list of numbers.
   *
   * @param values the list of numbers. Type: Array
   * @return a {@link Expr} instance
   * @see <a href="https://app.fauna.com/documentation/reference/queryapi#mathematical-functions">FaunaDB Mathematical Functions</a>
   */
  public static Expr Subtract(Expr... values) {
    return Subtract(Arrays.asList(values));
  }

  /**
   * Computes the tangent of a numbers.
   *
   * @param value The operand to tan. Type: Number
   * @return a {@link Expr} instance
   * @see <a href="https://app.fauna.com/documentation/reference/queryapi#mathematical-functions">FaunaDB Mathematical Functions</a>
   */
  public static Expr Tan(Expr value) {
    return Fn.apply("tan", value);
  }

  /**
   * Computes the tangent of a numbers.
   *
   * @param value The operand to tan. Type: Number
   * @return a {@link Expr} instance
   * @see <a href="https://app.fauna.com/documentation/reference/queryapi#mathematical-functions">FaunaDB Mathematical Functions</a>
   */
  public static Expr Tan(Double value) {
    return Fn.apply("tan", new DoubleV(value));
  }

  /**
   * Computes the hyperbolic tangent of a numbers.
   *
   * @param value The operand to tanh. Type: Number
   * @return a {@link Expr} instance
   * @see <a href="https://app.fauna.com/documentation/reference/queryapi#mathematical-functions">FaunaDB Mathematical Functions</a>
   */
  public static Expr Tanh(Expr value) {
    return Fn.apply("tanh", value);
  }

  /**
   * Computes the hyperbolic tangent of a numbers.
   *
   * @param value The operand to tanh. Type: Number
   * @return a {@link Expr} instance
   * @see <a href="https://app.fauna.com/documentation/reference/queryapi#mathematical-functions">FaunaDB Mathematical Functions</a>
   */
  public static Expr Tanh(Double value) {
    return Fn.apply("tanh", new DoubleV(value));
  }

  /**
   * Truncate to a given precision
   *
   * @param num the number to truncate. Type: Number
   * @param precision where to truncate, default 2
   * @return a new {@link Expr} instance
   * @see <a href="https://app.fauna.com/documentation/reference/queryapi#mathematical-functions">FaunaDB Mathematical Functions</a>
   * @see #Value(long)
   */
  public static Expr Trunc(Expr num, Expr precision) {
    return Fn.apply("trunc",  num, "precision", precision);
  }

  /**
   * Truncate to a given precision
   *
   * @param num the number to truncate. Type: Number
   * @param precision where to truncate, default 2
   * @return a new {@link Expr} instance
   * @see <a href="https://app.fauna.com/documentation/reference/queryapi#mathematical-functions">FaunaDB Mathematical Functions</a>
   * @see #Value(long)
   */
  public static Expr Trunc(Double num, Expr precision) {
    return Fn.apply("trunc",  new DoubleV(num), "precision", precision);
  }
  /**
   * Truncate to a given precision
   *
   * @param num the number to truncate. Type: Number
   * @param precision where to truncate, default 2
   * @return a new {@link Expr} instance
   * @see <a href="https://app.fauna.com/documentation/reference/queryapi#mathematical-functions">FaunaDB Mathematical Functions</a>
   * @see #Value(long)
   */
  public static Expr Trunc(Long num, Expr precision) {
    return Fn.apply("trunc",  new LongV(num), "precision", precision);
  }

  /**
   * Truncate to a given precision
   *
   * @param num the number to truncate. Type: Number
   * @param precision where to truncate, default 2
   * @return a new {@link Expr} instance
   * @see <a href="https://app.fauna.com/documentation/reference/queryapi#mathematical-functions">FaunaDB Mathematical Functions</a>
   * @see #Value(long)
   */
  public static Expr Trunc(Expr num, Long precision) {
    return Fn.apply("trunc",  num, "precision", new LongV(precision));
  }

  /**
   * Truncate to a given precision
   *
   * @param num the number to truncate. Type: Number
   * @param precision where to truncate, default 2
   * @return a new {@link Expr} instance
   * @see <a href="https://app.fauna.com/documentation/reference/queryapi#mathematical-functions">FaunaDB Mathematical Functions</a>
   * @see #Value(long)
   */
  public static Expr Trunc(Double num, Long precision) {
    return Fn.apply("trunc",  new DoubleV(num), "precision", new LongV(precision));
  }
  /**
   * Truncate to a given precision
   *
   * @param num the number to truncate. Type: Number
   * @param precision where to truncate, default 2
   * @return a new {@link Expr} instance
   * @see <a href="https://app.fauna.com/documentation/reference/queryapi#mathematical-functions">FaunaDB Mathematical Functions</a>
   * @see #Value(long)
   */
  public static Expr Trunc(Long num, Long precision) {
    return Fn.apply("trunc",  new LongV(num), "precision", new LongV(precision));
  }

  /**
   * Truncate to a given precision
   *
   * @param num the number to truncate to 2 decimal places. Type: Number
   * @return a new {@link Expr} instance
   * @see <a href="https://app.fauna.com/documentation/reference/queryapi#mathematical-functions">FaunaDB Mathematical Functions</a>
   * @see #Value(long)
   */
  public static Expr Trunc(Expr num) {
    return Fn.apply("trunc",  num);
  }

  /**
   * Truncate to a given precision
   *
   * @param num the number to truncate to 2 decimal places. Type: Number
   * @return a new {@link Expr} instance
   * @see <a href="https://app.fauna.com/documentation/reference/queryapi#mathematical-functions">FaunaDB Mathematical Functions</a>
   * @see #Value(long)
   */
  public static Expr Trunc(Double num) {
    return Fn.apply("trunc",  new DoubleV(num));
  }

  /**
   *
   * Count the number of elements in the collection.
   *
   * @param collection the collection
   * @return a new {@link Expr} instance
   * @see <a href="https://docs.fauna.com/fauna/current/api/fql/functions/count">Count function</a>
   */
  public static Expr Count(Expr collection) {
    return Fn.apply("count", collection);
  }

  /**
   *
   * Sum the elements in the collection.
   *
   * @param collection the collection
   * @return a new {@link Expr} instance
   * @see <a href="https://docs.fauna.com/fauna/current/api/fql/functions/sum">Sum function</a>
   */
  public static Expr Sum(Expr collection) {
    return Fn.apply("sum", collection);
  }

  /**
   *
   * Returns the mean of all elements in the collection.
   *
   * @param collection the collection
   * @return a new {@link Expr} instance
   * @see <a href="https://docs.fauna.com/fauna/current/api/fql/functions/mean">Mean function</a>
   */
  public static Expr Mean(Expr collection) {
    return Fn.apply("mean", collection);
  }

  /**
   *
   * Evaluates to true if all elements of the collection is true.
   *
   * @param collection the collection
   * @return a new {@link Expr} instance
   * @see <a href="https://docs.fauna.com/fauna/current/api/fql/functions/all">All function</a>
   */
  public static Expr All(Expr collection) {
    return Fn.apply("all", collection);
  }

  /**
   *
   * Evaluates to true if any element of the collection is true.
   *
   * @param collection the collection
   * @return a new {@link Expr} instance
   * @see <a href="https://docs.fauna.com/fauna/current/api/fql/functions/any">Any function</a>
   */
  public static Expr Any(Expr collection) {
    return Fn.apply("any", collection);
  }

  /**
   * Returns true if the first element of the given collection is less than the ones following, and false otherwise.
   *
   * @param values the list of numbers to compare. Type: Array
   * @return a new {@link Expr} instance
   * @see <a href="https://app.fauna.com/documentation/reference/queryapi#logical-functions">FaunaDB Logical Functions</a>
   */
  public static Expr LT(List<? extends Expr> values) {
    return Fn.apply("lt", varargs(values));
  }

  /**
   * Returns true if the first element of the given collection is less than the ones following, and false otherwise.
   *
   * @param values the list of numbers to compare. Type: Array
   * @return a new {@link Expr} instance
   * @see <a href="https://app.fauna.com/documentation/reference/queryapi#logical-functions">FaunaDB Logical Functions</a>
   */
  public static Expr LT(Expr... values) {
    return LT(Collections.unmodifiableList(Arrays.asList(values)));
  }

  /**
   * Returns true if the first element of the given collection is less than or equal to the ones following,
   * and false otherwise.
   *
   * @param values the list of numbers to compare. Type: Array
   * @return a new {@link Expr} instance
   * @see <a href="https://app.fauna.com/documentation/reference/queryapi#logical-functions">FaunaDB Logical Functions</a>
   */
  public static Expr LTE(List<? extends Expr> values) {
    return Fn.apply("lte", varargs(values));
  }

  /**
   * Returns true if the first element of the given collection is less than or equal to the ones following,
   * and false otherwise.
   *
   * @param values the list of numbers to compare. Type: Array
   * @return a new {@link Expr} instance
   * @see <a href="https://app.fauna.com/documentation/reference/queryapi#logical-functions">FaunaDB Logical Functions</a>
   */
  public static Expr LTE(Expr... values) {
    return LTE(Collections.unmodifiableList(Arrays.asList(values)));
  }

  /**
   * Returns true if the first element of the given collection is greater than the ones following, and false otherwise.
   *
   * @param values the list of numbers to compare. Type: Array
   * @return a new {@link Expr} instance
   * @see <a href="https://app.fauna.com/documentation/reference/queryapi#logical-functions">FaunaDB Logical Functions</a>
   */
  public static Expr GT(List<? extends Expr> values) {
    return Fn.apply("gt", varargs(values));
  }

  /**
   * Returns true if the first element of the given collection is greater than the ones following, and false otherwise.
   *
   * @param values the list of numbers to compare. Type: Array
   * @return a new {@link Expr} instance
   * @see <a href="https://app.fauna.com/documentation/reference/queryapi#logical-functions">FaunaDB Logical Functions</a>
   */
  public static Expr GT(Expr... values) {
    return GT(Collections.unmodifiableList(Arrays.asList(values)));
  }

  /**
   * Returns true if the first element of the given collection is greater than or equal to the ones following,
   * and false otherwise.
   *
   * @param values the list of numbers to compare. Type: Array
   * @return a new {@link Expr} instance
   * @see <a href="https://app.fauna.com/documentation/reference/queryapi#logical-functions">FaunaDB Logical Functions</a>
   */
  public static Expr GTE(List<? extends Expr> values) {
    return Fn.apply("gte", varargs(values));
  }

  /**
   * Returns true if the first element of the given collection is greater than or equal to the ones following,
   * and false otherwise.
   *
   * @param values the list of numbers to compare. Type: Array
   * @return a new {@link Expr} instance
   * @see <a href="https://app.fauna.com/documentation/reference/queryapi#logical-functions">FaunaDB Logical Functions</a>
   */
  public static Expr GTE(Expr... values) {
    return GTE(Collections.unmodifiableList(Arrays.asList(values)));
  }

  /**
   * Returns true if all elements in the given collection are true, and false otherwise.
   *
   * @param values a collection of boolean values. Type: Array
   * @return a new {@link Expr} instance
   * @see <a href="https://app.fauna.com/documentation/reference/queryapi#logical-functions">FaunaDB Logical Functions</a>
   */
  public static Expr And(List<? extends Expr> values) {
    return Fn.apply("and", varargs(values));
  }

  /**
   * Returns true if all elements in the given collection are true, and false otherwise.
   *
   * @param values a collection of boolean values. Type: Array
   * @return a new {@link Expr} instance
   * @see <a href="https://app.fauna.com/documentation/reference/queryapi#logical-functions">FaunaDB Logical Functions</a>
   */
  public static Expr And(Expr... values) {
    return And(Collections.unmodifiableList(Arrays.asList(values)));
  }

  /**
   * Returns true if any element in the given collection is true, and false otherwise.
   *
   * @param values a collection of boolean values. Type: Array
   * @return a new {@link Expr} instance
   * @see <a href="https://app.fauna.com/documentation/reference/queryapi#logical-functions">FaunaDB Logical Functions</a>
   */
  public static Expr Or(List<? extends Expr> values) {
    return Fn.apply("or", varargs(values));
  }

  /**
   * Returns true if any element in the given collection is true, and false otherwise.
   *
   * @param values a collection of boolean values. Type: Array
   * @return a new {@link Expr} instance
   * @see <a href="https://app.fauna.com/documentation/reference/queryapi#logical-functions">FaunaDB Logical Functions</a>
   */
  public static Expr Or(Expr... values) {
    return Or(Collections.unmodifiableList(Arrays.asList(values)));
  }

  /**
   * Returns true if the given boolean parameter is false, or false if the boolean parameter is true.
   *
   * @param bool a boolean value. Type: Boolean
   * @return a new {@link Expr} instance
   * @see <a href="https://app.fauna.com/documentation/reference/queryapi#logical-functions">FaunaDB Logical Functions</a>
   */
  public static Expr Not(Expr bool) {
    return Fn.apply("not", bool);
  }

  /**
   * Casts an expression to a string value, if possible.
   *
   * @param value an expression. Type: Any
   * @return a new {@link Expr}
   */
  public static Expr ToString(Expr value) {
    return Fn.apply("to_string", value);
  }

  /**
   * Casts an expression to a numeric value, if possible.
   *
   * @param value an expression. Type: Any
   * @return a new {@link Expr}
   */
  public static Expr ToNumber(Expr value) {
    return Fn.apply("to_number", value);
  }

  /**
   * Casts an expression to a double value, if possible.
   *
   * @param value an expression. Type: Any
   * @return a new {@link Expr}
   */
  public static Expr ToDouble(Expr value) {
    return Fn.apply("to_double", value);
  }

  /**
   * Casts an expression to a double value, if possible.
   *
   * @param value a string
   * @return a new {@link Expr}
   */
  public static Expr ToDouble(String value) {
    return ToDouble(Value(value));
  }

  /**
   * Casts an expression to a double value, if possible.
   *
   * @param value a double value.
   * @return a new {@link Expr}
   */
  public static Expr ToDouble(double value) {
    return ToDouble(Value(value));
  }

  /**
   * Casts an expression to a double value, if possible.
   *
   * @param value a long value
   * @return a new {@link Expr}
   */
  public static Expr ToDouble(long value) {
    return ToDouble(Value(value));
  }

  /**
   * Casts an expression to an integer value, if possible.
   *
   * @param value an expression. Type: Any
   * @return a new {@link Expr}
   */
  public static Expr ToInteger(Expr value) {
    return Fn.apply("to_integer", value);
  }

  /**
   * Casts an expression to an integer value, if possible.
   *
   * @param value a string.
   * @return a new {@link Expr}
   */
  public static Expr ToInteger(String value) {
    return ToInteger(Value(value));
  }

  /**
   * Casts an expression to an integer value, if possible.
   *
   * @param value a double value
   * @return a new {@link Expr}
   */
  public static Expr ToInteger(double value) {
    return ToInteger(Value(value));
  }

  /**
   * Casts an expression to an integer value, if possible.
   *
   * @param value a long value
   * @return a new {@link Expr}
   */
  public static Expr ToInteger(long value) {
    return ToInteger(Value(value));
  }

  /**
   * Casts an expression to a time value, if possible.
   *
   * @param value an expression. Type: Any
   * @return a new {@link Expr}
   */
  public static Expr ToTime(Expr value) {
    return Fn.apply("to_time", value);
  }

  /**
   * Converts a time expression to seconds since the UNIX epoch.
   *
   * @param value an expression. Type: Any
   * @return a new {@link Expr}
   */
  public static Expr ToSeconds(Expr value) {
    return Fn.apply("to_seconds", value);
  }

  /**
   * Converts a time expression to milliseconds since the UNIX epoch.
   *
   * @param value an expression. Type: Any
   * @return a new {@link Expr}
   */
  public static Expr ToMillis(Expr value) {
    return Fn.apply("to_millis", value);
  }

  /**
   * Converts a time expression to microseconds since the UNIX epoch.
   *
   * @param value an expression. Type: Any
   * @return a new {@link Expr}
   */
  public static Expr ToMicros(Expr value) {
    return Fn.apply("to_micros", value);
  }

  /**
   * Returns a time expression's day of the month, from 1 to 31.
   *
   * @param expr an expression. Type: Any
   * @return a new {@link Expr}
   */
  public static Expr DayOfMonth(Expr expr) {
    return Fn.apply("day_of_month", expr);
  }

  /**
   * Returns a time expression's day of the week following ISO-8601 convention,
   * from 1 (Monday) to 7 (Sunday).
   *
   * @param expr an expression. Type: Any
   * @return a new {@link Expr}
   */
  public static Expr DayOfWeek(Expr expr) {
    return Fn.apply("day_of_week", expr);
  }

  /**
   * Returns a time expression's day of the year, from 1 to 365, or 366 in a leap
   * year.
   *
   * @param expr an expression. Type: Any
   * @return a new {@link Expr}
   */
  public static Expr DayOfYear(Expr expr) {
    return Fn.apply("day_of_year", expr);
  }

  /**
   * Returns the time expression's year, following the ISO-8601 standard.
   *
   * @param expr an expression. Type: Any
   * @return a new {@link Expr}
   */
  public static Expr Year(Expr expr) {
    return Fn.apply("year", expr);
  }

  /**
   * Returns a time expression's month of the year, from 1 to 12.
   *
   * @param expr an expression. Type: Any
   * @return a new {@link Expr}
   */
  public static Expr Month(Expr expr) {
    return Fn.apply("month", expr);
  }

  /**
   * Returns a time expression's hour of the day, from 0 to 23.
   *
   * @param expr an expression. Type: Any
   * @return a new {@link Expr}
   */
  public static Expr Hour(Expr expr) {
    return Fn.apply("hour", expr);
  }

  /**
   * Returns a time expression's minute of the hour, from 0 to 59.
   *
   * @param expr an expression. Type: Any
   * @return a new {@link Expr}
   */
  public static Expr Minute(Expr expr) {
    return Fn.apply("minute", expr);
  }

  /**
   * Returns a time expression's second of the minute, from 0 to 59.
   *
   * @param expr an expression. Type: Any
   * @return a new {@link Expr}
   */
  public static Expr Second(Expr expr) {
    return Fn.apply("second", expr);
  }

  /**
   * Casts an expression to a date value, if possible.
   *
   * @param value an expression. Type: Any
   * @return a new {@link Expr}
   */
  public static Expr ToDate(Expr value) {
    return Fn.apply("to_date", value);
  }

  /**
   * Merge two or more objects.
   *
   * @param merge the first object. Type: Object
   * @param with the second object or a list of objects: Type: Object or Array of Objects
   * @return a new {@link Expr}
   */
  public static Expr Merge(Expr merge, Expr with) {
    return Fn.apply("merge", merge, "with", with);
  }

  /**
   * Merge two or more objects.
   *
   * @param merge the first object. Type: Object
   * @param with the second object or a list of objects: Type: Object or Array of Objects
   * @param lambda a lambda to resolve possible conflicts: Type: A lambda function
   * @return a new {@link Expr}
   */
  public static Expr Merge(Expr merge, Expr with, Expr lambda) {
    return Fn.apply("merge", merge, "with", with, "lambda", lambda);
  }

  /**
   * Try to convert an array of (field, value) into an object.
   *
   * @param fields an expr that result into an array of (field, value)
   * @return a new {@link Expr}
   */
  public static Expr ToObject(Expr fields) {
    return Fn.apply("to_object", fields);
  }

  /**
   * Try to convert an object into an array of (field, value).
   *
   * @param object the object to convert.
   * @return a new {@link Expr}
   */
  public static Expr ToArray(Expr object) {
    return Fn.apply("to_array", object);
  }

  /**
   * Check if the expression is a number.
   *
   * @param expr the expression to check
   * @return a new {@link Expr}
   * @see <a href="https://docs.fauna.com/fauna/current/api/fql/functions/isnumber">IsNumber</a>
   */
  public static Expr IsNumber(Expr expr) {
    return Fn.apply("is_number", expr);
  }

  /**
   * Check if the expression is a double.
   *
   * @param expr the expression to check
   * @return a new {@link Expr}
   * @see <a href="https://docs.fauna.com/fauna/current/api/fql/functions/isdouble">IsDouble</a>
   */
  public static Expr IsDouble(Expr expr) {
    return Fn.apply("is_double", expr);
  }

  /**
   * Check if the expression is an integer.
   *
   * @param expr the expression to check
   * @return a new {@link Expr}
   * @see <a href="https://docs.fauna.com/fauna/current/api/fql/functions/isinteger">IsInteger</a>
   */
  public static Expr IsInteger(Expr expr) {
    return Fn.apply("is_integer", expr);
  }

  /**
   * Check if the expression is a boolean.
   *
   * @param expr the expression to check
   * @return a new {@link Expr}
   * @see <a href="https://docs.fauna.com/fauna/current/api/fql/functions/isboolean">IsBoolean</a>
   */
  public static Expr IsBoolean(Expr expr) {
    return Fn.apply("is_boolean", expr);
  }

  /**
   * Check if the expression is null.
   *
   * @param expr the expression to check
   * @return a new {@link Expr}
   * @see <a href="https://docs.fauna.com/fauna/current/api/fql/functions/isnull">IsNull</a>
   */
  public static Expr IsNull(Expr expr) {
    return Fn.apply("is_null", expr);
  }

  /**
   * Check if the expression is a byte array.
   *
   * @param expr the expression to check
   * @return a new {@link Expr}
   * @see <a href="https://docs.fauna.com/fauna/current/api/fql/functions/isbytes">IsBytes</a>
   */
  public static Expr IsBytes(Expr expr) {
    return Fn.apply("is_bytes", expr);
  }

  /**
   * Check if the expression is a timestamp.
   *
   * @param expr the expression to check
   * @return a new {@link Expr}
   * @see <a href="https://docs.fauna.com/fauna/current/api/fql/functions/istimestamp">IsTimestamp</a>
   */
  public static Expr IsTimestamp(Expr expr) {
    return Fn.apply("is_timestamp", expr);
  }

  /**
   * Check if the expression is a date.
   *
   * @param expr the expression to check
   * @return a new {@link Expr}
   * @see <a href="https://docs.fauna.com/fauna/current/api/fql/functions/isdate">IsDate</a>
   */
  public static Expr IsDate(Expr expr) {
    return Fn.apply("is_date", expr);
  }

  /**
   * Check if the expression is a string.
   *
   * @param expr the expression to check
   * @return a new {@link Expr}
   * @see <a href="https://docs.fauna.com/fauna/current/api/fql/functions/isstring">IsString</a>
   */
  public static Expr IsString(Expr expr) {
    return Fn.apply("is_string", expr);
  }

  /**
   * Check if the expression is an array.
   *
   * @param expr the expression to check
   * @return a new {@link Expr}
   * @see <a href="https://docs.fauna.com/fauna/current/api/fql/functions/isarray">IsArray</a>
   */
  public static Expr IsArray(Expr expr) {
    return Fn.apply("is_array", expr);
  }

  /**
   * Check if the expression is an object.
   *
   * @param expr the expression to check
   * @return a new {@link Expr}
   * @see <a href="https://docs.fauna.com/fauna/current/api/fql/functions/isobject">IsObject</a>
   */
  public static Expr IsObject(Expr expr) {
    return Fn.apply("is_object", expr);
  }

  /**
   * Check if the expression is a reference.
   *
   * @param expr the expression to check
   * @return a new {@link Expr}
   * @see <a href="https://docs.fauna.com/fauna/current/api/fql/functions/isref">IsRef</a>
   */
  public static Expr IsRef(Expr expr) {
    return Fn.apply("is_ref", expr);
  }

  /**
   * Check if the expression is a set.
   *
   * @param expr the expression to check
   * @return a new {@link Expr}
   * @see <a href="https://docs.fauna.com/fauna/current/api/fql/functions/isset">IsSet</a>
   */
  public static Expr IsSet(Expr expr) {
    return Fn.apply("is_set", expr);
  }

  /**
   * Check if the expression is a document (either a reference or an instance).
   *
   * @param expr the expression to check
   * @return a new {@link Expr}
   * @see <a href="https://docs.fauna.com/fauna/current/api/fql/functions/isdoc">IsDoc</a>
   */
  public static Expr IsDoc(Expr expr) {
    return Fn.apply("is_doc", expr);
  }

  /**
   * Check if the expression is a lambda.
   *
   * @param expr the expression to check
   * @return a new {@link Expr}
   * @see <a href="https://docs.fauna.com/fauna/current/api/fql/functions/islambda">IsLambda</a>
   */
  public static Expr IsLambda(Expr expr) {
    return Fn.apply("is_lambda", expr);
  }

  /**
   * Check if the expression is a collection.
   *
   * @param expr the expression to check
   * @return a new {@link Expr}
   * @see <a href="https://docs.fauna.com/fauna/current/api/fql/functions/iscollection">IsCollection</a>
   */
  public static Expr IsCollection(Expr expr) {
    return Fn.apply("is_collection", expr);
  }

  /**
   * Check if the expression is a database.
   *
   * @param expr the expression to check
   * @return a new {@link Expr}
   * @see <a href="https://docs.fauna.com/fauna/current/api/fql/functions/isdatabase">IsDatabase</a>
   */
  public static Expr IsDatabase(Expr expr) {
    return Fn.apply("is_database", expr);
  }

  /**
   * Check if the expression is an index.
   *
   * @param expr the expression to check
   * @return a new {@link Expr}
   * @see <a href="https://docs.fauna.com/fauna/current/api/fql/functions/isindex">IsIndex</a>
   */
  public static Expr IsIndex(Expr expr) {
    return Fn.apply("is_index", expr);
  }

  /**
   * Check if the expression is a function.
   *
   * @param expr the expression to check
   * @return a new {@link Expr}
   * @see <a href="https://docs.fauna.com/fauna/current/api/fql/functions/isfunction">IsFunction</a>
   */
  public static Expr IsFunction(Expr expr) {
    return Fn.apply("is_function", expr);
  }

  /**
   * Check if the expression is a key.
   *
   * @param expr the expression to check
   * @return a new {@link Expr}
   * @see <a href="https://docs.fauna.com/fauna/current/api/fql/functions/iskey">IsKey</a>
   */
  public static Expr IsKey(Expr expr) {
    return Fn.apply("is_key", expr);
  }

  /**
   * Check if the expression is a token.
   *
   * @param expr the expression to check
   * @return a new {@link Expr}
   * @see <a href="https://docs.fauna.com/fauna/current/api/fql/functions/istoken">IsToken</a>
   */
  public static Expr IsToken(Expr expr) {
    return Fn.apply("is_token", expr);
  }

  /**
   * Check if the expression is a credentials.
   *
   * @param expr the expression to check
   * @return a new {@link Expr}
   * @see <a href="https://docs.fauna.com/fauna/current/api/fql/functions/iscredentials">IsCredentials</a>
   */
  public static Expr IsCredentials(Expr expr) {
    return Fn.apply("is_credentials", expr);
  }

  /**
   * Check if the expression is a role.
   *
   * @param expr the expression to check
   * @return a new {@link Expr}
   * @see <a href="https://docs.fauna.com/fauna/current/api/fql/functions/isrole">IsRole</a>
   */
  public static Expr IsRole(Expr expr) {
    return Fn.apply("is_role", expr);
  }
}<|MERGE_RESOLUTION|>--- conflicted
+++ resolved
@@ -2219,7 +2219,6 @@
   }
 
   /**
-<<<<<<< HEAD
    * Returns current token used for the request.
    *
    * @return a new {@link Expr} instance
@@ -2230,7 +2229,9 @@
    */
   public static Expr CurrentToken() {
     return Fn.apply("current_token", Null());
-=======
+  }
+  
+  /**
    * Returns true if the authentication used for the request has a token.
    *
    * @return a new {@link Expr} instance
@@ -2254,7 +2255,6 @@
    */
   public static Expr HasCurrentIdentity() {
     return Fn.apply("has_current_identity", Null());
->>>>>>> 3df2146f
   }
 
   /**
