--- conflicted
+++ resolved
@@ -798,10 +798,11 @@
   }
 
   @Test
-<<<<<<< HEAD
   public void shouldSerializeCurrentToken() throws Exception {
     assertJson(CurrentToken(), "{\"current_token\":null}");
-=======
+  }
+
+  @Test
   public void shouldSerializeHasCurrentToken() throws Exception {
     assertJson(HasCurrentToken(), "{\"has_current_token\":null}");
   }
@@ -809,7 +810,6 @@
   @Test  
   public void shouldSerializeHasCurrentIdentity() throws Exception {
     assertJson(HasCurrentIdentity(), "{\"has_current_identity\":null}");
->>>>>>> 3df2146f
   }
 
   @Test
