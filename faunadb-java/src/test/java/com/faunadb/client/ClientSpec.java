package com.faunadb.client;

import com.faunadb.client.errors.*;
import com.faunadb.client.query.Expr;
import com.faunadb.client.query.Language;
import com.faunadb.client.types.Value;
import com.faunadb.client.types.*;
import com.faunadb.client.types.Value.*;
import io.netty.util.ResourceLeakDetector;
import org.junit.*;
import org.junit.rules.ExpectedException;

import java.time.Duration;
import java.time.Instant;
import java.time.LocalDate;
import java.time.temporal.ChronoUnit;
import java.util.Collection;
import java.util.Collections;
import java.util.Map;
import java.util.*;
import java.util.concurrent.CompletableFuture;
import java.util.function.Function;
import java.util.stream.Collectors;
import java.util.stream.IntStream;

import static com.faunadb.client.query.Language.*;
import static com.faunadb.client.query.Language.Action.CREATE;
import static com.faunadb.client.query.Language.Action.DELETE;
import static com.faunadb.client.query.Language.TimeUnit.*;
import static com.faunadb.client.types.Codec.*;
import static com.faunadb.client.types.Value.NullV.NULL;
import static java.lang.String.format;
import static org.hamcrest.CoreMatchers.*;
import static org.hamcrest.Matchers.aMapWithSize;
import static org.hamcrest.Matchers.containsInAnyOrder;
import static org.hamcrest.collection.IsCollectionWithSize.hasSize;
import static org.hamcrest.collection.IsIterableContainingInOrder.contains;
import static org.hamcrest.collection.IsMapContaining.hasEntry;
import static org.hamcrest.core.Is.is;
import static org.hamcrest.core.Is.isA;
import static org.junit.Assert.assertThat;

public class ClientSpec {

  private static final String ROOT_TOKEN = EnvVariables.require("FAUNA_ROOT_KEY");
  private static final String ROOT_URL = format("%s://%s:%s",
    EnvVariables.getOrElse("FAUNA_SCHEME", "https"),
    EnvVariables.getOrElse("FAUNA_DOMAIN", "db.fauna.com"),
    EnvVariables.getOrElse("FAUNA_PORT", "443")
  );

  private static final String DB_NAME = "faunadb-java-test-" + new Random().nextLong();
  private static final Expr DB_REF = Database(DB_NAME);

  private static FaunaClient rootClient;
  private static FaunaClient serverClient;
  private static FaunaClient adminClient;

  @Rule
  public ExpectedException thrown = ExpectedException.none();

  private static final Field<Value> DATA = Field.at("data");
  private static final Field<Spell> SPELL_FIELD = DATA.to(Spell.class);
  private static final Field<Long> TS_FIELD = Field.at("ts").to(LONG);
  private static final Field<RefV> REF_FIELD = Field.at("ref").to(REF);
  private static final Field<RefV> DOCUMENT_FIELD = Field.at("document").to(REF);
  private static final Field<List<RefV>> REF_LIST = DATA.collect(Field.as(REF));

  private static final Field<String> NAME_FIELD = DATA.at(Field.at("name")).to(STRING);
  private static final Field<String> ELEMENT_FIELD = DATA.at(Field.at("element")).to(STRING);
  private static final Field<Value> ELEMENTS_LIST = DATA.at(Field.at("elements"));
  private static final Field<Long> COST_FIELD = DATA.at(Field.at("cost")).to(LONG);
  private static final Field<String> SECRET_FIELD = Field.at("secret").to(STRING);

  private static RefV magicMissile;
  private static RefV fireball;
  private static RefV faerieFire;
  private static RefV summon;
  private static RefV thor;
  private static RefV thorSpell1;
  private static RefV thorSpell2;

  private static boolean initialized = false;

  private static Calendar cal = Calendar.getInstance();
  private static Expr nowStr = Time(cal.toInstant().toString());

  private static Value handleBadRequest(Value v, Throwable ex) {
    if (ex instanceof BadRequestException) {
      return NULL;
    } else {
      return v;
    }
  }

  @BeforeClass
  public static void setUpClient() throws Exception {
    ResourceLeakDetector.setLevel(ResourceLeakDetector.Level.PARANOID);

    rootClient = createFaunaClient(ROOT_TOKEN);

    rootClient.query(Delete(DB_REF)).handle((v, ex) -> handleBadRequest(v, ex)).get();
    rootClient.query(CreateDatabase(Obj("name", Value(DB_NAME)))).get();

    Value serverKey = rootClient.query(CreateKey(Obj("database", DB_REF, "role", Value("server")))).get();
    Value adminKey = rootClient.query(CreateKey(Obj("database", DB_REF, "role", Value("admin")))).get();

    serverClient = rootClient.newSessionClient(serverKey.get(SECRET_FIELD));
    adminClient = rootClient.newSessionClient(adminKey.get(SECRET_FIELD));
  }

  @AfterClass
  public static void closeClients() throws Exception {
    rootClient.query(Delete(DB_REF)).handle((v, ex) -> handleBadRequest(v, ex)).get();
    rootClient.close();
    serverClient.close();
    adminClient.close();
  }

  @Before
  public void setUpSchema() throws Exception {
    if (initialized)
      return;

    initialized = true;

    query(Arrays.asList(
      CreateCollection(Obj("name", Value("spells"))),
      CreateCollection(Obj("name", Value("characters"))),
      CreateCollection(Obj("name", Value("spellbooks")))
    )).get();

    query(Arrays.asList(
      CreateIndex(Obj(
        "name", Value("all_spells"),
        "active", Value(true),
        "source", Collection("spells")
      )),

      CreateIndex(Obj(
        "name", Value("spells_by_element"),
        "active", Value(true),
        "source", Collection("spells"),
        "terms", Arr(Obj("field", Arr(Value("data"), Value("element"))))
      )),

      CreateIndex(Obj(
        "name", Value("elements_of_spells"),
        "active", Value(true),
        "source", Collection("spells"),
        "values", Arr(Obj("field", Arr(Value("data"), Value("element"))))
      )),

      CreateIndex(Obj(
        "name", Value("spellbooks_by_owner"),
        "active", Value(true),
        "source", Collection("spellbooks"),
        "terms", Arr(Obj("field", Arr(Value("data"), Value("owner"))))
      )),

      CreateIndex(Obj(
        "name", Value("spells_by_spellbook"),
        "active", Value(true),
        "source", Collection("spells"),
        "terms", Arr(Obj("field", Arr(Value("data"), Value("spellbook"))))
      ))
    )).get();

    magicMissile = query(
      Create(Collection("spells"),
        Obj("data",
          Obj(
            "name", Value("Magic Missile"),
            "element", Value("arcane"),
            "cost", Value(10))))
    ).get().get(REF_FIELD);

    fireball = query(
      Create(Collection("spells"),
        Obj("data",
          Obj(
            "name", Value("Fireball"),
            "element", Value("fire"),
            "cost", Value(10))))
    ).get().get(REF_FIELD);

    faerieFire = query(
      Create(Collection("spells"),
        Obj("data",
          Obj(
            "name", Value("Faerie Fire"),
            "cost", Value(10),
            "element", Arr(
              Value("arcane"),
              Value("nature")
            ))))
    ).get().get(REF_FIELD);

    summon = query(
      Create(Collection("spells"),
        Obj("data",
          Obj(
            "name", Value("Summon Animal Companion"),
            "element", Value("nature"),
            "cost", Value(10))))
    ).get().get(REF_FIELD);

    thor = query(
      Create(Collection("characters"),
        Obj("data", Obj("name", Value("Thor"))))
    ).get().get(REF_FIELD);

    RefV thorsSpellbook = query(
      Create(Collection("spellbooks"),
        Obj("data",
          Obj("owner", thor)))
    ).get().get(REF_FIELD);

    thorSpell1 = query(
      Create(Collection("spells"),
        Obj("data",
          Obj("spellbook", thorsSpellbook)))
    ).get().get(REF_FIELD);

    thorSpell2 = query(
      Create(Collection("spells"),
        Obj("data",
          Obj("spellbook", thorsSpellbook)))
    ).get().get(REF_FIELD);
  }

  @Test
  public void shouldThrowATimeoutErrorWhenQueryTimeoutIsZero() throws Exception {
    thrown.expectCause(isA(UnavailableException.class));
    thrown.expectMessage(containsString("time out: Read timed out."));
    Duration timeout = Duration.ZERO;
    query(Value("echo"), timeout).get();
  }

  @Test
  public void shouldThrowNotFoundWhenInstanceDoesntExists() throws Exception {
    thrown.expectCause(isA(NotFoundException.class));
    query(Get(Ref(Collection("spells"), "1234"))).get();
  }

  @Test
  public void shouldReturnNullValueWhenTheResultIsNull() throws Exception {
    Value nullValue = query(Null()).get();
    assertThat(nullValue, equalTo(Null()));
  }

  @Test
  public void shouldAbort() throws Exception {
    thrown.expectCause(isA(BadRequestException.class));
    thrown.expectMessage(containsString("transaction aborted: a message"));
    query(Abort("a message")).get();
  }

  @Test
  public void shouldCreateAComplexInstance() throws Exception {
    Value instance = query(
      Create(onARandomCollection(),
        Obj("data",
          Obj("testField",
            Obj(
              "array", Arr(
                Value(1),
                Value("2"),
                Value(3.4),
                Obj("name", Value("JR"))),
              "bool", Value(true),
              "num", Value(1234),
              "string", Value("sup"),
              "float", Value(1.234))
          )))
    ).get();

    Value testField = instance.get(DATA).at("testField");
    assertThat(testField.at("string").to(STRING).get(), equalTo("sup"));
    assertThat(testField.at("num").to(LONG).get(), equalTo(1234L));
    assertThat(testField.at("bool").to(BOOLEAN).get(), is(true));
    assertThat(testField.at("bool").to(STRING).getOptional(), is(Optional.<String>empty()));
    assertThat(testField.at("credentials").to(VALUE).getOptional(), is(Optional.<Value>empty()));
    assertThat(testField.at("credentials", "password").to(STRING).getOptional(), is(Optional.<String>empty()));

    Value array = testField.at("array");
    assertThat(array.to(ARRAY).get(), hasSize(4));
    assertThat(array.at(0).to(LONG).get(), equalTo(1L));
    assertThat(array.at(1).to(STRING).get(), equalTo("2"));
    assertThat(array.at(2).to(DOUBLE).get(), equalTo(3.4));
    assertThat(array.at(3).at("name").to(STRING).get(), equalTo("JR"));
    assertThat(array.at(4).to(VALUE).getOptional(), is(Optional.<Value>empty()));
  }

  @Test
  public void shouldParseComplexIndex() throws Exception {
    query(CreateCollection(Obj("name", Value("reservations")))).get();

    CompletableFuture<Value> indexF = query(CreateIndex(Obj(
      "name", Value("reservations_by_lastName"),
      "source", Obj(
        "class", Collection("reservations"),
        "fields", Obj(
          "cfLastName", Query(Lambda("x", Casefold(Select(Path("data", "guestInfo", "lastName"), Var("x"))))),
          "fActive", Query(Lambda("x", Select(Path("data", "active"), Var("x"))))
        )
      ),
      "terms", Arr(Obj("binding", Value("cfLastName")), Obj("binding", Value("fActive"))),
      "values", Arr(
        Obj("field", Arr(Value("data"), Value("checkIn"))),
        Obj("field", Arr(Value("data"), Value("checkOut"))),
        Obj("field", Arr(Value("ref")))
      ),
      "active", Value(true)
    )));

    Value index = indexF.get();
    assertThat(index.at("name").to(String.class).get(), equalTo("reservations_by_lastName"));
  }

  @Test
  public void shouldBeAbleToGetAnInstance() throws Exception {
    Value instance = query(Get(magicMissile)).get();
    assertThat(instance.get(NAME_FIELD), equalTo("Magic Missile"));
  }

  @Test
  public void shouldBeAbleToIssueABatchedQuery() throws Exception {
    List<Value> results = query(Arrays.asList(
      Get(magicMissile),
      Get(thor)
    )).get();

    assertThat(results, hasSize(2));
    assertThat(results.get(0).get(NAME_FIELD), equalTo("Magic Missile"));
    assertThat(results.get(1).get(NAME_FIELD), equalTo("Thor"));

    Map<String, Value> k1 = new HashMap<>();
    k1.put("k1", new StringV("v1"));

    Map<String, Value> k2 = new HashMap<>();
    k2.put("k2", new StringV("v2"));

    List<Value> data = query(Arrays.asList(
            new ObjectV(k1),
            new ObjectV(k2)
    )).get();

    assertThat(data, hasSize(2));
    assertThat(data.get(0).at("k1").to(STRING).get(), equalTo("v1"));
    assertThat(data.get(1).at("k2").to(STRING).get(), equalTo("v2"));
  }

  @Test
  public void shouldBeAbleToUpdateAnInstancesData() throws Exception {
    Value createdInstance = query(
      Create(onARandomCollection(),
        Obj("data",
          Obj(
            "name", Value("Magic Missile"),
            "element", Value("arcane"),
            "cost", Value(10))))
    ).get();

    Value updatedInstance = query(
      Update(createdInstance.get(REF_FIELD),
        Obj("data",
          Obj(
            "name", Value("Faerie Fire"),
            "cost", Null())))
    ).get();

    assertThat(updatedInstance.get(REF_FIELD), equalTo(createdInstance.get(REF_FIELD)));
    assertThat(updatedInstance.get(NAME_FIELD), equalTo("Faerie Fire"));
    assertThat(updatedInstance.get(ELEMENT_FIELD), equalTo("arcane"));
    assertThat(updatedInstance.getOptional(COST_FIELD), is(Optional.<Long>empty()));
  }

  @Test
  public void shouldBeAbleToReplaceAnInstancesData() throws Exception {
    Value createdInstance = query(
      Create(onARandomCollection(),
        Obj("data",
          Obj(
            "name", Value("Magic Missile"),
            "element", Value("arcane"),
            "cost", Value(10))))
    ).get();

    Value replacedInstance = query(
      Replace(createdInstance.get(REF_FIELD),
        Obj("data",
          Obj("name", Value("Volcano"),
            "elements", Arr(Value("fire"), Value("earth")),
            "cost", Value(10))))
    ).get();

    assertThat(replacedInstance.get(REF_FIELD), equalTo(createdInstance.get(REF_FIELD)));
    assertThat(replacedInstance.get(NAME_FIELD), equalTo("Volcano"));
    assertThat(replacedInstance.get(COST_FIELD), equalTo(10L));
    assertThat(replacedInstance.get(ELEMENTS_LIST).collect(Field.as(STRING)),
      contains("fire", "earth"));
  }

  @Test
  public void shouldBeAbleToDeleteAnInstance() throws Exception {
    Value createdInstance = query(
      Create(onARandomCollection(),
        Obj("data", Obj("name", Value("Magic Missile"))))
    ).get();

    Value ref = createdInstance.get(REF_FIELD);
    query(Delete(ref)).get();

    Value exists = query(Exists(ref)).get();
    assertThat(exists.to(BOOLEAN).get(), is(false));

    thrown.expectCause(isA(NotFoundException.class));
    query(Get(ref)).get();
  }

  @Test
  public void shouldBeAbleToInsertAndRemoveEvents() throws Exception {
    Value createdInstance = query(
      Create(onARandomCollection(),
        Obj("data", Obj("name", Value("Magic Missile"))))
    ).get();

    Value insertedEvent = query(
      Insert(createdInstance.get(REF_FIELD), Value(1L), CREATE,
        Obj("data",
          Obj("cooldown", Value(5L))))
    ).get();

    assertThat(insertedEvent.get(DOCUMENT_FIELD), equalTo(createdInstance.get(REF_FIELD)));

    Value removedEvent = query(
      Remove(createdInstance.get(REF_FIELD), Value(2L), DELETE)
    ).get();

    assertThat(removedEvent, equalTo(Null()));
  }

  static class Event {
    @FaunaField
    public String action;
    @FaunaField
    public RefV document;
  }

  @Test
  public void shouldTestEvents() throws Exception {
    RefV ref = query(
      Create(onARandomCollection(), Obj("data", Obj("x", Value(1))))
    ).get().get(REF_FIELD);

    query(
      Update(ref, Obj("data", Obj("x", Value(2))))
    ).get();

    query(
      Delete(ref)
    ).get();

    Value data = query(
      Paginate(Events(ref))
    ).get().get(DATA);

    List<Event> events = new ArrayList<>(data.asCollectionOf(Event.class).get());

    assertThat(events, hasSize(3));

    assertThat(events.get(0).action, equalTo("create"));
    assertThat(events.get(0).document, equalTo(ref));

    assertThat(events.get(1).action, equalTo("update"));
    assertThat(events.get(1).document, equalTo(ref));

    assertThat(events.get(2).action, equalTo("delete"));
    assertThat(events.get(2).document, equalTo(ref));
  }

  @Test
  public void shouldTestSingleton() throws Exception {
    RefV ref = query(
      Create(onARandomCollection(), Obj("data", Obj("x", Value(1))))
    ).get().get(REF_FIELD);

    query(
      Update(ref, Obj("data", Obj("x", Value(2))))
    ).get();

    query(
      Delete(ref)
    ).get();

    Value data = query(
      Paginate(Events(Singleton(ref)))
    ).get().get(DATA);

    List<Event> events = new ArrayList<>(data.asCollectionOf(Event.class).get());

    assertThat(events, hasSize(2));

    assertThat(events.get(0).action, equalTo("add"));
    assertThat(events.get(0).document, equalTo(ref));

    assertThat(events.get(1).action, equalTo("remove"));
    assertThat(events.get(1).document, equalTo(ref));
  }

  @Test
  public void shouldHandleConstraintViolations() throws Exception {
    RefV collectionRef = onARandomCollection();

    query(
      CreateIndex(
        Obj(
          "name", Value(randomStartingWith("collection_index_")),
          "active", Value(true),
          "source", collectionRef,
          "terms", Arr(Obj("field", Arr(Value("data"), Value("uniqueField")))),
          "unique", Value(true)
        ))
    ).get();

    query(
      Create(collectionRef,
        Obj("data", Obj("uniqueField", Value("same value"))))
    ).get();

    thrown.expectCause(isA(BadRequestException.class));
    query(
      Create(collectionRef,
        Obj("data", Obj("uniqueField", Value("same value"))))
    ).get();
  }

  @Test
  public void shouldFindASingleInstanceFromIndex() throws Exception {
    Value singleMatch = query(
      Paginate(Match(Index("spells_by_element"), Value("fire")))
    ).get();

    assertThat(singleMatch.get(REF_LIST), contains(fireball));
  }

  @Test
  public void shouldListAllItensInACollection() throws Exception {
    Value allInstances = query(
      Paginate(Documents(Collection("spells")))
    ).get();

    assertThat(allInstances.get(REF_LIST),
      contains(magicMissile, fireball, faerieFire, summon, thorSpell1, thorSpell2));
  }

  @Test
  public void shouldListAllItensOnACollectionIndex() throws Exception {
    Value allInstances = query(
      Paginate(Match(Index("all_spells")))
    ).get();

    assertThat(allInstances.get(REF_LIST),
      contains(magicMissile, fireball, faerieFire, summon, thorSpell1, thorSpell2));
  }

  @Test
  public void shouldPaginateOverAnIndex() throws Exception {
    Value page1 = query(
      Paginate(Match(Index("all_spells")))
        .size(3)
    ).get();

    assertThat(page1.get(DATA).to(ARRAY).get(), hasSize(3));
    assertThat(page1.at("after"), notNullValue());
    assertThat(page1.at("before").to(VALUE).getOptional(), is(Optional.<Value>empty()));

    Value page2 = query(
      Paginate(Match(Index("all_spells")))
        .after(page1.at("after"))
        .size(3)
    ).get();

    assertThat(page2.get(DATA).to(ARRAY).get(), hasSize(3));
    assertThat(page2.get(DATA), not(page1.at("data")));
    assertThat(page2.at("before"), notNullValue());
    assertThat(page2.at("after").to(VALUE).getOptional(), is(Optional.<Value>empty()));
  }

  @Test
  public void shouldPaginateWithCursorObject() throws Exception {
    Value first = query(
      Paginate(Match(Index("all_spells")))
        .cursor(Null())
        .size(3)
    ).get();

    Value second = query(
      Paginate(Match(Index("all_spells")))
        .cursor(Obj("after", first.at("after")))
        .size(3)
    ).get();

    Value third = query(
      Paginate(Match(Index("all_spells")))
        .cursor(Obj("before", second.at("before")))
        .size(3)
    ).get();

    assertThat(first.get(DATA).to(ARRAY).get(), hasSize(3));
    assertThat(first.get(DATA), not(second.get(DATA)));
    assertThat(first.get(DATA), is(third.get(DATA)));
  }

  @Test
  public void shouldDealWithSetRef() throws Exception {
    Value res = query(
      Match(
        Index("spells_by_element"),
        Value("arcane"))
    ).get();

    Map<String, Value> set = res.to(SET_REF).get().parameters();
    assertThat(set.get("terms").to(STRING).get(), equalTo("arcane"));
    assertThat(set.get("match").to(REF).get(),
      equalTo(new RefV("spells_by_element", Native.INDEXES)));
  }

  @Test
  public void shouldEvalLetExpression() throws Exception {
    Value res = query(
      Let(
        "x", Value(1),
        "y", Value(2)
      ).in(
        Arr(Var("y"), Var("x"))
      )
    ).get();

    assertThat(res.collect(Field.as(LONG)), contains(2L, 1L));
  }

  @Test
  public void shouldEvalIfExpression() throws Exception {
    Value res = query(
      If(Value(true),
        Value("was true"),
        Value("was false"))
    ).get();

    assertThat(res.to(STRING).get(), equalTo("was true"));
  }

  @Test
  public void shouldEvalDoExpression() throws Exception {
    RefV ref = new RefV(randomStartingWith(), onARandomCollection());

    Value res = query(
      Do(
        Create(ref, Obj("data", Obj("name", Value("Magic Missile")))),
        Get(ref)
      )
    ).get();

    assertThat(res.get(REF_FIELD), equalTo(ref));
  }

  @Test
  public void shouldEchoAnObjectBack() throws Exception {
    Value res = query(
      Obj("name", Value("Hen Wen"), "age", Value(123))
    ).get();

    assertThat(res.at("name").to(STRING).get(), equalTo("Hen Wen"));
    assertThat(res.at("age").to(LONG).get(), equalTo(123L));

    res = query(res).get();
    assertThat(res.at("name").to(STRING).get(), equalTo("Hen Wen"));
    assertThat(res.at("age").to(LONG).get(), equalTo(123L));
  }

  @Test
  public void shouldMapOverCollections() throws Exception {
    Value res = query(
      Map(
        Arr(
          Value(1), Value(2), Value(3)),
        Lambda(Value("i"),
          Add(Var("i"), Value(1)))
      )
    ).get();

    assertThat(res.collect(Field.as(LONG)), contains(2L, 3L, 4L));
  }

  @Test
  public void shouldMapOverCollectionsLambda() throws Exception {
      Value res = query(
        Map(
          Arr(Value(1), Value(2), Value(3)),
          i -> Add(i, Value(1)))).get();

    assertThat(res.collect(Field.as(LONG)), contains(2L, 3L, 4L));
  }

  @Test
  public void shouldExecuteForeachExpression() throws Exception {
    Value res = query(
      Foreach(
        Arr(
          Value("Fireball Level 1"),
          Value("Fireball Level 2")),
        Lambda(Value("spell"),
          Create(onARandomCollection(),
            Obj("data", Obj("name", Var("spell")))))
      )
    ).get();

    assertThat(res.collect(Field.as(STRING)),
      contains("Fireball Level 1", "Fireball Level 2"));
  }

  @Test
  public void shouldForeachWithLambda() throws Exception {
    Value cls = onARandomCollection();
    Value res = query(
      Foreach(
        Arr(
          Value("Fireball Level 1"),
          Value("Fireball Level 2")),
        spell -> Create(cls, Obj("data", Obj("name", spell))))
    ).get();

    assertThat(res.collect(Field.as(STRING)),
      contains("Fireball Level 1", "Fireball Level 2"));
  }

  @Test
  public void shouldFilterACollection() throws Exception {
    Value filtered = query(
      Filter(
        Arr(Value(1), Value(2), Value(3)),
        Lambda(Value("i"),
          Equals(
            Value(0),
            Modulo(Var("i"), Value(2)))
        )
      )).get();

    assertThat(filtered.collect(Field.as(LONG)), contains(2L));
  }

  @Test
  public void shouldFilterACollectionLambda() throws Exception {
    Value filtered = query(
      Filter(
        Arr(Value(1), Value(2), Value(3)),
        i -> Equals(Value(0), Modulo(i, Value(2)))
      )).get();

    assertThat(filtered.collect(Field.as(LONG)), contains(2L));
  }

  @Test
  public void shouldTakeElementsFromCollection() throws Exception {
    Value taken = query(Take(Value(2), Arr(Value(1), Value(2), Value(3)))).get();
    assertThat(taken.collect(Field.as(LONG)), contains(1L, 2L));
  }

  @Test
  public void shouldDropElementsFromCollection() throws Exception {
    Value dropped = query(Drop(Value(2), Arr(Value(1), Value(2), Value(3)))).get();
    assertThat(dropped.collect(Field.as(LONG)), contains(3L));
  }

  @Test
  public void shouldPrependElementsInACollection() throws Exception {
    Value prepended = query(
      Prepend(
        Arr(Value(1), Value(2)),
        Arr(Value(3), Value(4))
      )
    ).get();

    assertThat(prepended.collect(Field.as(LONG)),
      contains(1L, 2L, 3L, 4L));
  }

  @Test
  public void shouldAppendElementsInACollection() throws Exception {
    Value appended = query(
      Append(
        Arr(Value(3), Value(4)),
        Arr(Value(1), Value(2))
      )
    ).get();

    assertThat(appended.collect(Field.as(LONG)),
      contains(1L, 2L, 3L, 4L));
  }

  @Test
  public void shouldTestCollectionPredicatesForArrays() throws Exception {
    assertThat(
      query(IsEmpty(Arr())).get().to(BOOLEAN).get(),
      is(true)
    );

    assertThat(
      query(IsEmpty(Arr(Value(1), Value(2)))).get().to(BOOLEAN).get(),
      is(false)
    );

    assertThat(
      query(IsNonEmpty(Arr())).get().to(BOOLEAN).get(),
      is(false)
    );

    assertThat(
      query(IsNonEmpty(Arr(Value(1), Value(2)))).get().to(BOOLEAN).get(),
      is(true)
    );
  }

  @Test
  public void shouldTestCollectionPredicatesForPages() throws Exception {
    String randomElement = randomStartingWith("element-");
    Value created = query(Create(Collection("spells"), Obj("data", Obj("name", Value("predicate test"), "element", Value(randomElement))))).get();

    assertThat(
      query(IsEmpty(Paginate(Match(Index("spells_by_element"), Value("invalid element"))))).get().to(BOOLEAN).get(),
      is(true)
    );

    assertThat(
      query(IsEmpty(Paginate(Match(Index("spells_by_element"), Value(randomElement))))).get().to(BOOLEAN).get(),
      is(false)
    );

    assertThat(
      query(IsNonEmpty(Paginate(Match(Index("spells_by_element"), Value("invalid element"))))).get().to(BOOLEAN).get(),
      is(false)
    );

    assertThat(
      query(IsNonEmpty(Paginate(Match(Index("spells_by_element"), Value(randomElement))))).get().to(BOOLEAN).get(),
      is(true)
    );

    query(Delete(Select(Value("ref"), created))).get();
  }

  @Test
  public void shouldReadEventsFromIndex() throws Exception {
    Value events = query(
      Paginate(Match(Index("spells_by_element"), Value("arcane")))
        .events(true)
    ).get();

    assertThat(events.get(DATA).collect(DOCUMENT_FIELD),
      contains(magicMissile, faerieFire));
  }

  @Test
  public void shouldPaginateUnion() throws Exception {
    Value union = query(
      Paginate(
        Union(
          Match(Index("spells_by_element"), Value("arcane")),
          Match(Index("spells_by_element"), Value("fire")))
      )
    ).get();

    assertThat(union.get(REF_LIST),
      contains(magicMissile, fireball, faerieFire));
  }

  @Test
  public void shouldPaginateIntersection() throws Exception {
    Value intersection = query(
      Paginate(
        Intersection(
          Match(Index("spells_by_element"), Value("arcane")),
          Match(Index("spells_by_element"), Value("nature"))
        ))
    ).get();

    assertThat(intersection.get(REF_LIST),
      contains(faerieFire));
  }

  @Test
  public void shouldPaginateDifference() throws Exception {
    Value difference = query(
      Paginate(
        Difference(
          Match(Index("spells_by_element"), Value("nature")),
          Match(Index("spells_by_element"), Value("arcane"))
        ))
    ).get();

    assertThat(difference.get(REF_LIST),
      contains(summon));
  }

  @Test
  public void shouldPaginateDistinctSets() throws Exception {
    Value distinct = query(
      Paginate(
        Distinct(
          Match(Index("elements_of_spells")))
      )
    ).get();

    assertThat(distinct.get(DATA).collect(Field.as(STRING)),
      contains("arcane", "fire", "nature"));
  }

  @Test
  public void shouldPaginateJoin() throws Exception {
    Value join = query(
      Paginate(
        Join(
          Match(Index("spellbooks_by_owner"), thor),
          Lambda(Value("spellbook"),
            Match(Index("spells_by_spellbook"), Var("spellbook")))
        ))
    ).get();

    assertThat(join.get(REF_LIST),
      contains(thorSpell1, thorSpell2));
  }

  @Test
  public void shouldPaginateLambdaJoin() throws Exception {
      Value join = query(
        Paginate(
          Join(
               Match(Index("spellbooks_by_owner"), thor),
               spellbook -> Match(Index("spells_by_spellbook"), spellbook)))).get();

      assertThat(join.get(REF_LIST), contains(thorSpell1, thorSpell2));
  }

  @Test
  public void shouldEvalEqualsExpression() throws Exception {
    Value equals = query(Equals(Value("fire"), Value("fire"))).get();
    assertThat(equals.to(BOOLEAN).get(), is(true));
  }

  @Test
  public void shouldEvalConcatExpression() throws Exception {
    Value simpleConcat = query(Concat(Arr(Value("Magic"), Value("Missile")))).get();
    assertThat(simpleConcat.to(STRING).get(), equalTo("MagicMissile"));

    Value concatWithSeparator = query(
      Concat(
        Arr(
          Value("Magic"),
          Value("Missile")
        ),
        Value(" ")
      )).get();

    assertThat(concatWithSeparator.to(STRING).get(), equalTo("Magic Missile"));
  }

  @Test
  public void shouldEvalCasefoldExpression() throws Exception {
    Value res = query(Casefold(Value("Hen Wen"))).get();
    assertThat(res.to(STRING).get(), equalTo("hen wen"));

    // https://unicode.org/reports/tr15/
    assertThat(
      query(Casefold(Value("\u212B"), Normalizer.NFD)).get().to(STRING).get(),
      equalTo("A\u030A")
    );

    assertThat(
      query(Casefold(Value("\u212B"), Normalizer.NFC)).get().to(STRING).get(),
      equalTo("\u00C5")
    );

    assertThat(
      query(Casefold(Value("\u1E9B\u0323"), Normalizer.NFKD)).get().to(STRING).get(),
      equalTo("\u0073\u0323\u0307")
    );

    assertThat(
      query(Casefold(Value("\u1E9B\u0323"), Normalizer.NFKC)).get().to(STRING).get(),
      equalTo("\u1E69")
    );

    assertThat(
      query(Casefold(Value("\u212B"), Normalizer.NFKCCaseFold)).get().to(STRING).get(),
      equalTo("\u00E5")
    );
  }

  @Test
  public void shouldEvalContainsStrExpression() throws Exception {
    Value res1 = query(ContainsStr("ABCDEF", "CDE")).get();
    assertThat(res1.to(BOOLEAN).get(), is(true));
    Value res2 = query(ContainsStr("ABCDEF", "GHI")).get();
    assertThat(res2.to(BOOLEAN).get(), is(false));
  }

  @Test
  public void shouldEvalContainsStrRegexExpression() throws Exception {
    Value res1 = query(ContainsStrRegex("ABCDEF", "[A-Z]")).get();
    assertThat(res1.to(BOOLEAN).get(), is(true));
    Value res2 = query(ContainsStrRegex("123456", "[A-Z]")).get();
    assertThat(res2.to(BOOLEAN).get(), is(false));
  }

  @Test
  public void shouldEvalEndsWithExpression() throws Exception {
    Value res1 = query(EndsWith("ABCDEF", "DEF")).get();
    assertThat(res1.to(BOOLEAN).get(), is(true));
    Value res2 = query(EndsWith("ABCDEF", "ABC")).get();
    assertThat(res2.to(BOOLEAN).get(), is(false));
  }

  @Test
  public void shouldEvalFindStrExpression() throws Exception {
    Value res = query(FindStr(Value("fire and  Ice"), Value("fire"))).get();
    assertThat(res.to(LONG).get(), equalTo(0L));
    Value res1 = query(FindStr("hello TO aLL", "TO")).get();
    assertThat(res1.to(LONG).get(), equalTo(6L));
    Value res2 = query(FindStr("hello TO aLL", "aLL", 6)).get();
    assertThat(res2.to(LONG).get(), equalTo(9L));
  }

  @Test
  public void shouldEvalLengthExpression() throws Exception {
    Value res = query(Length(Value("fire and  Ice"))).get();
    assertThat(res.to(LONG).get(), equalTo(13L));
    Value res1 = query(Length("hello")).get();
    assertThat(res1.to(LONG).get(), equalTo(5L));
    Value res2 = query(Length("")).get();
    assertThat(res2.to(LONG).get(), equalTo(0L));
  }

  @Test
  public void shouldEvalLowerExpression() throws Exception {
    Value res = query(LowerCase(Value("fire and  Ice"))).get();
    assertThat(res.to(STRING).get(), equalTo("fire and  ice"));
    Value res1 = query(LowerCase("hello TO aLL")).get();
    assertThat(res1.to(STRING).get(), equalTo("hello to all"));
  }

  @Test
  public void shouldEvalLTrimExpression() throws Exception {
    Value res0 = query(LTrim("   fire")).get();
    assertThat(res0.to(STRING).get(), equalTo("fire"));
    Value res = query(LTrim(Value("\t\tfire and ice"))).get();
    assertThat(res.to(STRING).get(), equalTo("fire and ice"));
    Value res1 = query(LTrim("\n\n\nhello to all")).get();
    assertThat(res1.to(STRING).get(), equalTo("hello to all"));
  }

  @Test
  public void shouldEvalNGramExpression() throws Exception {
    assertThat(
      query(NGram(Value("what"))).get().asCollectionOf(String.class).get(),
      contains("w", "wh", "h", "ha", "a", "at", "t")
    );
    assertThat(
      query(NGram(Value("what"), Value(2), Value(3))).get().asCollectionOf(String.class).get(),
      contains("wh", "wha", "ha", "hat", "at")
    );

    assertThat(
      query(NGram(Arr(Value("john"), Value("doe")))).get().asCollectionOf(String.class).get(),
      contains("j", "jo", "o", "oh", "h", "hn", "n", "d", "do", "o", "oe", "e")
    );
    assertThat(
      query(NGram(Arr(Value("john"), Value("doe")), Value(3), Value(4))).get().asCollectionOf(String.class).get(),
      contains("joh", "john", "ohn", "doe")
    );
  }

  @Test
  public void shouldEvalRegexEscape() throws Exception {
    Value res = query(RegexEscape("ABCDEF")).get();
    assertThat(res.to(STRING).get(), equalTo("\\QABCDEF\\E"));
  }

  @Test
  public void shouldEvalRepeatExpression() throws Exception {
    Value res = query(Repeat("f")).get();
    assertThat(res.to(STRING).get(), equalTo("ff"));
    Value res1 = query(Repeat("abc",3)).get();
    assertThat(res1.to(STRING).get(), equalTo("abcabcabc"));
  }

 @Test
  public void shouldEvalReplaceStringExpression() throws Exception {
    Value res = query(ReplaceStr("fire and ice and everything nice","and","or")).get();
    assertThat(res.to(STRING).get(), equalTo("fire or ice or everything nice"));
  }

  @Test
  public void shouldEvalReplaceStrRegexExpression() throws Exception {
    Value res = query(ReplaceStrRegex("fire and ice and everything nice","and","or")).get();
    assertThat(res.to(STRING).get(), equalTo("fire or ice or everything nice"));
    Value res1 = query(ReplaceStrRegex("fire and ice and everything nice","and","or",true)).get();
    assertThat(res1.to(STRING).get(), equalTo("fire or ice and everything nice"));
  }

  @Test
  public void shouldEvalRTrimExpression() throws Exception {
    Value res = query(RTrim("fire   ")).get();
    assertThat(res.to(STRING).get(), equalTo("fire"));
    Value res1 = query(RTrim("ice\t\t\t")).get();
    assertThat(res1.to(STRING).get(), equalTo("ice"));
    Value res2 = query(RTrim("nice\n\n\n")).get();
    assertThat(res2.to(STRING).get(), equalTo("nice"));
  }

  @Test
  public void shouldEvalSpaceExpression() throws Exception {
    Value res = query(Space(1)).get();
    assertThat(res.to(STRING).get(), equalTo(" "));
    Value res1 = query(Space(4)).get();
    assertThat(res1.to(STRING).get(), equalTo("    "));
  }

  @Test
  public void shouldEvalStartsWithExpression() throws Exception {
    Value res1 = query(StartsWith("ABCDEF", "ABC")).get();
    assertThat(res1.to(BOOLEAN).get(), is(true));
    Value res2 = query(StartsWith("ABCDEF", "DEF")).get();
    assertThat(res2.to(BOOLEAN).get(), is(false));
  }

  @Test
  public void shouldEvalSubStringExpression() throws Exception {
    Value res = query(SubString("basketball")).get();
    assertThat(res.to(STRING).get(), equalTo("basketball"));
    Value res1 = query(SubString("basketball", 6)).get();
    assertThat(res1.to(STRING).get(), equalTo("ball"));
    Value res2 = query(SubString("basketball", 6,2)).get();
    assertThat(res2.to(STRING).get(), equalTo("ba"));
  }

  @Test
  public void shouldEvalTrimExpression() throws Exception {
    Value res = query(Trim("   fire   ")).get();
    assertThat(res.to(STRING).get(), equalTo("fire"));
    Value res1 = query(Trim("\t\t\tice\t\t\t")).get();
    assertThat(res1.to(STRING).get(), equalTo("ice"));
    Value res2 = query(Trim("\n\n\nnice\n\n\n")).get();
    assertThat(res2.to(STRING).get(), equalTo("nice"));
  }

  @Test
  public void shouldEvalUpperExpression() throws Exception {
    Value res = query(UpperCase(Value("fire and  Ice"))).get();
    assertThat(res.to(STRING).get(), equalTo("FIRE AND  ICE"));
    Value res1 = query(UpperCase("hello TO aLL")).get();
    assertThat(res1.to(STRING).get(), equalTo("HELLO TO ALL"));
  }

  @Test
  public void shouldEvalTitleCaseExpression() throws Exception {
    Value res = query(TitleCase(Value("fire and  Ice"))).get();
    assertThat(res.to(STRING).get(), equalTo("Fire And  Ice"));
    Value res1 = query(TitleCase("hello TO aLL")).get();
    assertThat(res1.to(STRING).get(), equalTo("Hello To All"));
  }

  @Test
  public void shouldEvalFormatExpression() throws Exception {
    assertThat(
      query(Format("%3$s%1$s %2$s", Value("DB"), Value("rocks"), Value("Fauna"))).get().to(String.class).get(),
      equalTo("FaunaDB rocks")
    );
  }

  @Ignore
  @Test
  public void shouldEvalContainsExpression() throws Exception {
    Value contains = query(
      Contains(
        Path("favorites", "foods"),
        Obj("favorites",
          Obj("foods",
            Arr(Value("crunchings"), Value("munchings")))))
    ).get();

    assertThat(contains.to(BOOLEAN).get(), is(true));
  }

  @Test
  public void shouldEvalContainsPathExpression() throws Exception {
    Value contains = query(
      ContainsPath(
        Path("favorites", "foods"),
        Obj("favorites",
          Obj("foods",
            Arr(Value("crunchings"), Value("munchings")))))
    ).get();

    assertThat(contains.to(BOOLEAN).get(), is(true));
  }

  @Test
  public void shouldEvalContainsFieldExpression() throws Exception {
    Value containsField = query(
      ContainsField(
        Value("foo"),
        Obj("foo", Value("bar"))
      )
    ).get();

    assertThat(containsField.to(BOOLEAN).get(), is(true));
  }

  @Test
  public void shouldEvalContainsValueExpression() throws Exception {
    RefV collectionRef = onARandomCollection();
    Value document = query(Create(collectionRef, Obj())).get();
    RefV ref = document.get(REF_FIELD);

    Value containsValue = query(
      ContainsValue(
        Value(ref.getId()),
        ref
      )
    ).get();

    assertThat(containsValue.to(BOOLEAN).get(), is(true));

    Value containsValue2 = query(
      ContainsValue(
        Value("bar"),
        Obj("foo", Value("bar"))
      )
    ).get();

    assertThat(containsValue2.to(BOOLEAN).get(), is(true));

    Value containsValue3 = query(
      ContainsValue(
        Value("1"),
        Arr(Value("1"), Value("2"), Value("3"))
      )
    ).get();

    assertThat(containsValue3.to(BOOLEAN).get(), is(true));

    String indexName = randomStartingWith("index_");
    Value index = query(
      CreateIndex(Obj(
        "name", Value(indexName),
        "source", collectionRef,
        "active", Value(true),
        "values", Arr(Obj("field", Arr(Value("data"), Value("value")))),
        "terms", Arr(Obj("field", Arr(Value("data"), Value("value"))))
      ))
    ).get();

    query(Create(collectionRef, Obj("data", Obj("value", Value("foo"))))).get();

    Value containsValue4 = query(
      ContainsValue(
        Value("foo"),
        Match(Index(indexName), Value("foo"))
      )
    ).get();

    assertThat(containsValue4.to(BOOLEAN).get(), is(true));
  }

  @Test
  public void shouldEvalSelectExpression() throws Exception {
    Value selected = query(
      Select(
        Path("favorites", "foods").at(1),
        Obj("favorites",
          Obj("foods",
            Arr(
              Value("crunchings"),
              Value("munchings"),
              Value("lunchings")))))
    ).get();

    assertThat(selected.to(STRING).get(), equalTo("munchings"));
  }

  @Test
  public void shouldEvalSelectAllExpression() throws Exception {
    Result<Collection<String>> selected1 = query(
      SelectAll(
        Value("foo"),
        Arr(
          Obj("foo", Value("bar")),
          Obj("foo", Value("baz"))
        )
      )
    ).get().asCollectionOf(String.class);

    assertThat(selected1.get(), contains("bar", "baz"));

    Result<Collection<Integer>> selected2 = query(
      SelectAll(
        Path("foo", "bar"),
        Arr(
          Obj("foo", Obj("bar", Value(1))),
          Obj("foo", Obj("bar", Value(2)))
        )
      )
    ).get().asCollectionOf(Integer.class);

    assertThat(selected2.get(), contains(1, 2));

    Result<Collection<Integer>> selected3 = query(
      SelectAll(
        Path("foo").at(0),
        Arr(
          Obj("foo", Arr(Value(0), Value(1))),
          Obj("foo", Arr(Value(2), Value(3)))
        )
      )
    ).get().asCollectionOf(Integer.class);

    assertThat(selected3.get(), contains(0, 2));
  }

  @Test
  public void shouldEvalSelectAsIndexExpression() throws Exception {
    Result<Collection<String>> selected1 = query(
      SelectAsIndex(
        Value("foo"),
        Arr(
          Obj("foo", Value("bar")),
          Obj("foo", Value("baz"))
        )
      )
    ).get().asCollectionOf(String.class);

    assertThat(selected1.get(), contains("bar", "baz"));

    Result<Collection<Integer>> selected2 = query(
      SelectAsIndex(
        Path("foo", "bar"),
        Arr(
          Obj("foo", Obj("bar", Value(1))),
          Obj("foo", Obj("bar", Value(2)))
        )
      )
    ).get().asCollectionOf(Integer.class);

    assertThat(selected2.get(), contains(1, 2));

    Result<Collection<Integer>> selected3 = query(
      SelectAsIndex(
        Path("foo").at(0),
        Arr(
          Obj("foo", Arr(Value(0), Value(1))),
          Obj("foo", Arr(Value(2), Value(3)))
        )
      )
    ).get().asCollectionOf(Integer.class);

    assertThat(selected3.get(), contains(0, 2));
  }

  @Test
  public void shouldEvalLTExpression() throws Exception {
    Value res = query(LT(Arr(Value(1), Value(2), Value(3)))).get();
    assertThat(res.to(BOOLEAN).get(), is(true));
  }

  @Test
  public void shouldEvalLTEExpression() throws Exception {
    Value res = query(LTE(Arr(Value(1), Value(2), Value(2)))).get();
    assertThat(res.to(BOOLEAN).get(), is(true));
  }

  @Test
  public void shouldEvalGTxpression() throws Exception {
    Value res = query(GT(Arr(Value(3), Value(2), Value(1)))).get();
    assertThat(res.to(BOOLEAN).get(), is(true));
  }

  @Test
  public void shouldEvalGTExpression() throws Exception {
    Value res = query(GTE(Arr(Value(3), Value(2), Value(2)))).get();
    assertThat(res.to(BOOLEAN).get(), is(true));
  }

  @Test
  public void shouldEvalAbs() throws Exception {
    Value res = query(Abs(Value(-100))).get();
    assertThat(res.to(LONG).get(), equalTo(100L));
  }

  @Test
  public void shouldEvalAcos() throws Exception {
    Value res = query(Trunc(Acos(Value(0.5)),Value(2))).get();
    assertThat(res.to(DOUBLE).get(), equalTo(1.04D));
  }

  @Test
  public void shouldEvalAddExpression() throws Exception {
    Value res = query(Add(Value(100), Value(10))).get();
    assertThat(res.to(LONG).get(), equalTo(110L));
  }

  @Test
  public void shouldEvalAsin() throws Exception {
    Value res = query(Trunc(Asin(Value(0.5)),Value(2))).get();
    assertThat(res.to(DOUBLE).get(), equalTo(0.52D));
  }

  @Test
  public void shouldEvalAtan() throws Exception {
    Value res = query(Trunc(Atan(Value(0.5)),Value(2))).get();
    assertThat(res.to(DOUBLE).get(), equalTo(0.46D));
  }

  @Test
  public void shouldEvalBitAnd() throws Exception {
    Value res = query(BitAnd(Value(7), Value(3))).get();
    assertThat(res.to(LONG).get(), equalTo(3L));
  }

  @Test
  public void shouldEvalBitNot() throws Exception {
    Value res = query(BitNot(Value(3))).get();
    assertThat(res.to(LONG).get(), equalTo(-4L));
  }

  @Test
  public void shouldEvalBitOr() throws Exception {
    Value res = query(BitOr(Value(6), Value(3))).get();
    assertThat(res.to(LONG).get(), equalTo(7L));
  }

  @Test
  public void shouldEvalBitXOr() throws Exception {
    Value res = query(BitXor(Value(2), Value(1))).get();
    assertThat(res.to(LONG).get(), equalTo(3L));
  }

  @Test
  public void shouldEvalCeil() throws Exception {
    Value res = query(Ceil(Value(1.01))).get();
    assertThat(res.to(DOUBLE).get(), equalTo(2.0D));
  }

  @Test
  public void shouldEvalCos() throws Exception {
    Value res = query(Trunc(Cos(Value(0.5)),Value(2))).get();
    assertThat(res.to(DOUBLE).get(), equalTo( 0.87));
  }

  @Test
  public void shouldEvalCosh() throws Exception {
    Value res = query(Trunc(Cosh(Value(0.5)),Value(2))).get();
    assertThat(res.to(DOUBLE).get(), equalTo( 1.12));
  }

  @Test
  public void shouldEvalDegrees() throws Exception {
    Value res = query(Trunc(Degrees(Value(2.0)),Value(2))).get();
    assertThat(res.to(DOUBLE).get(), equalTo( 114.59));
  }

  @Test
  public void shouldEvalDivideExpression() throws Exception {
    Value res = query(Divide(Value(100), Value(10))).get();
    assertThat(res.to(LONG).get(), equalTo(10L));
  }

  @Test
  public void shouldEvalExp() throws Exception {
    Value res = query(Trunc(Exp(Value(2)), Value(2))).get();
    assertThat(res.to(DOUBLE).get(), equalTo(7.38D));
  }

  @Test
  public void shouldEvalFloor() throws Exception {
    Value res = query(Floor(Value(1.91))).get();
    assertThat(res.to(DOUBLE).get(), equalTo(1.0D));
  }

  @Test
  public void shouldEvalHypot() throws Exception {
    Value res = query(Hypot(Value(3), Value(4))).get();
    assertThat(res.to(DOUBLE).get(), equalTo(5.0D));
  }

  @Test
  public void shouldEvalLn() throws Exception {
    Value res = query(Trunc(Ln(Value(2)), Value(2))).get();
    assertThat(res.to(DOUBLE).get(), equalTo(0.69D));
  }

  @Test
  public void shouldEvalLog() throws Exception {
    Value res = query(Trunc(Log(Value(2)), Value(2))).get();
    assertThat(res.to(DOUBLE).get(), equalTo(0.30D));
  }

  @Test
  public void shouldEvalMax() throws Exception {
    Value res = query(Max(Value(101), Value(10))).get();
    assertThat(res.to(LONG).get(), equalTo(101L));
  }

  @Test
  public void shouldEvalMin() throws Exception {
    Value res = query(Min(Value(101), Value(10))).get();
    assertThat(res.to(LONG).get(), equalTo(10L));
  }

  @Test
  public void shouldEvalModuloExpression() throws Exception {
    Value res = query(Modulo(Value(101), Value(10))).get();
    assertThat(res.to(LONG).get(), equalTo(1L));
  }

  @Test
  public void shouldEvalMultiplyExpression() throws Exception {
    Value res = query(Multiply(Value(100), Value(10))).get();
    assertThat(res.to(LONG).get(), equalTo(1000L));
  }

  @Test
  public void shouldEvalRadians() throws Exception {
    Value res = query(Trunc(Radians(Value(500.0D)))).get();
    assertThat(res.to(DOUBLE).get(), equalTo(8.72D));
  }

  @Test
  public void shouldEvalRound() throws Exception {
    Value res = query(Round(Value(123.666D),Value(2))).get();
    assertThat(res.to(DOUBLE).get(), equalTo(123.67D));
  }

  @Test
  public void shouldEvalSign() throws Exception {
    Value res = query(Sign(Value(1))).get();
    assertThat(res.to(LONG).get(), equalTo(1L));
  }

  @Test
  public void shouldEvalSin() throws Exception {
    Value res = query(Trunc(Sin(Value(0.5)),Value(2))).get();
    assertThat(res.to(DOUBLE).get(), equalTo(0.47D));
  }

  @Test
  public void shouldEvalSqrt() throws Exception {
    Value res = query(Sqrt(Value(16))).get();
    assertThat(res.to(DOUBLE).get(), equalTo(4.0D));
  }

  @Test
  public void shouldEvalSubtractExpression() throws Exception {
    Value res = query(Subtract(Value(100), Value(10))).get();
    assertThat(res.to(LONG).get(), equalTo(90L));
  }

  @Test
  public void shouldEvalTan() throws Exception {
    Value res = query(Trunc(Tan(Value(0.5)),Value(2))).get();
    assertThat(res.to(DOUBLE).get(), equalTo(0.54D));
  }

  @Test
  public void shouldEvalTrunc() throws Exception {
    Value res = query(Trunc(Value(123.456D),Value(2))).get();
    assertThat(res.to(DOUBLE).get(), equalTo(123.45D));
  }

  @Test
  public void shouldEvalAndExpression() throws Exception {
    Value res = query(And(Value(true), Value(false))).get();
    assertThat(res.to(BOOLEAN).get(), is(false));
  }

  @Test
  public void shouldEvalOrExpression() throws Exception {
    Value res = query(Or(Value(true), Value(false))).get();
    assertThat(res.to(BOOLEAN).get(), is(true));
  }

  @Test
  public void shouldEvalNotExpression() throws Exception {
    Value notR = query(Not(Value(false))).get();
    assertThat(notR.to(BOOLEAN).get(), is(true));
  }

  @Test
  public void shouldEvalTimeExpression() throws Exception {
    Value res = query(Time(Value("1970-01-01T00:00:00-04:00"))).get();
    assertThat(res.to(TIME).get(), equalTo(Instant.ofEpochMilli(0).plus(4, ChronoUnit.HOURS)));
  }

  @Test
  public void shouldEvalToStringExpression() throws Exception {
    Value res = query(ToString(Value(100))).get();
    assertThat(res.to(STRING).get(), equalTo("100"));
  }

  @Test
  public void shouldEvalToNumberExpression() throws Exception {
    Value res1 = query(ToNumber(Value("100"))).get();
    assertThat(res1.to(LONG).get(), equalTo(100L));

    Value res2 = query(ToNumber(Value("3.14"))).get();
    assertThat(res2.to(DOUBLE).get(), equalTo(3.14));
  }

  @Test
  public void shouldEvalToDoubleExpression() throws Exception {
    Value res1 = query(ToDouble(10L)).get();
    assertThat(res1.to(DOUBLE).get(), equalTo(10.0));

    Value res2 = query(ToDouble(3.14)).get();
    assertThat(res2.to(DOUBLE).get(), equalTo(3.14));

    Value res3 = query(ToDouble("3.14")).get();
    assertThat(res3.to(DOUBLE).get(), equalTo(3.14));
  }

  @Test
  public void shouldThrowBadRequestOnToDouble() throws Exception {
    thrown.expectCause(isA(BadRequestException.class));
    thrown.expectMessage("com.faunadb.client.errors.BadRequestException: invalid argument: Cannot cast Time to Double.");

    query(ToDouble(Now())).get();
  }

  @Test
  public void shouldEvalToIntegerExpression() throws Exception {
    Value res1 = query(ToInteger(10L)).get();
    assertThat(res1.to(LONG).get(), equalTo(10L));

    Value res2 = query(ToInteger(10.0)).get();
    assertThat(res2.to(LONG).get(), equalTo(10L));

    Value res3 = query(ToInteger("10")).get();
    assertThat(res3.to(LONG).get(), equalTo(10L));
  }

  @Test
  public void shouldThrowBadRequestOnToInteger() throws Exception {
    thrown.expectCause(isA(BadRequestException.class));
    thrown.expectMessage("com.faunadb.client.errors.BadRequestException: invalid argument: Cannot cast Time to Integer.");

    query(ToInteger(Now())).get();
  }

  @Test
  public void shouldEvalToTimeExpression() throws Exception {
    Value res = query(ToTime(Value("1970-01-01T00:00:00Z"))).get();
    assertThat(res.to(TIME).get(), equalTo(Instant.ofEpochMilli(0)));
  }

  @Test
  public void shouldEvalToSecondsExpression() throws Exception {
    Value res = query(ToSeconds(ToTime(Value("1970-01-01T00:00:00Z")))).get();
    assertThat(res.to(LONG).get(), equalTo(0L));
  }

  @Test
  public void shouldEvalToMillisExpression() throws Exception {
    Value res = query(ToMillis(nowStr)).get();
    long expected = cal.getTimeInMillis();
    assertThat(res.to(LONG).get(), equalTo(expected));
  }

  @Test
  public void shouldEvalToMicrosExpression() throws Exception {
    Value res = query(ToMicros(Epoch(1552733214259L, SECOND))).get();
    assertThat(res.to(LONG).get(), equalTo(1552733214259000000L));
  }

  @Test
  public void shouldEvalDayOfYearExpression() throws Exception {
    Value res = query(DayOfYear(nowStr)).get();
    long expected = cal.get(Calendar.DAY_OF_YEAR);
    assertThat(res.to(LONG).get(), equalTo(expected));
  }

  @Test
  public void shouldEvalDayOfMonthExpression() throws Exception {
    Value res = query(DayOfMonth(nowStr)).get();
    long expected = cal.get(Calendar.DAY_OF_MONTH);
    assertThat(res.to(LONG).get(), equalTo(expected));
  }

  @Test
  public void shouldEvalDayOfWeekExpression() throws Exception {
    Value res = query(DayOfWeek(nowStr)).get();
    long expected = cal.get(Calendar.DAY_OF_WEEK) - 1;
    assertThat(res.to(LONG).get(), equalTo(expected));
  }

  @Test
  public void shouldEvalYearExpression() throws Exception {
    Value res = query(Year(nowStr)).get();
    long expected = cal.get(Calendar.YEAR);
    assertThat(res.to(LONG).get(), equalTo(expected));
  }

  @Test
  public void shouldEvalMonthExpression() throws Exception {
    Value res = query(Month(nowStr)).get();
    long expected = cal.get(Calendar.MONTH) + 1;
    assertThat(res.to(LONG).get(), equalTo(expected));
  }

  @Test
  public void shouldEvalHourExpression() throws Exception {
    Value res = query(Hour(Epoch(0, SECOND))).get();
    assertThat(res.to(LONG).get(), equalTo(0L));
  }

  @Test
  public void shouldEvalMinuteExpression() throws Exception {
    Value res = query(Minute(nowStr)).get();
    long expected = cal.get(Calendar.MINUTE);
    assertThat(res.to(LONG).get(), equalTo(expected));
  }

  @Test
  public void shouldEvalSecondExpression() throws Exception {
    Value res = query(Second(nowStr)).get();
    long expected = cal.get(Calendar.SECOND);
    assertThat(res.to(LONG).get(), equalTo(expected));
  }

  @Test
  public void shouldEvalToDateExpression() throws Exception {
    Value res = query(ToDate(Value("1970-01-01"))).get();
    assertThat(res.to(DATE).get(), equalTo(LocalDate.ofEpochDay(0)));
  }

  @Test
  public void shouldEvalEpochExpression() throws Exception {
    List<Value> res = query(Arrays.asList(
      Epoch(Value(30), DAY),
      Epoch(Value(30), HALF_DAY),
      Epoch(Value(30), HOUR),
      Epoch(Value(30), MINUTE),
      Epoch(Value(30), SECOND),
      Epoch(Value(30), MILLISECOND),
      Epoch(Value(30), MICROSECOND),
      Epoch(Value(30), NANOSECOND)
    )).get();

    assertThat(res.get(0).to(TIME).get(), equalTo(Instant.ofEpochMilli(0).plus(30, ChronoUnit.DAYS)));
    assertThat(res.get(1).to(TIME).get(), equalTo(Instant.ofEpochMilli(0).plus(30, ChronoUnit.HALF_DAYS)));
    assertThat(res.get(2).to(TIME).get(), equalTo(Instant.ofEpochMilli(0).plus(30, ChronoUnit.HOURS)));
    assertThat(res.get(3).to(TIME).get(), equalTo(Instant.ofEpochMilli(0).plus(30, ChronoUnit.MINUTES)));
    assertThat(res.get(4).to(TIME).get(), equalTo(Instant.ofEpochMilli(0).plus(30, ChronoUnit.SECONDS)));
    assertThat(res.get(5).to(TIME).get(), equalTo(Instant.ofEpochMilli(30)));
    assertThat(res.get(6).to(TIME).get(), equalTo(Instant.ofEpochMilli(0).plus(30, ChronoUnit.MICROS)));
    assertThat(res.get(7).to(TIME).get(), equalTo(Instant.ofEpochMilli(0).plus(30, ChronoUnit.NANOS)));
  }

  @Test
  public void shouldEvalTimeAddExpression() throws Exception {
    List<Value> res = query(Arrays.asList(
      TimeAdd(Epoch(Value(0), SECOND), 1, HOUR),
      TimeAdd(Date(Value("1970-01-01")), 1, DAY),
      TimeAdd(Date(Value("1970-01-01")), 2, "days")
    )).get();

    assertThat(res.get(0).to(TIME).get(), equalTo(Instant.ofEpochMilli(0).plus(1, ChronoUnit.HOURS)));
    assertThat(res.get(1).to(DATE).get(), equalTo(LocalDate.ofEpochDay(1)));
    assertThat(res.get(2).to(DATE).get(), equalTo(LocalDate.ofEpochDay(2)));
  }

  @Test
  public void shouldEvalTimeSubtractExpression() throws Exception {
    List<Value> res = query(Arrays.asList(
      TimeSubtract(Epoch(Value(0), SECOND), 1, HOUR),
      TimeSubtract(Date(Value("1970-01-01")), 1, DAY),
      TimeSubtract(Date(Value("1970-01-01")), 2, "days")
    )).get();

    assertThat(res.get(0).to(TIME).get(), equalTo(Instant.ofEpochMilli(0).minus(1, ChronoUnit.HOURS)));
    assertThat(res.get(1).to(DATE).get(), equalTo(LocalDate.ofEpochDay(-1)));
    assertThat(res.get(2).to(DATE).get(), equalTo(LocalDate.ofEpochDay(-2)));
  }

  @Test
  public void shouldEvalTimeDiffExpression() throws Exception {
    List<Value> res = query(Arrays.asList(
      TimeDiff(Epoch(Value(0), SECOND), Epoch(Value(1), SECOND), SECOND),
      TimeDiff(Date(Value("1970-01-01")), Date(Value("1970-01-02")), DAY),
      TimeDiff(Date(Value("1970-01-01")), Date(Value("1970-01-03")), "days")
      )).get();

    assertThat(res.get(0).to(LONG).get(), equalTo(1L));
    assertThat(res.get(1).to(LONG).get(), equalTo(1L));
    assertThat(res.get(2).to(LONG).get(), equalTo(2L));
  }

  @Test
  public void shouldEvalDateExpression() throws Exception {
    Value res = query(Date(Value("1970-01-02"))).get();
    assertThat(res.to(DATE).get(), equalTo(LocalDate.ofEpochDay(1)));
  }

  @Test
  public void shouldEvalNowExpression() throws Exception {
    assertThat(query(Equals(Now(), Time("now"))).get(), equalTo(BooleanV.TRUE));

    Value t1 = query(Now()).get();
    Value t2 = query(Now()).get();
    assertThat(query(LTE(t1, t2, Now())).get(), equalTo(BooleanV.TRUE));
  }

  @Test
  public void shouldGetNewId() throws Exception {
    Value res = query(NewId()).get();
    assertThat(res.to(STRING).get(), notNullValue());
  }

  @Test
  public void shouldPaginateAtTimestamp() throws Exception {
    Value summonData = query(Get(summon)).get();

    long beforeSummon = summonData.get(TS_FIELD) - 1;

    Value allSpells = query(
      At(Value(beforeSummon), Paginate(Match(Index(Value("all_spells")))))
    ).get();

    assertThat(allSpells.get(REF_LIST),
      contains(magicMissile, fireball, faerieFire));
  }

  @Test
  public void shouldEchoBytes() throws Exception {
    Value bytes = query(Value(new byte[] {0x1, 0x2, 0x3, 0x4})).get();

    assertThat(bytes, equalTo(Value(new byte[] {0x1, 0x2, 0x3, 0x4})));
  }

  @Test
  public void shouldEchoQuery() throws Exception {
    Value query = query(Query(Lambda(Arr(Value("x"), Value("y")), Concat(Arr(Var("x"), Var("y")), Value("/"))))).get();
    Value echoed = query(query).get();

    assertThat(query, equalTo(echoed));
  }

  @Test
  public void shouldCreateFunction() throws Exception {
    String functionName = randomStartingWith();

    Expr lambda = Lambda(Arr(Value("x"), Value("y")), Concat(Arr(Var("x"), Var("y")), Value("/")));
    query(CreateFunction(Obj("name", Value(functionName), "body", Query(lambda)))).get();

    assertThat(query(Exists(Function(functionName))).get(), equalTo(BooleanV.TRUE));
  }

  @Test
  public void shouldCallFunction() throws Exception {
    Expr lambda = Lambda(Arr(Value("x"), Value("y")), Concat(Arr(Var("x"), Var("y")), Value("/")));
    query(CreateFunction(Obj("name", Value("concat_with_slash"), "body", Query(lambda)))).get();

    assertThat(
      query(Call(Function("concat_with_slash"), Value("a"), Value("b"))).get(),
      equalTo(Value("a/b"))
    );
  }

  @Test
  public void shouldCreateRole() throws Exception {
    adminClient.query(CreateRole(Obj(
      "name", Value("a_role"),
      "privileges", Obj(
        "resource", Databases(),
        "actions", Obj("read", Value(true))
      )
    ))).get();

    assertThat(adminClient.query(Exists(Role("a_role"))).get(), equalTo(BooleanV.TRUE));
  }

  static class Spell {
    @FaunaField
    private final String name;
    @FaunaField
    private final String element;
    @FaunaField
    private final Integer cost;

    @FaunaConstructor
    Spell(@FaunaField("name") String name, @FaunaField("element") String element, @FaunaField("cost") Integer cost) {
      this.name = name;
      this.element = element;
      this.cost = cost;
    }
  }

  @Test
  public void shouldCreateASpellUsingEncoderDecoder() throws Exception {
    RefV ref = query(
      Create(Collection("spells"),
        Obj("data", Value(new Spell("Blah", "blah", 10)))
      )).get().get(REF_FIELD);


    Spell spell = query(Get(ref)).get().get(SPELL_FIELD);

    assertThat(spell.name, equalTo("Blah"));
    assertThat(spell.element, equalTo("blah"));
    assertThat(spell.cost, equalTo(10));

    query(Delete(ref)).get();
  }

  @Test
  public void shouldTestReferences() throws Exception {
    assertThat(
      query(Index("all_spells")).get(),
      equalTo(new RefV("all_spells", Native.INDEXES))
    );

    assertThat(
      query(Collection("spells")).get(),
      equalTo(new RefV("spells", Native.COLLECTIONS))
    );

    assertThat(
      query(Database("faunadb-database")).get(),
      equalTo(new RefV("faunadb-database", Native.DATABASES))
    );

    assertThat(
      query(new RefV("1234567890", Native.KEYS)).get(),
      equalTo(new RefV("1234567890", Native.KEYS))
    );

    assertThat(
      query(Function("function_name")).get(),
      equalTo(new RefV("function_name", Native.FUNCTIONS))
    );

    assertThat(
        query(Role("role_name")).get(),
        equalTo(new RefV("role_name", Native.ROLES))
    );

    assertThat(
      query(Ref(Collection("spells"), Value("1234567890"))).get(),
      equalTo(new RefV("1234567890", new RefV("spells", Native.COLLECTIONS)))
    );

    assertThat(
      query(Ref(Collection("spells"), "1234567890")).get(),
      equalTo(new RefV("1234567890", new RefV("spells", Native.COLLECTIONS)))
    );
  }

  @Test
  public void shouldCreateNestedRefFromString() throws Exception {
    assertThat(
      query(Ref("collections/widget/123")).get(),
      equalTo(new RefV("123", new RefV("widget", Native.COLLECTIONS)))
    );
  }

  @Test
  public void shouldNotBreakDoWithOneElement() throws Exception {
    assertThat(
      query(Do(Value(1))).get().to(Long.class).get(),
      equalTo(1L)
    );

    assertThat(
      query(Do(Value(1), Value(2))).get().to(Long.class).get(),
      equalTo(2L)
    );
  }


  @Test
  public void shouldThrowUnauthorizedOnInvalidSecret() throws Exception {
    thrown.expectCause(isA(UnauthorizedException.class));

    createFaunaClient("invalid-secret")
            .query(Get(Ref(Collection("spells"), "1234")))
            .get();
  }

  @Test
  public void shouldThrowPermissionDeniedException() throws Exception {
    thrown.expectCause(isA(PermissionDeniedException.class));

    Value key = rootClient.query(CreateKey(Obj("database", DB_REF, "role", Value("client")))).get();

    FaunaClient client = createFaunaClient(key.get(SECRET_FIELD));

    client.query(Paginate(Databases())).get();
  }

  @Test
  public void shouldAuthenticateSession() throws Exception {
    Value createdInstance = serverClient.query(
            Create(onARandomCollection(),
                    Obj("credentials",
                            Obj("password", Value("abcdefg"))))
    ).get();

    Value auth = serverClient.query(
            Login(
                    createdInstance.get(REF_FIELD),
                    Obj("password", Value("abcdefg")))
    ).get();

    String secret = auth.get(SECRET_FIELD);

    try (FaunaClient sessionClient = serverClient.newSessionClient(secret)) {
      Value loggedOut = sessionClient.query(Logout(Value(true))).get();
      assertThat(loggedOut.to(BOOLEAN).get(), is(true));
    }

    Value identified = serverClient.query(
            Identify(
                    createdInstance.get(REF_FIELD),
                    Value("wrong-password")
            )
    ).get();

    assertThat(identified.to(BOOLEAN).get(), is(false));
  }

  @Test
  public void shouldTestHasIdentity() throws Exception {
    Value createdInstance = serverClient.query(
            Create(onARandomCollection(),
                    Obj("credentials",
                            Obj("password", Value("sekret"))))
    ).get();

    Value auth = serverClient.query(
            Login(
                    createdInstance.get(REF_FIELD),
                    Obj("password", Value("sekret")))
    ).get();

    String secret = auth.get(SECRET_FIELD);

    try (FaunaClient sessionClient = serverClient.newSessionClient(secret)) {
      assertThat(
              sessionClient.query(HasIdentity()).get().to(BOOLEAN).get(),
              equalTo(true)
      );
    }
  }

  @Test
<<<<<<< HEAD
  public void shouldTestCurrentTokenWithInternalToken() throws Exception {
=======
  public void shouldTestHasCurrentIdentity() throws Exception {
>>>>>>> 3df2146f
    Value createdInstance = serverClient.query(
            Create(onARandomCollection(),
                    Obj("credentials",
                            Obj("password", Value("sekret"))))
    ).get();

    Value auth = serverClient.query(
            Login(
                    createdInstance.get(REF_FIELD),
                    Obj("password", Value("sekret")))
    ).get();

    String secret = auth.get(SECRET_FIELD);
<<<<<<< HEAD
    Value tokenRef= auth.get(REF_FIELD);

    try (FaunaClient sessionClient = serverClient.newSessionClient(secret)) {
      assertThat(
              sessionClient.query(CurrentToken()).get().to(REF).get(),
              equalTo(tokenRef)
      );
    }
  }

  @Test
  public void shouldTestCurrentTokenWithInternalKey() throws Exception {
    Value clientKey = adminClient.query(
            CreateKey(Obj("role", Value("client")))
    ).get();

    String secret = clientKey.get(SECRET_FIELD);

    try (FaunaClient sessionClient = adminClient.newSessionClient(secret)) {
      assertThat(
              sessionClient.query(CurrentToken()).get().to(REF).get(),
              equalTo(clientKey.get(REF_FIELD))
=======

    try (FaunaClient sessionClient = serverClient.newSessionClient(secret)) {
      assertThat(
              sessionClient.query(HasCurrentIdentity()).get().to(BOOLEAN).get(),
              equalTo(true)
      );
    }
  }
  
  @Test
  public void shouldTestHasCurrentTokenWithInternalToken() throws Exception {
    Value createdInstance = serverClient.query(
            Create(onARandomCollection(),
                    Obj("credentials",
                            Obj("password", Value("sekret"))))
    ).get();

    Value auth = serverClient.query(
            Login(
                    createdInstance.get(REF_FIELD),
                    Obj("password", Value("sekret")))
    ).get();

    String secret = auth.get(SECRET_FIELD);

    try (FaunaClient sessionClient = serverClient.newSessionClient(secret)) {
      assertThat(
              sessionClient.query(HasCurrentToken()).get().to(BOOLEAN).get(),
              equalTo(true)
>>>>>>> 3df2146f
      );
    }
  }

  @Test
<<<<<<< HEAD
=======
  public void shouldTestHasCurrentTokenWithInternalKey() throws Exception {
    assertThat(
      serverClient.query(HasCurrentToken()).get().to(BOOLEAN).get(),
      equalTo(false)
    );
  }

  @Test
>>>>>>> 3df2146f
  public void shouldTestIdentity() throws Exception {
    Value createdInstance = serverClient.query(
            Create(onARandomCollection(),
                    Obj("credentials",
                            Obj("password", Value("sekret"))))
    ).get();

    Value auth = serverClient.query(
            Login(
                    createdInstance.get(REF_FIELD),
                    Obj("password", Value("sekret")))
    ).get();

    String secret = auth.get(SECRET_FIELD);

    try (FaunaClient sessionClient = serverClient.newSessionClient(secret)) {
      assertThat(
              sessionClient.query(Identity()).get(),
              equalTo(createdInstance.get(REF_FIELD))
      );
    }
  }

  @Test
  public void shouldTestCurrentIdentity() throws Exception {
    Value createdInstance = serverClient.query(
            Create(onARandomCollection(),
                    Obj("credentials",
                            Obj("password", Value("sekret"))))
    ).get();

    Value auth = serverClient.query(
            Login(
                    createdInstance.get(REF_FIELD),
                    Obj("password", Value("sekret")))
    ).get();

    String secret = auth.get(SECRET_FIELD);

    try (FaunaClient sessionClient = serverClient.newSessionClient(secret)) {
      assertThat(
              sessionClient.query(CurrentIdentity()).get(),
              equalTo(createdInstance.get(REF_FIELD))
      );
    }
  }

  @Test
  public void shouldGetKeyFromSecret() throws Exception {
    Value key = rootClient.query(
            CreateKey(Obj("database", DB_REF, "role", Value("server")))
    ).get();

    Value secret = key.at("secret");

    assertThat(rootClient.query(Get(key.get(REF_FIELD))).get(),
            equalTo(rootClient.query(KeyFromSecret(secret)).get()));
  }

  @Test
  public void shouldTestNestedReferences() throws Exception {
    FaunaClient parentClient = createNewDatabase(adminClient, "parent-database");
    FaunaClient childClient = createNewDatabase(parentClient, "child-database");

    childClient.query(
      CreateCollection(Obj(
        "name", Value("a_collection")
      ))
    ).get();

    childClient.query(
      CreateRole(Obj(
        "name", Value("a_role"),
        "privileges", Obj(
          "resource", Databases(),
          "actions", Obj("read", Value(true))
        )
      ))
    ).get();

    Expr nestedDatabase = Database("child-database", Database("parent-database"));
    Expr nestedCollectionRef = Collection("a_collection", nestedDatabase);
    Expr nestedRoleRef = Role("a_role", nestedDatabase);

    assertThat(adminClient.query(Exists(nestedCollectionRef)).get(), equalTo(BooleanV.TRUE));
    assertThat(adminClient.query(Exists(nestedRoleRef)).get(), equalTo(BooleanV.TRUE));

    RefV childDBRef =
      new RefV("child-database", Native.DATABASES,
        new RefV("parent-database", Native.DATABASES));

    List<RefV> refs = adminClient.query(
      Paginate(Union(
        Collections(nestedDatabase),
        Roles(nestedDatabase)
      ))
    ).get().get(REF_LIST);

    assertThat(refs, hasSize(2));
    assertThat(refs, containsInAnyOrder(
      new RefV("a_collection", Native.COLLECTIONS, childDBRef),
      new RefV("a_role", Native.ROLES, childDBRef)
    ));
  }

  @Test
  public void retrieveKeysCreatedForChildDatabase() throws Exception {
    // Set up
    String parentDatabaseName = randomStartingWith("database_");
    FaunaClient client = createNewDatabase(adminClient, parentDatabaseName);

    String childDatabase = randomStartingWith("database_");
    client.query(CreateDatabase(Obj("name", Value(childDatabase)))).get();

    RefV serverKey = client.query(CreateKey(Obj("database", Database(childDatabase), "role", Value("server")))).get().get(REF_FIELD);
    RefV adminKey = client.query(CreateKey(Obj("database", Database(childDatabase), "role", Value("admin")))).get().get(REF_FIELD);

    // Run
    Value keys = client.query(Paginate(Keys())).get();

    // Verify
    assertThat(keys.get(DATA).to(ARRAY).get(), hasItems(serverKey, adminKey));
  }

  @Test
  public void retrieveKeysCreatedForChildDatabaseFromDatabaseDefinedByScope() throws Exception {
    // Set up
    String parentDatabaseName = randomStartingWith("database_");
    FaunaClient client = createNewDatabase(adminClient, parentDatabaseName);

    String childDatabase = randomStartingWith("database_");
    client.query(CreateDatabase(Obj("name", Value(childDatabase)))).get();

    RefV serverKey = client.query(CreateKey(Obj("database", Database(childDatabase), "role", Value("server")))).get().get(REF_FIELD);
    RefV adminKey = client.query(CreateKey(Obj("database", Database(childDatabase), "role", Value("admin")))).get().get(REF_FIELD);

    // Run
    Value keys = adminClient.query(Paginate(Keys(Database(parentDatabaseName)))).get();

    // Verify
    RefV databaseScope = new RefV(parentDatabaseName, Native.DATABASES);

    String serverKeyId = serverKey.getId();
    RefV serverKeyCollection = new RefV(Native.KEYS.getId(), null, databaseScope);
    RefV expectedServerKey = new RefV(serverKeyId, serverKeyCollection);

    String adminKeyId = adminKey.getId();
    RefV adminKeyCollection = new RefV(Native.KEYS.getId(), null, databaseScope);
    RefV expectedAdminKey = new RefV(adminKeyId, adminKeyCollection);

    assertThat(keys.get(DATA).to(ARRAY).get(), hasItems(expectedServerKey, expectedAdminKey));
  }

  @Test
  public void shouldAllowForScopedKeys() throws Exception {
    FaunaClient parentClient = createNewDatabase(adminClient, "scoped-database");
    FaunaClient childClient = createNewDatabase(parentClient, "child-database1");
    createNewDatabase(childClient, "child-database2");

    Value key = adminClient.query(
      CreateKey(Obj(
        "database", Database("scoped-database"),
        "role", Value("admin")
      ))
    ).get();

    String secret = key.at("secret").get(String.class);
    String scopedSecret = secret + ":child-database1/child-database2:admin";
    FaunaClient scopedClient = adminClient.newSessionClient(scopedSecret);

    try {
      scopedClient.query(
        CreateCollection(Obj(
          "name", Value("foo")
        ))
      ).get();
    } finally {
      scopedClient.close();
    }

    Value collectionsPage =
      adminClient.query(
        Paginate(
          Collections(
            Database("child-database2",
              Database("child-database1",
                Database("scoped-database")))))
      ).get();

    Collection<Value> collections =
      collectionsPage
        .at("data")
        .collect(Value.class);

    assertThat(collections, hasSize(1));
  }

  @Test
  public void shouldTestMerge() throws Exception {
    //empty object
    assertThat(
      query(
        Merge(
          Obj(),
          Obj("x", Value(10), "y", Value(20))
        )
      ).get().asMapOf(int.class).get(),
      allOf(aMapWithSize(2), hasEntry("x", 10), hasEntry("y", 20))
    );

    //adds field
    assertThat(
      query(
        Merge(
          Obj("x", Value(10), "y", Value(20)),
          Obj("z", Value(30))
        )
      ).get().asMapOf(int.class).get(),
      allOf(aMapWithSize(3), hasEntry("x", 10), hasEntry("y", 20), hasEntry("z", 30))
    );

    //replace field
    assertThat(
      query(
        Merge(
          Obj("x", Value(10), "y", Value(20), "z", Value(-1)),
          Obj("z", Value(30))
        )
      ).get().asMapOf(int.class).get(),
      allOf(aMapWithSize(3), hasEntry("x", 10), hasEntry("y", 20), hasEntry("z", 30))
    );

    //remove field
    assertThat(
      query(
        Merge(
          Obj("x", Value(10), "y", Value(20), "z", Value(-1)),
          Obj("z", Null())
        )
      ).get().asMapOf(int.class).get(),
      allOf(aMapWithSize(2), hasEntry("x", 10), hasEntry("y", 20))
    );

    //merge multiple objects
    assertThat(
      query(
        Merge(
          Obj(),
          Arr(
            Obj("x", Value(10)),
            Obj("y", Value(20)),
            Obj("z", Value(30))
          )
        )
      ).get().asMapOf(int.class).get(),
      allOf(aMapWithSize(3), hasEntry("x", 10), hasEntry("y", 20), hasEntry("z", 30))
    );

    //ignore left value
    assertThat(
      query(
        Merge(
          Obj("x", Value(10), "y", Value(20)),
          Obj("x", Value(100), "y", Value(200)),
          Lambda(Arr(Value("key"), Value("left"), Value("right")), Var("right"))
        )
      ).get().asMapOf(int.class).get(),
      allOf(aMapWithSize(2), hasEntry("x", 100), hasEntry("y", 200))
    );

    //ignore right value
    assertThat(
      query(
        Merge(
          Obj("x", Value(10), "y", Value(20)),
          Obj("x", Value(100), "y", Value(200)),
          Lambda(Arr(Value("key"), Value("left"), Value("right")), Var("left"))
        )
      ).get().asMapOf(int.class).get(),
      allOf(aMapWithSize(2), hasEntry("x", 10), hasEntry("y", 20))
    );

    //lambda 1-arity -> return [key, leftValue, rightValue]
    assertThat(
      query(
        Merge(
          Obj("x", Value(10), "y", Value(20)),
          Obj("x", Value(100), "y", Value(200)),
          Lambda("value", Var("value"))
        )
      ).get().asMapOf(ArrayList.class).get(),
      allOf(
        aMapWithSize(2),
        hasEntry("x", Arrays.<Value>asList(new StringV("x"), new LongV(10), new LongV(100))),
        hasEntry("y", Arrays.<Value>asList(new StringV("y"), new LongV(20), new LongV(200)))
      )
    );
  }

  @Test
  public void shouldTestToObject() throws Exception {
    Map<String, Value> keys = new HashMap<>();
    keys.put("k0", new LongV(10));
    keys.put("k1", new LongV(20));
    ObjectV obj = new ObjectV(keys);

    assertThat(
      query(ToObject(Arr(Arr(Value("k0"), Value(10)), Arr(Value("k1"), Value(20))))).get(),
      equalTo(obj)
    );

    String collName = randomStartingWith("collection_");
    String indexName = randomStartingWith("index_");

    query(CreateCollection(Obj("name", Value(collName)))).get();
    query(CreateIndex(Obj(
      "name", Value(indexName),
      "source", Collection(collName),
      "active", Value(true),
      "values", Arr(
        Obj("field", Arr(Value("data"), Value("key"))),
        Obj("field", Arr(Value("data"), Value("value")))
      )
    ))).get();

    query(Do(
      Create(Collection(collName), Obj("data", Obj("key", Value("k0"), "value", Value(10)))),
      Create(Collection(collName), Obj("data", Obj("key", Value("k1"), "value", Value(20))))
    )).get();

    assertThat(
      query(ToObject(Select(Path("data"), Paginate(Match(Index(indexName)))))).get(),
      equalTo(obj)
    );
  }

  @Test
  public void shouldTestToArray() throws Exception {
    assertThat(
      query(ToArray(Obj("k0", Value(10), "k1", Value(20)))).get(),
      equalTo(new ArrayV(Arrays.asList(
        new ArrayV(Arrays.<Value>asList(new StringV("k0"), new LongV(10))),
        new ArrayV(Arrays.<Value>asList(new StringV("k1"), new LongV(20)))
      )))
    );
  }

  @Test
  public void shouldTestToArrayAndToObject() throws Exception {
    Map<String, Value> keys = new HashMap<>();
    keys.put("k0", new LongV(10));
    keys.put("k1", new LongV(20));
    ObjectV obj = new ObjectV(keys);

    assertThat(
      query(ToObject(ToArray(obj))).get(),
      equalTo(obj)
    );
  }

  @Test
  public void shouldTestCountSumMean() throws Exception {
    String collName = randomStartingWith("collection_");
    String indexName = randomStartingWith("index_");

    Expr values = Arr(IntStream.rangeClosed(1, 100).mapToObj(Language:: Value).collect(Collectors.toList()));

    query(CreateCollection(Obj("name", Value(collName)))).get();
    query(CreateIndex(Obj(
      "name", Value(indexName),
      "source", Collection(collName),
      "active", Value(true),
      "values", Arr(
        Obj("field", Arr(Value("data"), Value("value")))
      )
    ))).get();

    query(
      Foreach(
        values,
        Lambda("i", Create(Collection(collName), Obj(
          "data", Obj("value", Var("i"))
        )))
      )
    ).get();

    //array
    assertThat(
      query(
        Arr(
          Sum(values),
          Count(values),
          Mean(values)
        )
      ).get(),
      equalTo(new ArrayV(Arrays.<Value>asList(new LongV(5050), new LongV(100), new DoubleV(50.5))))
    );

    //sets
    assertThat(
      query(
        Arr(
          Sum(Match(Index(indexName))),
          Count(Match(Index(indexName))),
          Mean(Match(Index(indexName)))
        )
      ).get(),
      equalTo(new ArrayV(Arrays.<Value>asList(new LongV(5050), new LongV(100), new DoubleV(50.5))))
    );

    //pages
    assertThat(
      query(
        Arr(
          Select(Path("data").at(0), Sum(Paginate(Match(Index(indexName))).size(100))),
          Select(Path("data").at(0), Count(Paginate(Match(Index(indexName))).size(100))),
          Select(Path("data").at(0), Mean(Paginate(Match(Index(indexName))).size(100)))
        )
      ).get(),
      equalTo(new ArrayV(Arrays.<Value>asList(new LongV(5050), new LongV(100), new DoubleV(50.5))))
    );
  }

  @Test
  public void shouldTestAllAny() throws Exception {
    Value coll = serverClient.query(CreateCollection(Obj("name", Value(randomStartingWith())))).get();
    Value index = serverClient.query(CreateIndex(Obj(
      "name", Value(randomStartingWith()),
      "source", coll.at("ref"),
      "active", Value(true),
      "terms", Arr(Obj("field", Arr(Value("data"), Value("foo")))),
      "values", Arr(Obj("field", Arr(Value("data"), Value("value"))))
    ))).get();

    serverClient.query(Do(
      Create(coll.at("ref"), Obj("data", Obj("foo", Value("true"), "value", Value(true)))),
      Create(coll.at("ref"), Obj("data", Obj("foo", Value("true"), "value", Value(true)))),
      Create(coll.at("ref"), Obj("data", Obj("foo", Value("true"), "value", Value(true)))),

      Create(coll.at("ref"), Obj("data", Obj("foo", Value("false"), "value", Value(false)))),
      Create(coll.at("ref"), Obj("data", Obj("foo", Value("false"), "value", Value(false)))),
      Create(coll.at("ref"), Obj("data", Obj("foo", Value("false"), "value", Value(false)))),

      Create(coll.at("ref"), Obj("data", Obj("foo", Value("mixed"), "value", Value(true)))),
      Create(coll.at("ref"), Obj("data", Obj("foo", Value("mixed"), "value", Value(false)))),
      Create(coll.at("ref"), Obj("data", Obj("foo", Value("mixed"), "value", Value(true)))),
      Create(coll.at("ref"), Obj("data", Obj("foo", Value("mixed"), "value", Value(false))))
    )).get();

    //all: array
    assertThat(serverClient.query(All(Arr(Value(true), Value(true), Value(true)))).get(), equalTo(BooleanV.TRUE));
    assertThat(serverClient.query(All(Arr(Value(true), Value(false), Value(true)))).get(), equalTo(BooleanV.FALSE));

    //all: page
    assertThat(
      serverClient.query(Select(Path("data").at(0), All(Paginate(Match(index.at("ref"), Value("true")))))).get(),
      equalTo(BooleanV.TRUE)
    );
    assertThat(
      serverClient.query(Select(Path("data").at(0), All(Paginate(Match(index.at("ref"), Value("false")))))).get(),
      equalTo(BooleanV.FALSE)
    );
    assertThat(
      serverClient.query(Select(Path("data").at(0), All(Paginate(Match(index.at("ref"), Value("mixed")))))).get(),
      equalTo(BooleanV.FALSE)
    );

    //all: set
    assertThat(serverClient.query(All(Match(index.at("ref"), Value("true")))).get(), equalTo(BooleanV.TRUE));
    assertThat(serverClient.query(All(Match(index.at("ref"), Value("false")))).get(), equalTo(BooleanV.FALSE));
    assertThat(serverClient.query(All(Match(index.at("ref"), Value("mixed")))).get(), equalTo(BooleanV.FALSE));

    //any: array
    assertThat(serverClient.query(Any(Arr(Value(false), Value(false), Value(false)))).get(), equalTo(BooleanV.FALSE));
    assertThat(serverClient.query(Any(Arr(Value(true), Value(false), Value(true)))).get(), equalTo(BooleanV.TRUE));

    //any: page
    assertThat(
      serverClient.query(Select(Path("data").at(0), Any(Paginate(Match(index.at("ref"), Value("true")))))).get(),
      equalTo(BooleanV.TRUE)
    );
    assertThat(
      serverClient.query(Select(Path("data").at(0), Any(Paginate(Match(index.at("ref"), Value("false")))))).get(),
      equalTo(BooleanV.FALSE)
    );
    assertThat(
      serverClient.query(Select(Path("data").at(0), Any(Paginate(Match(index.at("ref"), Value("mixed")))))).get(),
      equalTo(BooleanV.TRUE)
    );

    //any: set
    assertThat(serverClient.query(Any(Match(index.at("ref"), Value("true")))).get(), equalTo(BooleanV.TRUE));
    assertThat(serverClient.query(Any(Match(index.at("ref"), Value("false")))).get(), equalTo(BooleanV.FALSE));
    assertThat(serverClient.query(Any(Match(index.at("ref"), Value("mixed")))).get(), equalTo(BooleanV.TRUE));
  }

  @Test
  public void shouldTestRange() throws Exception {
    RefV col = onARandomCollection();

    Value index = query(CreateIndex(Obj(
      "name", Value(randomStartingWith("index_")),
      "source", col,
      "values", Arr(
        Obj("field", Arr(Value("data"), Value("value"))),
        Obj("field", Value("ref"))
      ),
      "active", Value(true)
    ))).get().at("ref");

    query(Foreach(
      Arr(IntStream.rangeClosed(1, 20).mapToObj(Language:: Value).collect(Collectors.toList())),
      Lambda("i",
        Create(
          col,
          Obj("data", Obj("value", Var("i")))
        )
      )
    )).get();

    Function<Expr, Collection<Integer>> query = set -> {
      try {
        return query(Select(Value("data"),
          Map(Paginate(set), Lambda(Arr(Value("value"), Value("ref")), Var("value")))
        )).get().asCollectionOf(Integer.class).get();
      } catch (Exception e) {
        throw new RuntimeException(e);
      }
    };

    Expr m = Match(index);

    assertThat(
      query.apply(Range(m, Value(3), Value(7))),
      equalTo(IntStream.rangeClosed(3, 7).boxed().collect(Collectors.toList()))
    );

    assertThat(
      query.apply(Union(Range(m, Value(1), Value(10)), Range(m, Value(11), Value(20)))),
      equalTo(IntStream.rangeClosed(1, 20).boxed().collect(Collectors.toList()))
    );

    assertThat(
      query.apply(Difference(Range(m, Value(1), Value(20)), Range(m, Value(11), Value(20)))),
      equalTo(IntStream.rangeClosed(1, 10).boxed().collect(Collectors.toList()))
    );

    assertThat(
      query.apply(Intersection(Range(m, Value(1), Value(20)), Range(m, Value(5), Value(15)))),
      equalTo(IntStream.rangeClosed(5, 15).boxed().collect(Collectors.toList()))
    );
  }

  @Test
  public void shouldTestReduce() throws Exception {
    RefV coll = onARandomCollection();

    String idxName = randomStartingWith("idx");
    query(CreateIndex(Obj(
      "name", Value(idxName),
      "source", coll,
      "active", Value(true),
      "values", Arr(
        Obj("field", Arr(Value("data"), Value("value"))),
        Obj("field", Arr(Value("data"), Value("foo")))
      )
    ))).get();

    List<Expr> values = IntStream.rangeClosed(1, 100).mapToObj(Language :: Value).collect(Collectors.toList());

    query(
      Foreach(
        Arr(values),
        Lambda("i", Create(coll, Obj("data", Obj("value", Var("i"), "foo", Value("bar")))))
      )
    ).get();

    //arrays
    assertThat(
      query(
        Reduce(
          Lambda(Arr(Value("acc"), Value("i")), Add(Var("acc"), Var("i"))),
          Value(10),
          Arr(values)
        )
      ).get().to(Long.class).get(),
      equalTo(5060L)
    );

    //pages
    assertThat(
      query(
        Reduce(
          Lambda(Arr(Value("acc"), Value("i")), Add(Var("acc"), Select(Value(0), Var("i")))),
          Value(10),
          Paginate(Match(Index(idxName))).size(100)
        )
      ).get().at("data").at(0).to(Long.class).get(),
      equalTo(5060L)
    );

    //sets
    assertThat(
      query(
        Reduce(
          Lambda(Arr(Value("acc"), Value("i")), Add(Var("acc"), Select(Value(0), Var("i")))),
          Value(10),
          Match(Index(idxName))
        )
      ).get().to(Long.class).get(),
      equalTo(5060L)
    );
  }

  @Test
  public void shouldReverseAnArray() throws Exception {
    // Run
    List<Expr> values = IntStream.rangeClosed(1, 100).mapToObj(Language::Value).collect(Collectors.toList());
    Value result = query(Reverse(Arr(values))).get();

    // Verify
    List<Expr> expectedValues = values;
    Collections.reverse(expectedValues);
    assertThat(result.to(ARRAY).get(), equalTo(expectedValues));
  }

  @Test
  public void shouldReverseASet() throws Exception {
    // Set up
    RefV collection = onARandomCollection();
    RefV index = query(
      CreateIndex(Obj("name", Value(randomStartingWith("index_")), "source", collection, "active", Value(true)))
    ).get().get(REF_FIELD);

    query(Create(collection, Obj())).get();
    query(Create(collection, Obj())).get();

    // Run
    Value result = query(Paginate(Reverse(Match(index)))).get();

    // Verify
    List<RefV> expectedValues = query(Paginate(Match(index))).get().get(REF_LIST);
    Collections.reverse(expectedValues);

    assertThat(result.get(DATA).to(ARRAY).get(), equalTo(expectedValues));
  }

  @Test
  public void shouldReverseAPage() throws Exception {
    // Set up
    RefV collection = onARandomCollection();
    RefV index = query(
      CreateIndex(Obj("name", Value(randomStartingWith("index_")), "source", collection,"active", Value(true)))
    ).get().get(REF_FIELD);

    query(Create(collection, Obj())).get();
    query(Create(collection, Obj())).get();

    // Run
    Value result = query(Reverse(Paginate(Match(index)))).get();

    // Verify
    List<RefV> expectedValues = query(Paginate(Match(index))).get().get(REF_LIST);
    Collections.reverse(expectedValues);

    assertThat(result.get(DATA).to(ARRAY).get(), equalTo(expectedValues));
  }

  @Test
  public void testMoveDatabase() throws Exception {
    String db1Name = randomStartingWith("db1_");
    String db2Name = randomStartingWith("db2_");
    String clsName = randomStartingWith("cls_");

    FaunaClient db1 = createNewDatabase(adminClient, db1Name);
    FaunaClient db2 = createNewDatabase(adminClient, db2Name);
    db2.query(CreateCollection(Obj("name", Value(clsName)))).get();

    assertThat(
      db1.query(Paginate(Databases())).get().get(REF_LIST),
      hasSize(0)
    );

    adminClient.query(MoveDatabase(Database(db2Name), Database(db1Name))).get();

    assertThat(
      db1.query(Paginate(Databases())).get().get(REF_LIST),
      equalTo(Collections.singletonList(new RefV(db2Name, Native.DATABASES)))
    );

    assertThat(
      db1.query(Paginate(Collections(Database(db2Name)))).get().get(REF_LIST),
      equalTo(Collections.singletonList(new RefV(clsName, Native.COLLECTIONS, new RefV(db2Name, Native.DATABASES))))
    );
  }

  @Test
  public void testTypeCheck() throws Exception {
    Value coll = serverClient.query(CreateCollection(Obj("name", Value(randomStartingWith())))).get().at("ref");
    Value index = serverClient.query(CreateIndex(Obj("name", Value(randomStartingWith()), "source", coll, "active", Value(true)))).get().at("ref");
    Value doc = serverClient.query(Create(coll, Obj("credentials", Obj("password", Value("sekret"))))).get().at("ref");
    Value db = adminClient.query(CreateDatabase(Obj("name", Value(randomStartingWith())))).get().at("ref");
    Value fn = serverClient.query(CreateFunction(Obj("name", Value(randomStartingWith()), "body", Query(Lambda("x", Var("x")))))).get().at("ref");
    Value key = adminClient.query(CreateKey(Obj("database", db, "role", Value("admin")))).get().at("ref");
    Value tok = serverClient.query(Login(doc, Obj("password", Value("sekret")))).get();
    Value role = adminClient.query(CreateRole(Obj("name", Value(randomStartingWith()), "membership", Arr(), "privileges", Arr()))).get().at("ref");
    FaunaClient cli = serverClient.newSessionClient(tok.get(SECRET_FIELD));
    Value cred = cli.query(Get(Ref("credentials/self"))).get().at("ref");
    Value token = tok.at("ref");

    cli.close();

    List<Expr> trueExprs = Arrays.asList(
      IsNumber(Value(3.14)),
      IsNumber(Value(10L)),
      IsDouble(Value(3.14)),
      IsInteger(Value(10L)),
      IsBoolean(Value(true)),
      IsBoolean(Value(false)),
      IsNull(Null()),
      IsBytes(Value(new byte[] {0x1, 0x2, 0x3, 0x4})),
      IsTimestamp(Now()),
      IsTimestamp(Epoch(1, SECOND)),
      IsTimestamp(Time("1970-01-01T00:00:00Z")),
      IsDate(ToDate(Now())),
      IsDate(Date("1970-01-01")),
      IsString(Value("string")),
      IsArray(Arr(Value(10))),
      IsObject(Obj("x", Value(10))),
      IsObject(Paginate(Collections())),
      IsObject(Get(doc)),
      IsRef(coll),
      IsSet(Collections()),
      IsSet(Match(index)),
      IsSet(Union(Match(index))),
      IsDoc(doc),
      IsDoc(Get(doc)),
      IsLambda(Query(Lambda("x", Var("x")))),
      IsCollection(coll),
      IsCollection(Get(coll)),
      IsDatabase(db),
      IsDatabase(Get(db)),
      IsIndex(index),
      IsIndex(Get(index)),
      IsFunction(fn),
      IsFunction(Get(fn)),
      IsKey(key),
      IsKey(Get(key)),
      IsToken(token),
      IsToken(Get(token)),
      IsCredentials(cred),
      IsCredentials(Get(cred)),
      IsRole(role),
      IsRole(Get(role))
    );

    assertThat(
      adminClient.query(trueExprs).get(),
      equalTo(Collections.nCopies(trueExprs.size(), BooleanV.TRUE))
    );

    List<Expr> falseExprs = Arrays.asList(
      IsNumber(Value("string")),
      IsNumber(Arr()),
      IsDouble(Value(10L)),
      IsInteger(Value(3.14)),
      IsBoolean(Value("string")),
      IsBoolean(Value(10)),
      IsNull(Value("string")),
      IsBytes(Arr(Value(0x1), Value(0x2), Value(0x3), Value(0x4))),
      IsTimestamp(ToDate(Now())),
      IsTimestamp(Value(10)),
      IsDate(Now()),
      IsString(Arr()),
      IsString(Value(10)),
      IsArray(Obj("x", Value(10))),
      IsObject(Arr(Value(10))),
      IsRef(Match(index)),
      IsRef(Value(10)),
      IsSet(Value("string")),
      IsDoc(Obj()),
      IsLambda(fn),
      IsLambda(Get(fn)),
      IsCollection(db),
      IsCollection(Get(db)),
      IsDatabase(coll),
      IsDatabase(Get(coll)),
      IsIndex(coll),
      IsIndex(Get(db)),
      IsFunction(index),
      IsFunction(Get(coll)),
      IsKey(db),
      IsKey(Get(index)),
      IsToken(index),
      IsToken(Get(cred)),
      IsCredentials(token),
      IsCredentials(Get(role)),
      IsRole(coll),
      IsRole(Get(index))
    );

    assertThat(
      adminClient.query(falseExprs).get(),
      equalTo(Collections.nCopies(falseExprs.size(), BooleanV.FALSE))
    );
  }

  private CompletableFuture<Value> query(Expr expr) {
    return serverClient.query(expr);
  }

  private CompletableFuture<Value> query(Expr expr, Duration timeout) {
    return serverClient.query(expr, timeout);
  }

  private CompletableFuture<List<Value>> query(List<? extends Expr> exprs) {
    return serverClient.query(exprs);
  }

  private FaunaClient createNewDatabase(FaunaClient client, String name) throws Exception {
    client.query(CreateDatabase(Obj("name", Value(name)))).get();
    Value key = client.query(CreateKey(Obj("database", Database(Value(name)), "role", Value("admin")))).get();
    return client.newSessionClient(key.get(SECRET_FIELD));
  }

  private RefV onARandomCollection() throws Exception {

    Value clazz = query(
      CreateCollection(
        Obj("name", Value(randomStartingWith("some_collection_"))))
    ).get();

    return clazz.get(REF_FIELD);
  }

  private String randomStartingWith(String... parts) {
    StringBuilder builder = new StringBuilder();
    for (String part : parts)
      builder.append(part);

    builder.append(Math.abs(new Random().nextLong()));
    return builder.toString();
  }

  private static FaunaClient createFaunaClient(String secret) {
    try {
      return FaunaClient.builder()
              .withEndpoint(ROOT_URL)
              .withSecret(secret)
              .build();
    } catch (Exception e) {
      throw new RuntimeException(e);
    }
  }
}
<|MERGE_RESOLUTION|>--- conflicted
+++ resolved
@@ -2063,11 +2063,7 @@
   }
 
   @Test
-<<<<<<< HEAD
   public void shouldTestCurrentTokenWithInternalToken() throws Exception {
-=======
-  public void shouldTestHasCurrentIdentity() throws Exception {
->>>>>>> 3df2146f
     Value createdInstance = serverClient.query(
             Create(onARandomCollection(),
                     Obj("credentials",
@@ -2080,8 +2076,7 @@
                     Obj("password", Value("sekret")))
     ).get();
 
-    String secret = auth.get(SECRET_FIELD);
-<<<<<<< HEAD
+    String secret = auth.get(SECRET_FIELD); 
     Value tokenRef= auth.get(REF_FIELD);
 
     try (FaunaClient sessionClient = serverClient.newSessionClient(secret)) {
@@ -2104,8 +2099,26 @@
       assertThat(
               sessionClient.query(CurrentToken()).get().to(REF).get(),
               equalTo(clientKey.get(REF_FIELD))
-=======
-
+      );
+    }
+  }
+  
+  @Test
+  public void shouldTestHasCurrentIdentity() throws Exception {
+    Value createdInstance = serverClient.query(
+            Create(onARandomCollection(),
+                    Obj("credentials",
+                            Obj("password", Value("sekret"))))
+    ).get();
+
+    Value auth = serverClient.query(
+            Login(
+                    createdInstance.get(REF_FIELD),
+                    Obj("password", Value("sekret")))
+    ).get();
+
+    String secret = auth.get(SECRET_FIELD);
+    
     try (FaunaClient sessionClient = serverClient.newSessionClient(secret)) {
       assertThat(
               sessionClient.query(HasCurrentIdentity()).get().to(BOOLEAN).get(),
@@ -2134,14 +2147,11 @@
       assertThat(
               sessionClient.query(HasCurrentToken()).get().to(BOOLEAN).get(),
               equalTo(true)
->>>>>>> 3df2146f
       );
     }
   }
 
   @Test
-<<<<<<< HEAD
-=======
   public void shouldTestHasCurrentTokenWithInternalKey() throws Exception {
     assertThat(
       serverClient.query(HasCurrentToken()).get().to(BOOLEAN).get(),
@@ -2150,7 +2160,6 @@
   }
 
   @Test
->>>>>>> 3df2146f
   public void shouldTestIdentity() throws Exception {
     Value createdInstance = serverClient.query(
             Create(onARandomCollection(),
