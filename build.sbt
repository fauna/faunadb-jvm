--- conflicted
+++ resolved
@@ -1,169 +1,3 @@
-<<<<<<< HEAD
-val driverVersion = "3.0.0-SNAPSHOT"
-val nettyVersion = "4.1.43.Final"
-val jacksonVersion = "2.10.1"
-val jacksonDocVersion = "2.10"
-val metricsVersion = "4.1.0"
-val scalaDefaultVersion = "2.12.8"
-val scalaVersions = Seq("2.11.12", scalaDefaultVersion)
-
-val javaDocUrl = "http://docs.oracle.com/javase/7/docs/api/"
-val nettyClientDocUrl = "https://netty.io/4.1/api/index.html"
-val jacksonDocUrl = s"http://fasterxml.github.io/jackson-databind/javadoc/$jacksonDocVersion/"
-val metricsDocUrl = s"http://dropwizard.github.io/metrics/$metricsVersion/apidocs/"
-
-val commonApiUrl = s"http://fauna.github.io/faunadb-jvm/$driverVersion/faunadb-common/api/"
-val scalaApiUrl = s"http://fauna.github.io/faunadb-jvm/$driverVersion/faunadb-scala/api/"
-val javaApiUrl = s"http://fauna.github.io/faunadb-jvm/$driverVersion/faunadb-java/api/"
-
-lazy val publishSettings = Seq(
-  version := driverVersion,
-  organization := "com.faunadb",
-  licenses := Seq("Mozilla Public License" -> url("https://www.mozilla.org/en-US/MPL/2.0/")),
-  homepage := Some(url("https://github.com/fauna/faunadb-jvm")),
-  publishMavenStyle := true,
-  publishArtifact in Test := false,
-  pomIncludeRepository := { _ => false },
-  publishTo := {
-    val nexus = "https://oss.sonatype.org"
-    if (isSnapshot.value) {
-      Some("Snapshots" at s"$nexus/content/repositories/snapshots")
-    } else {
-      Some("Releases" at s"$nexus/service/local/staging/deploy/maven2")
-    }
-  },
-  credentials += Credentials(
-    "Sonatype Nexus Repository Manager",
-    "oss.sonatype.org",
-    sys.env.getOrElse("SONATYPE_USER", ""),
-    sys.env.getOrElse("SONATYPE_PASS", "")
-  ),
-  pomExtra := (
-    <scm>
-      <url>https://github.com/fauna/faunadb-jvm</url>
-      <connection>scm:git:git@github.com:fauna/faunadb-jvm.git</connection>
-    </scm>
-    <developers>
-      <developer>
-        <name>Engineering</name>
-        <email>production@fauna.com</email>
-        <organization>Fauna, Inc</organization>
-        <organizationUrl>https://fauna.com</organizationUrl>
-      </developer>
-    </developers>
-  ),
-  usePgpKeyHex(sys.env.getOrElse("GPG_SIGNING_KEY", "0")),
-  pgpPassphrase := sys.env.get("GPG_PASSPHRASE") map (_.toArray),
-  pgpSecretRing := file(sys.env.getOrElse("GPG_PRIVATE_KEY", "")),
-  pgpPublicRing := file(sys.env.getOrElse("GPG_PUBLIC_KEY", "")))
-
-lazy val root = (project in file("."))
-  .settings(publishSettings: _*)
-  .settings(
-    name := "faunadb-jvm-parent",
-    crossPaths := false,
-    autoScalaLibrary := false
-  )
-  .aggregate(common, scala, java)
-
-lazy val common = project.in(file("faunadb-common"))
-  .settings(publishSettings: _*)
-  .settings(
-    name := "faunadb-common",
-    crossPaths := false,
-    autoScalaLibrary := false,
-    exportJars := true,
-    javacOptions ++= Seq("-source", "1.8", "-target", "1.8"),
-    apiURL := Some(url(commonApiUrl)),
-
-    javacOptions in (Compile, doc) := Seq("-source", "1.8",
-      "-link", javaDocUrl,
-      "-link", jacksonDocUrl,
-      "-link", metricsDocUrl,
-      "-link", nettyClientDocUrl
-    ),
-
-    libraryDependencies ++= Seq(
-      "com.fasterxml.jackson.datatype" % "jackson-datatype-jdk8" % jacksonVersion,
-      "io.netty" % "netty-codec-http" % nettyVersion,
-      "io.netty" % "netty-handler" % nettyVersion,
-      "io.dropwizard.metrics" % "metrics-core" % metricsVersion,
-      "org.slf4j" % "slf4j-api" % "1.7.26",
-      "com.fasterxml.jackson.core" % "jackson-core" % jacksonVersion,
-      "com.fasterxml.jackson.core" % "jackson-databind" % jacksonVersion
-    )
-  )
-
-lazy val scala = project.in(file("faunadb-scala"))
-  .dependsOn(common)
-  .settings(publishSettings : _*)
-  .settings(
-    name := "faunadb-scala",
-    scalaVersion := scalaDefaultVersion,
-    crossScalaVersions := scalaVersions,
-    
-    scalacOptions ++= Seq(
-      "-Xsource:2.12"
-    ),
-
-    libraryDependencies ++= Seq(
-      "com.fasterxml.jackson.core" % "jackson-annotations" % jacksonVersion,
-      "com.fasterxml.jackson.module" %% "jackson-module-scala" % jacksonVersion,
-      "ch.qos.logback" % "logback-classic" % "1.2.3" % "test",
-      "org.scala-lang.modules" %% "scala-java8-compat" % "0.9.0",
-      "org.scala-lang" % "scala-reflect" % "2.12.10",
-      "org.scalatest" %% "scalatest" % "3.0.7" % "test"
-    ),
-
-    autoAPIMappings := true,
-    apiURL := Some(url(scalaApiUrl)),
-    apiMappings ++= {
-      val cp = (fullClasspath in Compile).value
-      def findDep(org: String, name: String) = {
-        for {
-          entry <- cp
-          module <- entry.get(moduleID.key)
-          if module.organization == org
-          if module.name.startsWith(name)
-          jarFile = entry.data
-        } yield jarFile
-      }.head
-
-      Map(
-        findDep("com.fasterxml.jackson.core", "jackson-databind") -> url(jacksonDocUrl),
-        findDep("io.dropwizard.metrics", "metrics-core") -> url(metricsDocUrl))
-    })
-
-lazy val java = project.in(file("faunadb-java"))
-  .dependsOn(common)
-  .settings(publishSettings: _*)
-  .settings(
-    name := "faunadb-java",
-    crossPaths := false,
-    autoScalaLibrary := false,
-    exportJars := true,
-    javacOptions ++= Seq("-source", "1.8", "-target", "1.8"),
-    testOptions += Tests.Argument(TestFrameworks.JUnit, "+q", "-v"),
-    apiURL := Some(url(javaApiUrl)),
-
-    javacOptions in (Compile, doc) := Seq("-source", "1.8",
-      "-link", javaDocUrl,
-      "-link", jacksonDocUrl,
-      "-link", metricsDocUrl,
-      "-link", nettyClientDocUrl,
-      "-linkoffline", commonApiUrl, "./faunadb-common/target/api"
-    ),
-
-    testOptions += Tests.Argument(TestFrameworks.JUnit, "-q"),
-
-    libraryDependencies ++= Seq(
-      "ch.qos.logback" % "logback-classic" % "1.2.3" % "test",
-      "org.yaml" % "snakeyaml" % "1.24" % "test",
-      "com.novocode" % "junit-interface" % "0.11" % "test",
-      "org.hamcrest" % "hamcrest-library" % "2.1" % "test",
-      "junit" % "junit" % "4.12" % "test"
-    ))
-=======
 lazy val `faunadb-jvm` =
   (project in file("."))
     .settings(Settings.faunadbJvmSettings)
@@ -189,5 +23,4 @@
     .dependsOn(`faunadb-common`)
     .settings(Settings.commonSettings: _*)
     .settings(Settings.faunadbScalaSettings)
-    .settings(libraryDependencies ++= Dependencies.faunadbScala)
->>>>>>> 09415bcf
+    .settings(libraryDependencies ++= Dependencies.faunadbScala)