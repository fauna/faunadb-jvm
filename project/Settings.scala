import Dependencies.Versions._
import com.jsuereth.sbtpgp.SbtPgp.autoImport._
import sbt.Keys._
import sbt._
import scoverage.ScoverageSbtPlugin.autoImport._

object Settings {

  lazy val driverVersion = "4.0.0-SNAPSHOT"

  lazy val scala211 = "2.11.12"
  lazy val scala212 = "2.12.12"
  lazy val supportedScalaVersions = Seq(scala211, scala212)

  lazy val jacksonDocVersion = "2.11"

  lazy val javaDocUrl = "https://docs.oracle.com/en/java/javase/11/docs/api/"
  lazy val jacksonDocUrl = s"http://fasterxml.github.io/jackson-databind/javadoc/$jacksonDocVersion/"
  lazy val metricsDocUrl = s"https://javadoc.io/doc/io.dropwizard.metrics/metrics-core/$metricsVersion/"

  lazy val commonApiUrl = s"http://fauna.github.io/faunadb-jvm/$driverVersion/faunadb-common/api/"
  lazy val scalaApiUrl = s"http://fauna.github.io/faunadb-jvm/$driverVersion/faunadb-scala/api/"
  lazy val javaApiUrl = s"http://fauna.github.io/faunadb-jvm/$driverVersion/faunadb-java/api/"

  lazy val buildSettings = Seq(
    organization := "com.faunadb",
    version := driverVersion,
    scalaVersion := scala212
  )

  lazy val publishSettings = Seq(
    licenses := Seq("Mozilla Public License" -> url("https://www.mozilla.org/en-US/MPL/2.0/")),
    homepage := Some(url("https://github.com/fauna/faunadb-jvm")),
    publishMavenStyle := true,
    publishArtifact in Test := false,
    pomIncludeRepository := { _ => false },
    publishTo := {
      val nexus = "https://oss.sonatype.org"
      if (isSnapshot.value) {
        Some("Snapshots" at s"$nexus/content/repositories/snapshots")
      } else {
        Some("Releases" at s"$nexus/service/local/staging/deploy/maven2")
      }
    },
    credentials += Credentials(
      "Sonatype Nexus Repository Manager",
      "oss.sonatype.org",
      sys.env.getOrElse("SONATYPE_USER", ""),
      sys.env.getOrElse("SONATYPE_PASS", "")
    ),
    pomExtra := (
      <scm>
        <url>https://github.com/fauna/faunadb-jvm</url>
        <connection>scm:git:git@github.com:fauna/faunadb-jvm.git</connection>
      </scm>
      <developers>
        <developer>
          <name>Engineering</name>
          <email>production@fauna.com</email>
          <organization>Fauna, Inc</organization>
          <organizationUrl>https://fauna.com</organizationUrl>
        </developer>
      </developers>
    ),
    usePgpKeyHex(sys.env.getOrElse("GPG_SIGNING_KEY", "0")),
    pgpPassphrase := sys.env.get("GPG_PASSPHRASE") map (_.toArray),
    pgpSecretRing := file(sys.env.getOrElse("GPG_PRIVATE_KEY", "")),
    pgpPublicRing := file(sys.env.getOrElse("GPG_PUBLIC_KEY", "")),
    useGpg := false // still relies on BouncyCastle (https://github.com/sbt/sbt-pgp#usage)
  )

  lazy val compilerSettings = Seq(
    javacOptions ++= Seq(
      "-source", "11",
      "-target", "11"
    )
  )

  lazy val commonSettings =
    buildSettings ++
    compilerSettings ++
    publishSettings ++
    Tasks.settings ++
    Testing.settings

  lazy val javaCommonSettings = Seq(
    crossScalaVersions := Seq(scala212),
    crossPaths := false,
    autoScalaLibrary := false,

    exportJars := true,

    coverageEnabled := false,

    javacOptions in (Compile, doc) := Seq(
      "-source", "11",
      "-link", javaDocUrl,
<<<<<<< HEAD
      "-link", jacksonDocUrl,
      "-link", metricsDocUrl
=======
      "-link", metricsDocUrl,
      "-link", nettyClientDocUrl
>>>>>>> e63adff6
    )
  )

  lazy val rootSettings = Seq(
    // crossScalaVersions must be set to Nil on the aggregating project
    crossScalaVersions := Nil,
    publish / skip := true
  )

  lazy val faunadbCommonSettings = Seq(
    apiURL := Some(url(commonApiUrl))
  )

  lazy val faunadbJavaSettings = Seq(
    apiURL := Some(url(javaApiUrl)),

    javacOptions in (Compile, doc) ++= Seq(
      "-linkoffline", commonApiUrl, "./faunadb-common/target/api"
    ),

    testOptions += Tests.Argument(TestFrameworks.JUnit, "+q", "-v")
  )

  lazy val faunadbScalaSettings = Seq(
    crossScalaVersions := supportedScalaVersions,

    scalacOptions ++= Seq(
      "-Xsource:2.12",
      "-Xmax-classfile-name", "240"
    ),

    autoAPIMappings := true,
    apiURL := Some(url(scalaApiUrl)),
    apiMappings ++= {
      val cp = (fullClasspath in Compile).value
      def findDep(org: String, name: String) = {
        for {
          entry <- cp
          module <- entry.get(moduleID.key)
          if module.organization == org
          if module.name.startsWith(name)
          jarFile = entry.data
        } yield jarFile
      }.head

      Map(
        findDep("com.fasterxml.jackson.core", "jackson-databind") -> url(jacksonDocUrl),
        findDep("io.dropwizard.metrics", "metrics-core") -> url(metricsDocUrl))
    }
  )

}<|MERGE_RESOLUTION|>--- conflicted
+++ resolved
@@ -95,13 +95,7 @@
     javacOptions in (Compile, doc) := Seq(
       "-source", "11",
       "-link", javaDocUrl,
-<<<<<<< HEAD
-      "-link", jacksonDocUrl,
       "-link", metricsDocUrl
-=======
-      "-link", metricsDocUrl,
-      "-link", nettyClientDocUrl
->>>>>>> e63adff6
     )
   )
 
